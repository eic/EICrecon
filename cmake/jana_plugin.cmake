--- conflicted
+++ resolved
@@ -377,7 +377,6 @@
 
 endmacro()
 
-<<<<<<< HEAD
 # Adds FastJetTools for a plugin
 macro(plugin_add_fastjettools _name)
 
@@ -407,7 +406,9 @@
 
   # Add libraries
   plugin_link_libraries(${PLUGIN_NAME} ${FJCONTRIB_LIBRARIES})
-=======
+  
+endmacro()
+
 # Adds ONNX Runtime for a plugin
 macro(plugin_add_onnxruntime _name)
 
@@ -417,6 +418,5 @@
 
   # Add libraries
   plugin_link_libraries(${PLUGIN_NAME} onnxruntime::onnxruntime)
->>>>>>> 40ab7734
 
 endmacro()