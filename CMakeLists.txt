--- conflicted
+++ resolved
@@ -122,7 +122,6 @@
 
 enable_testing()
 
-<<<<<<< HEAD
 # Address sanitizer
 option(USE_ASAN "Compile with address sanitizer" OFF)
 if (${USE_ASAN})
@@ -150,12 +149,6 @@
     endforeach()
 endif()
 
-
-# ------------------------------------------------------------------
-print_grand_header("    B U I L D   E I C R E C O N   P A R T S    ")
-# ------------------------------------------------------------------
-=======
->>>>>>> 860606fb
 add_subdirectory( src/services )
 add_subdirectory( src/algorithms )
 add_subdirectory( src/benchmarks )
