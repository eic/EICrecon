// Copyright 2023, Jefferson Science Associates, LLC.
// Subject to the terms in the LICENSE file found in the top-level directory.
// Created by Nathan Brei

#pragma once

/**
 * Omnifactories are a lightweight layer connecting JANA to generic algorithms
 * It is assumed multiple input data (controlled by input tags)
 * which might be changed by user parameters.
 */

<<<<<<< HEAD
#include <JANA/JVersion.h>
#include <JANA/JMultifactory.h>
=======
>>>>>>> 01d2235e
#include <JANA/JEvent.h>
#include <JANA/JMultifactory.h>
#include <JANA/JVersion.h>
#include <spdlog/spdlog.h>
#include <spdlog/version.h>
#if SPDLOG_VERSION >= 11400 && (!defined(SPDLOG_NO_TLS) || !SPDLOG_NO_TLS)
#include <spdlog/mdc.h>
#endif

#include "services/io/podio/datamodel_glue.h"
#include "services/log/Log_service.h"

#include <string>
#include <vector>

struct EmptyConfig {};

template <typename AlgoT, typename ConfigT = EmptyConfig>
class JOmniFactory : public JMultifactory {
public:
  /// ========================
  /// Handle input collections
  /// ========================

  struct InputBase {
    std::string type_name;
    std::vector<std::string> collection_names;
    bool is_variadic = false;

    virtual void GetCollection(const JEvent& event) = 0;
  };

  template <typename T, bool IsOptional = false> class Input : public InputBase {

    std::vector<const T*> m_data;

  public:
    Input(JOmniFactory* owner, std::string default_tag = "") {
      owner->RegisterInput(this);
      this->collection_names.push_back(default_tag);
      this->type_name = JTypeInfo::demangle<T>();
    }

    const std::vector<const T*>& operator()() { return m_data; }

  private:
    friend class JOmniFactory;

    void GetCollection(const JEvent& event) {
      try {
        m_data = event.Get<T>(this->collection_names[0], !IsOptional);
      } catch (const JException& e) {
        if constexpr (!IsOptional) {
          throw JException("JOmniFactory: Failed to get collection %s: %s",
                           this->collection_names[0].c_str(), e.what());
        }
      }
    }
  };

  template <typename PodioT, bool IsOptional = false> class PodioInput : public InputBase {

    const typename PodioTypeMap<PodioT>::collection_t* m_data;

  public:
    PodioInput(JOmniFactory* owner, std::string default_collection_name = "") {
      owner->RegisterInput(this);
      this->collection_names.push_back(default_collection_name);
      this->type_name = JTypeInfo::demangle<PodioT>();
    }

    const typename PodioTypeMap<PodioT>::collection_t* operator()() { return m_data; }

  private:
    friend class JOmniFactory;

    void GetCollection(const JEvent& event) {
      try {
        m_data = event.GetCollection<PodioT>(this->collection_names[0], !IsOptional);
      } catch (const JException& e) {
        if constexpr (!IsOptional) {
          throw JException("JOmniFactory: Failed to get collection %s: %s",
                           this->collection_names[0].c_str(), e.what());
        }
      }
    }
  };

  template <typename PodioT, bool IsOptional = false> class VariadicPodioInput : public InputBase {

    std::vector<const typename PodioTypeMap<PodioT>::collection_t*> m_data;

  public:
    VariadicPodioInput(JOmniFactory* owner, std::vector<std::string> default_names = {}) {
      owner->RegisterInput(this);
      this->collection_names = default_names;
      this->type_name        = JTypeInfo::demangle<PodioT>();
      this->is_variadic      = true;
    }

    const std::vector<const typename PodioTypeMap<PodioT>::collection_t*> operator()() {
      return m_data;
    }

  private:
    friend class JOmniFactory;

    void GetCollection(const JEvent& event) {
      m_data.clear();
      for (auto& coll_name : this->collection_names) {
        try {
          m_data.push_back(event.GetCollection<PodioT>(coll_name, !IsOptional));
        } catch (const JException& e) {
          if constexpr (!IsOptional) {
            throw JException("JOmniFactory: Failed to get collection %s: %s", coll_name.c_str(),
                             e.what());
          }
        }
      }
    }
  };

  void RegisterInput(InputBase* input) { m_inputs.push_back(input); }

  /// =========================
  /// Handle output collections
  /// =========================

  struct OutputBase {
    std::string type_name;
    std::vector<std::string> collection_names;
    bool is_variadic = false;

    virtual void CreateHelperFactory(JOmniFactory& fac) = 0;
    virtual void SetCollection(JOmniFactory& fac)       = 0;
    virtual void Reset()                                = 0;
  };

  template <typename T> class Output : public OutputBase {
    std::vector<T*> m_data;

  public:
    Output(JOmniFactory* owner, std::string default_tag_name = "") {
      owner->RegisterOutput(this);
      this->collection_names.push_back(default_tag_name);
      this->type_name = JTypeInfo::demangle<T>();
    }

    std::vector<T*>& operator()() { return m_data; }

  private:
    friend class JOmniFactory;

    void CreateHelperFactory(JOmniFactory& fac) override {
      fac.DeclareOutput<T>(this->collection_names[0]);
    }

    void SetCollection(JOmniFactory& fac) override {
      fac.SetData<T>(this->collection_names[0], this->m_data);
    }

    void Reset() override { m_data.clear(); }
  };

  template <typename PodioT> class PodioOutput : public OutputBase {

    std::unique_ptr<typename PodioTypeMap<PodioT>::collection_t> m_data;

  public:
    PodioOutput(JOmniFactory* owner, std::string default_collection_name = "") {
      owner->RegisterOutput(this);
      this->collection_names.push_back(default_collection_name);
      this->type_name = JTypeInfo::demangle<PodioT>();
    }

    std::unique_ptr<typename PodioTypeMap<PodioT>::collection_t>& operator()() { return m_data; }

  private:
    friend class JOmniFactory;

    void CreateHelperFactory(JOmniFactory& fac) override {
      fac.DeclarePodioOutput<PodioT>(this->collection_names[0]);
    }

    void SetCollection(JOmniFactory& fac) override {
      if (m_data == nullptr) {
        throw JException("JOmniFactory: SetCollection failed due to missing output collection '%s'",
                         this->collection_names[0].c_str());
        // Otherwise this leads to a PODIO segfault
      }
      fac.SetCollection<PodioT>(this->collection_names[0], std::move(this->m_data));
    }

    void Reset() override {
      m_data = std::move(std::make_unique<typename PodioTypeMap<PodioT>::collection_t>());
    }
  };

  template <typename PodioT> class VariadicPodioOutput : public OutputBase {

    std::vector<std::unique_ptr<typename PodioTypeMap<PodioT>::collection_t>> m_data;

  public:
    VariadicPodioOutput(JOmniFactory* owner,
                        std::vector<std::string> default_collection_names = {}) {
      owner->RegisterOutput(this);
      this->collection_names = default_collection_names;
      this->type_name        = JTypeInfo::demangle<PodioT>();
      this->is_variadic      = true;
    }

    std::vector<std::unique_ptr<typename PodioTypeMap<PodioT>::collection_t>>& operator()() {
      return m_data;
    }

  private:
    friend class JOmniFactory;

    void CreateHelperFactory(JOmniFactory& fac) override {
      for (auto& coll_name : this->collection_names) {
        fac.DeclarePodioOutput<PodioT>(coll_name);
      }
    }

    void SetCollection(JOmniFactory& fac) override {
      if (m_data.size() != this->collection_names.size()) {
        throw JException("JOmniFactory: VariadicPodioOutput SetCollection failed: Declared %d "
                         "collections, but provided %d.",
                         this->collection_names.size(), m_data.size());
        // Otherwise this leads to a PODIO segfault
      }
      std::size_t i = 0;
      for (auto& coll_name : this->collection_names) {
        fac.SetCollection<PodioT>(coll_name, std::move(this->m_data[i++]));
      }
    }

    void Reset() override {
      m_data.clear();
      for (auto& coll_name [[maybe_unused]] : this->collection_names) {
        m_data.push_back(std::make_unique<typename PodioTypeMap<PodioT>::collection_t>());
      }
    }
  };

  void RegisterOutput(OutputBase* output) { m_outputs.push_back(output); }

  // =================
  // Handle parameters
  // =================

  struct ParameterBase {
    std::string m_name;
    std::string m_description;
    virtual void Configure(JParameterManager& parman, const std::string& prefix) = 0;
    virtual void Configure(std::map<std::string, std::string> fields)            = 0;
  };

  template <typename T> class ParameterRef : public ParameterBase {

    T* m_data;

  public:
    ParameterRef(JOmniFactory* owner, std::string name, T& slot, std::string description = "") {
      owner->RegisterParameter(this);
      this->m_name        = name;
      this->m_description = description;
      m_data              = &slot;
    }

    const T& operator()() { return *m_data; }

  private:
    friend class JOmniFactory;

    void Configure(JParameterManager& parman, const std::string& prefix) override {
      parman.SetDefaultParameter(prefix + ":" + this->m_name, *m_data, this->m_description);
    }
    void Configure(std::map<std::string, std::string> fields) override {
      auto it = fields.find(this->m_name);
      if (it != fields.end()) {
        const auto& value_str = it->second;
        if constexpr (10000 * JVersion::major + 100 * JVersion::minor + 1 * JVersion::patch <
                      20102) {
          *m_data = JParameterManager::Parse<T>(value_str);
        } else {
          JParameterManager::Parse(value_str, *m_data);
        }
      }
    }
  };

  template <typename T> class Parameter : public ParameterBase {

    T m_data;

  public:
    Parameter(JOmniFactory* owner, std::string name, T default_value, std::string description) {
      owner->RegisterParameter(this);
      this->m_name        = name;
      this->m_description = description;
      m_data              = default_value;
    }

    const T& operator()() { return m_data; }

  private:
    friend class JOmniFactory;

    void Configure(JParameterManager& parman, const std::string& /* prefix */) override {
      parman.SetDefaultParameter(m_prefix + ":" + this->m_name, m_data, this->m_description);
    }
    void Configure(std::map<std::string, std::string> fields) override {
      auto it = fields.find(this->m_name);
      if (it != fields.end()) {
        const auto& value_str = it->second;
        if constexpr (10000 * JVersion::major + 100 * JVersion::minor + 1 * JVersion::patch <
                      20102) {
          m_data = JParameterManager::Parse<T>(value_str);
        } else {
          JParameterManager::Parse(value_str, m_data);
        }
      }
    }
  };

  void RegisterParameter(ParameterBase* parameter) { m_parameters.push_back(parameter); }

  void ConfigureAllParameters(std::map<std::string, std::string> fields) {
    for (auto* parameter : this->m_parameters) {
      parameter->Configure(fields);
    }
  }

  // ===============
  // Handle services
  // ===============

  struct ServiceBase {
    virtual void Init(JApplication* app) = 0;
  };

  template <typename ServiceT> class Service : public ServiceBase {

    std::shared_ptr<ServiceT> m_data;

  public:
    Service(JOmniFactory* owner) { owner->RegisterService(this); }

    ServiceT& operator()() { return *m_data; }

  private:
    friend class JOmniFactory;

    void Init(JApplication* app) { m_data = app->GetService<ServiceT>(); }
  };

  void RegisterService(ServiceBase* service) { m_services.push_back(service); }

  // ================
  // Handle resources
  // ================

  struct ResourceBase {
    virtual void ChangeRun(const JEvent& event) = 0;
  };

  template <typename ServiceT, typename ResourceT, typename LambdaT>
  class Resource : public ResourceBase {
    ResourceT m_data;
    LambdaT m_lambda;

  public:
    Resource(JOmniFactory* owner, LambdaT lambda) : m_lambda(lambda) {
      owner->RegisterResource(this);
    };

    const ResourceT& operator()() { return m_data; }

  private:
    friend class JOmniFactory;

    void ChangeRun(const JEvent& event) {
      auto run_nr                       = event.GetRunNumber();
      std::shared_ptr<ServiceT> service = event.GetJApplication()->template GetService<ServiceT>();
      m_data                            = m_lambda(service, run_nr);
    }
  };

  void RegisterResource(ResourceBase* resource) { m_resources.push_back(resource); }

public:
  std::vector<InputBase*> m_inputs;
  std::vector<OutputBase*> m_outputs;
  std::vector<ParameterBase*> m_parameters;
  std::vector<ServiceBase*> m_services;
  std::vector<ResourceBase*> m_resources;

private:
  // App belongs on JMultifactory, it is just missing temporarily
  JApplication* m_app;

  // Plugin name belongs on JMultifactory, it is just missing temporarily
  std::string m_plugin_name;

  // Prefix for parameters and loggers, derived from plugin name and tag in PreInit().
  std::string m_prefix;

  /// Current logger
  std::shared_ptr<spdlog::logger> m_logger;

  /// Configuration
  ConfigT m_config;

public:
  std::size_t FindVariadicCollectionCount(std::size_t total_input_count,
                                          std::size_t variadic_input_count,
                                          std::size_t total_collection_count, bool is_input) {

    std::size_t variadic_collection_count =
        total_collection_count - (total_input_count - variadic_input_count);

    if (variadic_input_count == 0) {
      // No variadic inputs: check that collection_name count matches input count exactly
      if (total_input_count != total_collection_count) {
        throw JException(
            "JOmniFactory '%s': Wrong number of %s collection names: %d expected, %d found.",
            m_prefix.c_str(), (is_input ? "input" : "output"), total_input_count,
            total_collection_count);
      }
    } else {
      // Variadic inputs: check that we have enough collection names for the non-variadic inputs
      if (total_input_count - variadic_input_count > total_collection_count) {
        throw JException("JOmniFactory '%s': Not enough %s collection names: %d needed, %d found.",
                         m_prefix.c_str(), (is_input ? "input" : "output"),
                         total_input_count - variadic_input_count, total_collection_count);
      }

      // Variadic inputs: check that the variadic collection names is evenly divided by the variadic input count
      if (variadic_collection_count % variadic_input_count != 0) {
        throw JException("JOmniFactory '%s': Wrong number of %s collection names: %d found total, "
                         "but %d can't be distributed among %d variadic inputs evenly.",
                         m_prefix.c_str(), (is_input ? "input" : "output"), total_collection_count,
                         variadic_collection_count, variadic_input_count);
      }
    }
    return variadic_collection_count;
  }

  inline void PreInit(std::string tag, std::vector<std::string> default_input_collection_names,
                      std::vector<std::string> default_output_collection_names) {

    m_prefix = (this->GetPluginName().empty()) ? tag : this->GetPluginName() + ":" + tag;

    // Obtain collection name overrides if provided.
    // Priority = [JParameterManager, JOmniFactoryGenerator]
    m_app->SetDefaultParameter(m_prefix + ":InputTags", default_input_collection_names,
                               "Input collection names");
    m_app->SetDefaultParameter(m_prefix + ":OutputTags", default_output_collection_names,
                               "Output collection names");

    // Figure out variadic inputs
    std::size_t variadic_input_count = 0;
    for (auto* input : m_inputs) {
      if (input->is_variadic) {
        variadic_input_count += 1;
      }
    }
    std::size_t variadic_input_collection_count = FindVariadicCollectionCount(
        m_inputs.size(), variadic_input_count, default_input_collection_names.size(), true);

    // Set input collection names
    for (std::size_t i = 0; auto* input : m_inputs) {
      input->collection_names.clear();
      if (input->is_variadic) {
        for (std::size_t j = 0; j < (variadic_input_collection_count / variadic_input_count); ++j) {
          input->collection_names.push_back(default_input_collection_names[i++]);
        }
      } else {
        input->collection_names.push_back(default_input_collection_names[i++]);
      }
    }

    // Figure out variadic outputs
    std::size_t variadic_output_count = 0;
    for (auto* output : m_outputs) {
      if (output->is_variadic) {
        variadic_output_count += 1;
      }
    }
    std::size_t variadic_output_collection_count = FindVariadicCollectionCount(
        m_outputs.size(), variadic_output_count, default_output_collection_names.size(), true);

    // Set output collection names and create corresponding helper factories
    for (std::size_t i = 0; auto* output : m_outputs) {
      output->collection_names.clear();
      if (output->is_variadic) {
        for (std::size_t j = 0; j < (variadic_output_collection_count / variadic_output_count);
             ++j) {
          output->collection_names.push_back(default_output_collection_names[i++]);
        }
      } else {
        output->collection_names.push_back(default_output_collection_names[i++]);
      }
      output->CreateHelperFactory(*this);
    }

    // Obtain logger (defines the parameter option)
    m_logger = m_app->GetService<Log_service>()->logger(m_prefix);
  }

  void Init() override {
    auto app = GetApplication();
    for (auto* parameter : m_parameters) {
      parameter->Configure(*(app->GetJParameterManager()), m_prefix);
    }
    for (auto* service : m_services) {
      service->Init(app);
    }
    static_cast<AlgoT*>(this)->Configure();
  }

  void BeginRun(const std::shared_ptr<const JEvent>& event) override {
    for (auto* resource : m_resources) {
      resource->ChangeRun(*event);
    }
    static_cast<AlgoT*>(this)->ChangeRun(event->GetRunNumber());
  }

  virtual void ChangeRun(int32_t /* run_number */) override {};

  virtual void Process(int32_t /* run_number */, uint64_t /* event_number */) {};

  void Process(const std::shared_ptr<const JEvent>& event) override {
    try {
      for (auto* input : m_inputs) {
        input->GetCollection(*event);
      }
      for (auto* output : m_outputs) {
        output->Reset();
      }
#if SPDLOG_VERSION >= 11400 && (!defined(SPDLOG_NO_TLS) || !SPDLOG_NO_TLS)
      spdlog::mdc::put("e", std::to_string(event->GetEventNumber()));
#endif
      static_cast<AlgoT*>(this)->Process(event->GetRunNumber(), event->GetEventNumber());
      for (auto* output : m_outputs) {
        output->SetCollection(*this);
      }
    } catch (std::exception& e) {
      throw JException(e.what());
    }
  }

  using ConfigType = ConfigT;

  void SetApplication(JApplication* app) { m_app = app; }

  JApplication* GetApplication() { return m_app; }

  void SetPluginName(std::string plugin_name) { m_plugin_name = plugin_name; }

  std::string GetPluginName() { return m_plugin_name; }

  inline std::string GetPrefix() { return m_prefix; }

  /// Retrieve reference to already-configured logger
  std::shared_ptr<spdlog::logger>& logger() { return m_logger; }

  /// Retrieve reference to embedded config object
  ConfigT& config() { return m_config; }
};<|MERGE_RESOLUTION|>--- conflicted
+++ resolved
@@ -10,11 +10,6 @@
  * which might be changed by user parameters.
  */
 
-<<<<<<< HEAD
-#include <JANA/JVersion.h>
-#include <JANA/JMultifactory.h>
-=======
->>>>>>> 01d2235e
 #include <JANA/JEvent.h>
 #include <JANA/JMultifactory.h>
 #include <JANA/JVersion.h>
