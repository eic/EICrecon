--- conflicted
+++ resolved
@@ -18,35 +18,18 @@
 public:
   using AlgoT = eicrecon::CalorimeterParticleIDPreML;
 
-<<<<<<< HEAD
   // Intercept PreInit to inject the missing third input name
-  void PreInit(const std::string& tag,
-               const std::vector<std::string>& input_names,
-               const std::vector<std::string>& output_names)
-  {
+  void PreInit(const std::string& tag, const std::vector<std::string>& input_names,
+               const std::vector<std::string>& output_names){
     // Copy the two names we actually get
-=======
-  // Override PreInit to inject the missing ParticleID collection name
-  void PreInit(const std::string& tag, const std::vector<std::string>& input_names,
-               const std::vector<std::string>& output_names) override {
-    // Copy the provided inputs (should be 2)
->>>>>>> cbb7c1b8
     std::vector<std::string> fixed_inputs = input_names;
     // Append the PID collection name if only two were provided
     if (fixed_inputs.size() == 2) {
-<<<<<<< HEAD
-      fixed_inputs.push_back("ParticleID");  // adjust if your PID collection has another name
+      fixed_inputs.push_back("ParticleID"); // adjust if your PID collection has another name
     }
     // Delegate to the base implementation with three inputs now
-    JOmniFactory<CalorimeterParticleIDPreML_factory, NoConfig>::
-        PreInit(tag, fixed_inputs, output_names);
-=======
-      fixed_inputs.push_back("ParticleID"); // adjust if your PID collection has a different name
-    }
-    // Call base PreInit with the corrected 3 inputs
     JOmniFactory<CalorimeterParticleIDPreML_factory, NoConfig>::PreInit(tag, fixed_inputs,
                                                                         output_names);
->>>>>>> cbb7c1b8
   }
 
 private:
