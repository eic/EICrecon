// SPDX-License-Identifier: LGPL-3.0-or-later
// Copyright (C) 2023-2025, Simon Gardner

#pragma once

// Event Model related classes
#include <edm4eic/TrackParametersCollection.h>
#include <edm4eic/TrackCollection.h>
#include <algorithms/fardetectors/FarDetectorLinearProjection.h>
#include <extensions/jana/JOmniFactory.h>
#include <spdlog/logger.h>

namespace eicrecon {

class FarDetectorLinearProjection_factory
    : public JOmniFactory<FarDetectorLinearProjection_factory, FarDetectorLinearProjectionConfig> {

public:
  using AlgoT = eicrecon::FarDetectorLinearProjection;

private:
  std::unique_ptr<AlgoT> m_algo;

<<<<<<< HEAD
    PodioInput<edm4eic::Track>     m_hits_input    {this};
    PodioOutput<edm4eic::TrackParameters> m_tracks_output {this};
=======
  PodioInput<edm4eic::Track> m_tracks_input{this};
  PodioOutput<edm4eic::TrackParameters> m_tracks_output{this};
>>>>>>> a21854f9

  ParameterRef<std::vector<float>> plane_position{this, "planePosition", config().plane_position};
  ParameterRef<std::vector<float>> plane_a{this, "planeA", config().plane_a};
  ParameterRef<std::vector<float>> plane_b{this, "planeB", config().plane_b};

public:
  void Configure() {
    m_algo = std::make_unique<AlgoT>(GetPrefix());
    m_algo->level(static_cast<algorithms::LogLevel>(logger()->level()));
    m_algo->applyConfig(config());
    m_algo->init();
  }

  void ChangeRun(int64_t run_number) {}

  void Process(int64_t run_number, uint64_t event_number) {
    m_algo->process({m_tracks_input()}, {m_tracks_output().get()});
  }
};

} // namespace eicrecon<|MERGE_RESOLUTION|>--- conflicted
+++ resolved
@@ -21,13 +21,8 @@
 private:
   std::unique_ptr<AlgoT> m_algo;
 
-<<<<<<< HEAD
-    PodioInput<edm4eic::Track>     m_hits_input    {this};
-    PodioOutput<edm4eic::TrackParameters> m_tracks_output {this};
-=======
   PodioInput<edm4eic::Track> m_tracks_input{this};
   PodioOutput<edm4eic::TrackParameters> m_tracks_output{this};
->>>>>>> a21854f9
 
   ParameterRef<std::vector<float>> plane_position{this, "planePosition", config().plane_position};
   ParameterRef<std::vector<float>> plane_a{this, "planeA", config().plane_a};
