// SPDX-License-Identifier: LGPL-3.0-or-later
// Copyright (C) 2024, Simon Gardner

#pragma once

#include <spdlog/spdlog.h>

// Event Model related classes
#include <edm4eic/TrajectoryCollection.h>
#include <edm4eic/TrackParametersCollection.h>
#include <edm4eic/TrackCollection.h>
#include <edm4eic/MCRecoTrackParticleAssociationCollection.h>
#include <edm4hep/MCParticleCollection.h>
#include <algorithms/fardetectors/FarDetectorMLReconstruction.h>
#include <algorithms/fardetectors/FarDetectorMLReconstructionConfig.h>

#include "extensions/jana/JOmniFactory.h"
#include <extensions/spdlog/SpdlogMixin.h>
#include <spdlog/logger.h>
#include <Evaluator/DD4hepUnits.h>

namespace eicrecon {

class FarDetectorMLReconstruction_factory
    : public JOmniFactory<FarDetectorMLReconstruction_factory, FarDetectorMLReconstructionConfig> {

public:
  using AlgoT = eicrecon::FarDetectorMLReconstruction;

<<<<<<< HEAD
    PodioInput<edm4eic::TrackParameters>  m_trackparam_input     {this};
    PodioInput<edm4hep::MCParticle>       m_beamelectrons_input {this};
    PodioInput<edm4eic::Track>            m_fittedtracks_input   {this};
    PodioInput<edm4eic::MCRecoTrackParticleAssociation> m_fittedtrackassoc_input {this};
    PodioOutput<edm4eic::Trajectory>      m_trajectory_output    {this};
    PodioOutput<edm4eic::TrackParameters> m_trackparam_output    {this};
    PodioOutput<edm4eic::Track>           m_track_output         {this};
    PodioOutput<edm4eic::MCRecoTrackParticleAssociation> m_trackassoc_output {this};
=======
private:
  std::unique_ptr<AlgoT> m_algo;
>>>>>>> a21854f9

  PodioInput<edm4eic::TrackParameters> m_trackparam_input{this};
  PodioInput<edm4hep::MCParticle> m_beamelectrons_input{this};
  PodioOutput<edm4eic::Trajectory> m_trajectory_output{this};
  PodioOutput<edm4eic::TrackParameters> m_trackparam_output{this};
  PodioOutput<edm4eic::Track> m_track_output{this};

  ParameterRef<std::string> m_modelPath{this, "modelPath", config().modelPath};
  ParameterRef<std::string> m_methodName{this, "methodName", config().methodName};

  ParameterRef<bool> m_requireBeamElectron{this, "requireBeamElectron",
                                           config().requireBeamElectron};

public:
<<<<<<< HEAD
    void Configure() {
        m_algo = std::make_unique<AlgoT>(GetPrefix());
        m_algo->level(static_cast<algorithms::LogLevel>(logger()->level()));
        m_algo->applyConfig(config());
        m_algo->init();
    }

    void ChangeRun(int64_t run_number) {
    }

    void Process(int64_t run_number, uint64_t event_number) {
        m_algo->process({m_trackparam_input(),m_beamelectrons_input(),m_fittedtracks_input(),m_fittedtrackassoc_input()}, {m_trajectory_output().get(), m_trackparam_output().get(), m_track_output().get(), m_trackassoc_output().get()});
    }
  };

} // eicrecon
=======
  void Configure() {
    m_algo = std::make_unique<AlgoT>(GetPrefix());
    m_algo->level(static_cast<algorithms::LogLevel>(logger()->level()));
    m_algo->applyConfig(config());
    m_algo->init();
  }

  void ChangeRun(int64_t run_number) {}

  void Process(int64_t run_number, uint64_t event_number) {
    m_algo->process(
        {m_trackparam_input(), m_beamelectrons_input()},
        {m_trajectory_output().get(), m_trackparam_output().get(), m_track_output().get()});
  }
};

} // namespace eicrecon
>>>>>>> a21854f9
<|MERGE_RESOLUTION|>--- conflicted
+++ resolved
@@ -27,25 +27,17 @@
 public:
   using AlgoT = eicrecon::FarDetectorMLReconstruction;
 
-<<<<<<< HEAD
-    PodioInput<edm4eic::TrackParameters>  m_trackparam_input     {this};
-    PodioInput<edm4hep::MCParticle>       m_beamelectrons_input {this};
-    PodioInput<edm4eic::Track>            m_fittedtracks_input   {this};
-    PodioInput<edm4eic::MCRecoTrackParticleAssociation> m_fittedtrackassoc_input {this};
-    PodioOutput<edm4eic::Trajectory>      m_trajectory_output    {this};
-    PodioOutput<edm4eic::TrackParameters> m_trackparam_output    {this};
-    PodioOutput<edm4eic::Track>           m_track_output         {this};
-    PodioOutput<edm4eic::MCRecoTrackParticleAssociation> m_trackassoc_output {this};
-=======
 private:
   std::unique_ptr<AlgoT> m_algo;
->>>>>>> a21854f9
 
-  PodioInput<edm4eic::TrackParameters> m_trackparam_input{this};
-  PodioInput<edm4hep::MCParticle> m_beamelectrons_input{this};
-  PodioOutput<edm4eic::Trajectory> m_trajectory_output{this};
-  PodioOutput<edm4eic::TrackParameters> m_trackparam_output{this};
-  PodioOutput<edm4eic::Track> m_track_output{this};
+  PodioInput<edm4eic::TrackParameters>  m_trackparam_input     {this};
+  PodioInput<edm4hep::MCParticle>       m_beamelectrons_input {this};
+  PodioInput<edm4eic::Track>            m_fittedtracks_input   {this};
+  PodioInput<edm4eic::MCRecoTrackParticleAssociation> m_fittedtrackassoc_input {this};
+  PodioOutput<edm4eic::Trajectory>      m_trajectory_output    {this};
+  PodioOutput<edm4eic::TrackParameters> m_trackparam_output    {this};
+  PodioOutput<edm4eic::Track>           m_track_output         {this};
+  PodioOutput<edm4eic::MCRecoTrackParticleAssociation> m_trackassoc_output {this};
 
   ParameterRef<std::string> m_modelPath{this, "modelPath", config().modelPath};
   ParameterRef<std::string> m_methodName{this, "methodName", config().methodName};
@@ -54,24 +46,6 @@
                                            config().requireBeamElectron};
 
 public:
-<<<<<<< HEAD
-    void Configure() {
-        m_algo = std::make_unique<AlgoT>(GetPrefix());
-        m_algo->level(static_cast<algorithms::LogLevel>(logger()->level()));
-        m_algo->applyConfig(config());
-        m_algo->init();
-    }
-
-    void ChangeRun(int64_t run_number) {
-    }
-
-    void Process(int64_t run_number, uint64_t event_number) {
-        m_algo->process({m_trackparam_input(),m_beamelectrons_input(),m_fittedtracks_input(),m_fittedtrackassoc_input()}, {m_trajectory_output().get(), m_trackparam_output().get(), m_track_output().get(), m_trackassoc_output().get()});
-    }
-  };
-
-} // eicrecon
-=======
   void Configure() {
     m_algo = std::make_unique<AlgoT>(GetPrefix());
     m_algo->level(static_cast<algorithms::LogLevel>(logger()->level()));
@@ -81,12 +55,11 @@
 
   void ChangeRun(int64_t run_number) {}
 
-  void Process(int64_t run_number, uint64_t event_number) {
-    m_algo->process(
-        {m_trackparam_input(), m_beamelectrons_input()},
-        {m_trajectory_output().get(), m_trackparam_output().get(), m_track_output().get()});
-  }
-};
+    void Process(int64_t run_number, uint64_t event_number) {
+        m_algo->process(
+          {m_trackparam_input(),m_beamelectrons_input(),m_fittedtracks_input(),m_fittedtrackassoc_input()},
+          {m_trajectory_output().get(), m_trackparam_output().get(), m_track_output().get(), m_trackassoc_output().get()});
+    }
+  };
 
-} // namespace eicrecon
->>>>>>> a21854f9
+} // namespace eicrecon