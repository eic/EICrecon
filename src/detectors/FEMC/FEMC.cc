// SPDX-License-Identifier: LGPL-3.0-or-later
// Copyright (C) 2021 - 2024, Chao Peng, Sylvester Joosten, Whitney Armstrong, David Lawrence, Friederike Bock, Wouter Deconinck, Kolja Kauder, Sebouh Paul

#include <edm4eic/EDM4eicVersion.h>
#include <Evaluator/DD4hepUnits.h>
#include <JANA/JApplication.h>
#include <math.h>
#include <string>

#include "algorithms/calorimetry/CalorimeterHitDigiConfig.h"
#include "extensions/jana/JOmniFactoryGeneratorT.h"
#include "factories/calorimetry/CalorimeterClusterRecoCoG_factory.h"
#include "factories/calorimetry/CalorimeterHitDigi_factory.h"
#include "factories/calorimetry/CalorimeterHitReco_factory.h"
#include "factories/calorimetry/CalorimeterIslandCluster_factory.h"
#include "factories/calorimetry/CalorimeterTruthClustering_factory.h"
#include "factories/calorimetry/CalorimeterClusterShape_factory.h"
#include "factories/calorimetry/TrackClusterMergeSplitter_factory.h"

extern "C" {
    void InitPlugin(JApplication *app) {

        using namespace eicrecon;

        InitJANAPlugin(app);
        // Make sure digi and reco use the same value
        decltype(CalorimeterHitDigiConfig::capADC)        EcalEndcapP_capADC = 16384; //16384, assuming 14 bits. For approximate HGCROC resolution use 65536
        decltype(CalorimeterHitDigiConfig::dyRangeADC)    EcalEndcapP_dyRangeADC = 3 * dd4hep::GeV;
        decltype(CalorimeterHitDigiConfig::pedMeanADC)    EcalEndcapP_pedMeanADC = 200;
        decltype(CalorimeterHitDigiConfig::pedSigmaADC)   EcalEndcapP_pedSigmaADC = 2.4576;
        decltype(CalorimeterHitDigiConfig::resolutionTDC) EcalEndcapP_resolutionTDC = 10 * dd4hep::picosecond;
        app->Add(new JOmniFactoryGeneratorT<CalorimeterHitDigi_factory>(
          "EcalEndcapPRawHits",
          {"EcalEndcapPHits"},
#if EDM4EIC_VERSION_MAJOR >= 7
          {"EcalEndcapPRawHits", "EcalEndcapPRawHitAssociations"},
#else
          {"EcalEndcapPRawHits"},
#endif
          {
            .eRes = {0.11333 * sqrt(dd4hep::GeV), 0.03, 0.0 * dd4hep::GeV}, // (11.333% / sqrt(E)) \oplus 3%
            .tRes = 0.0,
            .threshold = 0.0,
             // .threshold = 15 * dd4hep::MeV for a single tower, applied on ADC level
            .capADC = EcalEndcapP_capADC,
            .capTime =  100, // given in ns, 4 samples in HGCROC
            .dyRangeADC = EcalEndcapP_dyRangeADC,
            .pedMeanADC = EcalEndcapP_pedMeanADC,
            .pedSigmaADC = EcalEndcapP_pedSigmaADC,
            .resolutionTDC = EcalEndcapP_resolutionTDC,
            .corrMeanScale = "0.03",
            .readout = "EcalEndcapPHits",
          },
          app   // TODO: Remove me once fixed
        ));
        app->Add(new JOmniFactoryGeneratorT<CalorimeterHitReco_factory>(
          "EcalEndcapPRecHits", {"EcalEndcapPRawHits"}, {"EcalEndcapPRecHits"},
          {
            .capADC = EcalEndcapP_capADC,
            .dyRangeADC = EcalEndcapP_dyRangeADC,
            .pedMeanADC = EcalEndcapP_pedMeanADC,
            .pedSigmaADC = EcalEndcapP_pedSigmaADC,
            .resolutionTDC = EcalEndcapP_resolutionTDC,
            .thresholdFactor = 0.0,
            .thresholdValue = 2, // The ADC of a 15 MeV particle is adc = 200 + 15 * 0.03 * ( 1.0 + 0) / 3000 * 16384 = 200 + 2.4576
            .sampFrac  = "0.03",
            .readout = "EcalEndcapPHits",
          },
          app   // TODO: Remove me once fixed
        ));
        app->Add(new JOmniFactoryGeneratorT<CalorimeterTruthClustering_factory>(
          "EcalEndcapPTruthProtoClusters", {"EcalEndcapPRecHits", "EcalEndcapPHits"}, {"EcalEndcapPTruthProtoClusters"},
          app   // TODO: Remove me once fixed
        ));
        app->Add(new JOmniFactoryGeneratorT<CalorimeterIslandCluster_factory>(
          "EcalEndcapPIslandProtoClusters", {"EcalEndcapPRecHits"}, {"EcalEndcapPIslandProtoClusters"},
          {
            .sectorDist = 5.0 * dd4hep::cm,
            .dimScaledLocalDistXY = {1.5,1.5},
            .splitCluster = false,
            .minClusterHitEdep = 0.0 * dd4hep::MeV,
            .minClusterCenterEdep = 60.0 * dd4hep::MeV,
            .transverseEnergyProfileMetric = "dimScaledLocalDistXY",
            .transverseEnergyProfileScale = 1.,
          },
          app   // TODO: Remove me once fixed
        ));

        app->Add(
          new JOmniFactoryGeneratorT<CalorimeterClusterRecoCoG_factory>(
             "EcalEndcapPTruthClustersWithoutShapes",
            {"EcalEndcapPTruthProtoClusters", // edm4eic::ProtoClusterCollection
#if EDM4EIC_VERSION_MAJOR >= 7
             "EcalEndcapPRawHitAssociations"}, // edm4eic::MCRecoCalorimeterHitAssociationCollection
#else
             "EcalEndcapPHits"}, // edm4hep::SimCalorimeterHitCollection
#endif
            {"EcalEndcapPTruthClustersWithoutShapes", // edm4eic::Cluster
             "EcalEndcapPTruthClusterAssociationsWithoutShapes"}, // edm4eic::MCRecoClusterParticleAssociation
            {
              .energyWeight = "log",
              .sampFrac = 1.0,
              .logWeightBase = 6.2,
              .enableEtaBounds = true
            },
            app   // TODO: Remove me once fixed
          )
        );

        app->Add(
          new JOmniFactoryGeneratorT<CalorimeterClusterShape_factory>(
            "EcalEndcapPTruthClusters",
            {"EcalEndcapPTruthClustersWithoutShapes",
             "EcalEndcapPTruthClusterAssociationsWithoutShapes"},
            {"EcalEndcapPTruthClusters",
             "EcalEndcapPTruthClusterAssociations"},
            {
              .energyWeight = "log",
              .logWeightBase = 6.2
            },
            app
          )
        );

        app->Add(
          new JOmniFactoryGeneratorT<CalorimeterClusterRecoCoG_factory>(
             "EcalEndcapPClustersWithoutShapes",
            {"EcalEndcapPIslandProtoClusters", // edm4eic::ProtoClusterCollection
#if EDM4EIC_VERSION_MAJOR >= 7
             "EcalEndcapPRawHitAssociations"}, // edm4eic::MCRecoCalorimeterHitAssociationCollection
#else
             "EcalEndcapPHits"}, // edm4hep::SimCalorimeterHitCollection
#endif
            {"EcalEndcapPClustersWithoutShapes", // edm4eic::Cluster
             "EcalEndcapPClusterAssociationsWithoutShapes"}, // edm4eic::MCRecoClusterParticleAssociation
            {
              .energyWeight = "log",
              .sampFrac = 1.0,
              .logWeightBase = 3.6,
              .enableEtaBounds = false,
            },
            app   // TODO: Remove me once fixed
          )
        );

        app->Add(
          new JOmniFactoryGeneratorT<CalorimeterClusterShape_factory>(
            "EcalEndcapPClusters",
            {"EcalEndcapPClustersWithoutShapes",
             "EcalEndcapPClusterAssociationsWithoutShapes"},
            {"EcalEndcapPClusters",
             "EcalEndcapPClusterAssociations"},
            {
              .energyWeight = "log",
              .logWeightBase = 3.6
            },
            app
          )
        );

        app->Add(
          new JOmniFactoryGeneratorT<TrackClusterMergeSplitter_factory>(
            "EcalEndcapPSplitMergeClusters",
            {"EcalEndcapPClusters",
             "CalorimeterTrackProjections",
             "EcalEndcapPClusterAssociations",
#if EDM4EIC_VERSION_MAJOR >= 7
             "EcalEndcapPRawHitAssociations"},
#else
             "EcalEndcapPHits"},
#endif
            {"EcalEndcapPSplitMergeClusters",
#if EDM4EIC_VERSION_MAJOR >= 8
             "EcalEndcapPTrackSplitMergeClusterMatches",
#endif
             "EcalEndcapPSplitMergeClusterAssociations"},
            {
              .idCalo = "EcalEndcapP_ID",
              .minSigCut = -2.0,
              .avgEP = 1.0,
              .sigEP = 0.10,
              .drAdd = 0.30,
              .sampFrac = 1.0,
              .transverseEnergyProfileScale = 1.0
            },
            app   // TODO: remove me once fixed
          )
        );

<<<<<<< HEAD
=======
        app->Add(
          new JOmniFactoryGeneratorT<CalorimeterClusterRecoCoG_factory>(
             "EcalEndcapPSplitMergeClustersWithoutShapes",
            {"EcalEndcapPSplitMergeProtoClusters", // edm4eic::ProtoClusterCollection
             "EcalEndcapPHits"},                          // edm4hep::SimCalorimeterHitCollection
            {"EcalEndcapPSplitMergeClustersWithoutShapes", // edm4eic::Cluster
             "EcalEndcapPSplitMergeClusterAssociationsWithoutShapes"}, // edm4eic::MCRecoClusterParticleAssociation
            {
              .energyWeight = "log",
              .sampFrac = 1.0,
              .logWeightBase = 3.6,
              .enableEtaBounds = false
            },
            app   // TODO: Remove me once fixed
          )
        );

        app->Add(
          new JOmniFactoryGeneratorT<CalorimeterClusterShape_factory>(
            "EcalEndcapPSplitMergeClusters",
            {"EcalEndcapPSplitMergeClustersWithoutShapes",
             "EcalEndcapPSplitMergeClusterAssociationsWithoutShapes"},
            {"EcalEndcapPSplitMergeClusters",
             "EcalEndcapPSplitMergeClusterAssociations"},
            {
              .energyWeight = "log",
              .logWeightBase = 3.6
            },
            app
          )
        );

>>>>>>> e41e3eed
        // Insert is identical to regular Ecal
        app->Add(new JOmniFactoryGeneratorT<CalorimeterHitDigi_factory>(
          "EcalEndcapPInsertRawHits",
          {"EcalEndcapPInsertHits"},
#if EDM4EIC_VERSION_MAJOR >= 7
          {"EcalEndcapPInsertRawHits", "EcalEndcapPInsertRawHitAssociations"},
#else
          {"EcalEndcapPInsertRawHits"},
#endif
          {
            .eRes = {0.11333 * sqrt(dd4hep::GeV), 0.03, 0.0 * dd4hep::GeV}, // (11.333% / sqrt(E)) \oplus 3%
            .tRes = 0.0,
            .threshold = 0.0,
             // .threshold = 15 * dd4hep::MeV for a single tower, applied on ADC level
            .capADC = EcalEndcapP_capADC,
            .capTime =  100, // given in ns, 4 samples in HGCROC
            .dyRangeADC = EcalEndcapP_dyRangeADC,
            .pedMeanADC = EcalEndcapP_pedMeanADC,
            .pedSigmaADC = EcalEndcapP_pedSigmaADC,
            .resolutionTDC = EcalEndcapP_resolutionTDC,
            .corrMeanScale = "0.03",
            .readout = "EcalEndcapPInsertHits",
          },
          app   // TODO: Remove me once fixed
        ));
        app->Add(new JOmniFactoryGeneratorT<CalorimeterHitReco_factory>(
          "EcalEndcapPInsertRecHits", {"EcalEndcapPInsertRawHits"}, {"EcalEndcapPInsertRecHits"},
          {
            .capADC = EcalEndcapP_capADC,
            .dyRangeADC = EcalEndcapP_dyRangeADC,
            .pedMeanADC = EcalEndcapP_pedMeanADC,
            .pedSigmaADC = EcalEndcapP_pedSigmaADC,
            .resolutionTDC = EcalEndcapP_resolutionTDC,
            .thresholdFactor = 0.0,
            .thresholdValue = 2, // The ADC of a 15 MeV particle is adc = 200 + 15 * 0.03 * ( 1.0 + 0) / 3000 * 16384 = 200 + 2.4576
            .sampFrac = "0.03",
            .readout = "EcalEndcapPInsertHits",
          },
          app   // TODO: Remove me once fixed
        ));
        app->Add(new JOmniFactoryGeneratorT<CalorimeterTruthClustering_factory>(
          "EcalEndcapPInsertTruthProtoClusters", {"EcalEndcapPInsertRecHits", "EcalEndcapPInsertHits"}, {"EcalEndcapPInsertTruthProtoClusters"},
          app   // TODO: Remove me once fixed
        ));
        app->Add(new JOmniFactoryGeneratorT<CalorimeterIslandCluster_factory>(
          "EcalEndcapPInsertIslandProtoClusters", {"EcalEndcapPInsertRecHits"}, {"EcalEndcapPInsertIslandProtoClusters"},
          {
            .sectorDist = 5.0 * dd4hep::cm,
            .dimScaledLocalDistXY = {1.5,1.5},
            .splitCluster = false,
            .minClusterHitEdep = 0.0 * dd4hep::MeV,
            .minClusterCenterEdep = 60.0 * dd4hep::MeV,
            .transverseEnergyProfileMetric = "dimScaledLocalDistXY",
            .transverseEnergyProfileScale = 1.,
          },
          app   // TODO: Remove me once fixed
        ));

        app->Add(
          new JOmniFactoryGeneratorT<CalorimeterClusterRecoCoG_factory>(
             "EcalEndcapPInsertTruthClustersWithoutShapes",
            {"EcalEndcapPInsertTruthProtoClusters", // edm4eic::ProtoClusterCollection
#if EDM4EIC_VERSION_MAJOR >= 7
             "EcalEndcapPInsertRawHitAssociations"}, // edm4eic::MCRecoCalorimeterHitCollection
#else
             "EcalEndcapPInsertHits"}, // edm4hep::SimCalorimeterHitCollection
#endif
            {"EcalEndcapPInsertTruthClustersWithoutShapes", // edm4eic::Cluster
             "EcalEndcapPInsertTruthClusterAssociationsWithoutShapes"}, // edm4eic::MCRecoClusterParticleAssociation
            {
              .energyWeight = "log",
              .sampFrac = 1.0,
              .logWeightBase = 6.2,
              .enableEtaBounds = true
            },
            app   // TODO: Remove me once fixed
          )
        );

        app->Add(
          new JOmniFactoryGeneratorT<CalorimeterClusterShape_factory>(
            "EcalEndcapPInsertTruthClusters",
            {"EcalEndcapPInsertTruthClustersWithoutShapes",
             "EcalEndcapPInsertTruthClusterAssociationsWithoutShapes"},
            {"EcalEndcapPInsertTruthClusters",
             "EcalEndcapPInsertTruthClusterAssociations"},
            {
              .energyWeight = "log",
              .logWeightBase = 6.2
            },
            app
          )
        );

        app->Add(
          new JOmniFactoryGeneratorT<CalorimeterClusterRecoCoG_factory>(
             "EcalEndcapPInsertClustersWithoutShapes",
            {"EcalEndcapPInsertIslandProtoClusters", // edm4eic::ProtoClusterCollection
#if EDM4EIC_VERSION_MAJOR >= 7
             "EcalEndcapPInsertRawHitAssociations"}, // edm4eic::MCRecoCalorimeterHitCollection
#else
             "EcalEndcapPInsertHits"}, // edm4hep::SimCalorimeterHitCollection
#endif
            {"EcalEndcapPInsertClustersWithoutShapes", // edm4eic::Cluster
             "EcalEndcapPInsertClusterAssociationsWithoutShapes"}, // edm4eic::MCRecoClusterParticleAssociation
            {
              .energyWeight = "log",
              .sampFrac = 1.0,
              .logWeightBase = 3.6,
              .enableEtaBounds = false,
            },
            app   // TODO: Remove me once fixed
          )
        );

        app->Add(
          new JOmniFactoryGeneratorT<CalorimeterClusterShape_factory>(
            "EcalEndcapPInsertClusters",
            {"EcalEndcapPInsertClustersWithoutShapes",
             "EcalEndcapPInsertClusterAssociationsWithoutShapes"},
            {"EcalEndcapPInsertClusters",
             "EcalEndcapPInsertClusterAssociations"},
            {
              .energyWeight = "log",
              .logWeightBase = 3.6
            },
            app
          )
        );
    }
}<|MERGE_RESOLUTION|>--- conflicted
+++ resolved
@@ -160,7 +160,7 @@
 
         app->Add(
           new JOmniFactoryGeneratorT<TrackClusterMergeSplitter_factory>(
-            "EcalEndcapPSplitMergeClusters",
+            "EcalEndcapPSplitMergeClustersWithoutShapes",
             {"EcalEndcapPClusters",
              "CalorimeterTrackProjections",
              "EcalEndcapPClusterAssociations",
@@ -169,11 +169,11 @@
 #else
              "EcalEndcapPHits"},
 #endif
-            {"EcalEndcapPSplitMergeClusters",
+            {"EcalEndcapPSplitMergeClustersWithoutShapes",
 #if EDM4EIC_VERSION_MAJOR >= 8
              "EcalEndcapPTrackSplitMergeClusterMatches",
 #endif
-             "EcalEndcapPSplitMergeClusterAssociations"},
+             "EcalEndcapPSplitMergeClusterAssociationsWithoutShapes"},
             {
               .idCalo = "EcalEndcapP_ID",
               .minSigCut = -2.0,
@@ -187,25 +187,6 @@
           )
         );
 
-<<<<<<< HEAD
-=======
-        app->Add(
-          new JOmniFactoryGeneratorT<CalorimeterClusterRecoCoG_factory>(
-             "EcalEndcapPSplitMergeClustersWithoutShapes",
-            {"EcalEndcapPSplitMergeProtoClusters", // edm4eic::ProtoClusterCollection
-             "EcalEndcapPHits"},                          // edm4hep::SimCalorimeterHitCollection
-            {"EcalEndcapPSplitMergeClustersWithoutShapes", // edm4eic::Cluster
-             "EcalEndcapPSplitMergeClusterAssociationsWithoutShapes"}, // edm4eic::MCRecoClusterParticleAssociation
-            {
-              .energyWeight = "log",
-              .sampFrac = 1.0,
-              .logWeightBase = 3.6,
-              .enableEtaBounds = false
-            },
-            app   // TODO: Remove me once fixed
-          )
-        );
-
         app->Add(
           new JOmniFactoryGeneratorT<CalorimeterClusterShape_factory>(
             "EcalEndcapPSplitMergeClusters",
@@ -221,7 +202,6 @@
           )
         );
 
->>>>>>> e41e3eed
         // Insert is identical to regular Ecal
         app->Add(new JOmniFactoryGeneratorT<CalorimeterHitDigi_factory>(
           "EcalEndcapPInsertRawHits",
