
// SPDX-License-Identifier: LGPL-3.0-or-later
// Copyright (C) 2021 - 2024, Chao Peng, Sylvester Joosten, Whitney Armstrong, David Lawrence, Friederike Bock, Wouter Deconinck, Kolja Kauder, Sebouh Paul

#include <edm4eic/EDM4eicVersion.h>
#include <Evaluator/DD4hepUnits.h>
#include <JANA/JApplication.h>
#include <math.h>
#include <string>

#include "algorithms/calorimetry/CalorimeterHitDigiConfig.h"
#include "algorithms/calorimetry/CalorimeterHitRecoConfig.h"
#include "extensions/jana/JOmniFactoryGeneratorT.h"
#include "factories/calorimetry/CalorimeterClusterRecoCoG_factory.h"
#include "factories/calorimetry/CalorimeterHitDigi_factory.h"
#include "factories/calorimetry/CalorimeterHitReco_factory.h"
#include "factories/calorimetry/CalorimeterIslandCluster_factory.h"
#include "factories/calorimetry/CalorimeterTruthClustering_factory.h"
#include "factories/calorimetry/CalorimeterClusterShape_factory.h"
#include "factories/calorimetry/TrackClusterMergeSplitter_factory.h"

extern "C" {
void InitPlugin(JApplication* app) {

  using namespace eicrecon;

  InitJANAPlugin(app);

  auto log_service = app->GetService<Log_service>();
  auto mLog        = log_service->logger("FEMC");

  int SiPMSaturation = 1;
  std::string opt("ON");
  app->SetDefaultParameter("FEMC:SiPMSaturation", opt, "Turn ON(default) or OFF SiPM Saturation");
  if (opt.find("OFF") != std::string::npos || opt.find("off") != std::string::npos ||
      opt.find("Off") != std::string::npos) {
    mLog->info("SiPM Saturation OFF");
    SiPMSaturation = 0;
  } else {
    mLog->info("SiPM Saturation ON");
  }

  // Make sure digi and reco use the same value
  decltype(CalorimeterHitDigiConfig::capADC) EcalEndcapP_capADC =
      16384; //16384, assuming 14 bits. For approximate HGCROC resolution use 65536
  decltype(CalorimeterHitDigiConfig::dyRangeADC) EcalEndcapP_dyRangeADC   = 100 * dd4hep::GeV;
  decltype(CalorimeterHitDigiConfig::pedMeanADC) EcalEndcapP_pedMeanADC   = 200;
  decltype(CalorimeterHitDigiConfig::pedSigmaADC) EcalEndcapP_pedSigmaADC = 2.4576;
  decltype(CalorimeterHitDigiConfig::resolutionTDC) EcalEndcapP_resolutionTDC =
      10 * dd4hep::picosecond;
  const double sampFrac = 0.03;
  decltype(CalorimeterHitDigiConfig::corrMeanScale) EcalEndcapP_corrMeanScale =
      Form("%f", 1.0 / sampFrac);
  decltype(CalorimeterHitRecoConfig::sampFrac) EcalEndcapP_sampFrac = Form("%f", sampFrac);
  decltype(CalorimeterHitDigiConfig::nPhotonPerGeV) EcalEndcapP_nPhotonPerGeV = 1500;
  decltype(CalorimeterHitDigiConfig::totalPixel) EcalEndcapP_totalPixel       = 4 * 159565;
  if (SiPMSaturation == 0)
    EcalEndcapP_totalPixel = 0;

  int fEcalHomoScfi = 0;
  try {
    auto detector = app->GetService<DD4hep_service>()->detector();
    fEcalHomoScfi = detector->constant<int>("ForwardEcal_Homogeneous_Scfi");
    if (fEcalHomoScfi <= 1)
      mLog->info("Homogeneous geometry loaded");
    else
      mLog->info("ScFi geometry loaded");
  } catch (...) {
  };

  if (fEcalHomoScfi <= 1) {
    app->Add(new JOmniFactoryGeneratorT<CalorimeterHitDigi_factory>(
        "EcalEndcapPRawHits", {"EcalEndcapPHits"},
#if EDM4EIC_VERSION_MAJOR >= 7
        {"EcalEndcapPRawHits", "EcalEndcapPRawHitAssociations"},
#else
        {"EcalEndcapPRawHits"},
#endif
        {
            .eRes = {0.11333 * sqrt(dd4hep::GeV), 0.03,
                     0.0 * dd4hep::GeV}, // (11.333% / sqrt(E)) \oplus 3%
            .tRes = 0.0,
            .threshold =
                0.0, // 15MeV threshold for a single tower will be applied on ADC at Reco below
            .capADC        = EcalEndcapP_capADC,
            .capTime       = 100, // given in ns, 4 samples in HGCROC
            .dyRangeADC    = EcalEndcapP_dyRangeADC,
            .pedMeanADC    = EcalEndcapP_pedMeanADC,
            .pedSigmaADC   = EcalEndcapP_pedSigmaADC,
            .resolutionTDC = EcalEndcapP_resolutionTDC,
            .corrMeanScale = "1.0",
            .readout       = "EcalEndcapPHits",
            .totalPixel    = EcalEndcapP_totalPixel,
            .nPhotonPerGeV = EcalEndcapP_nPhotonPerGeV,
        },
        app // TODO: Remove me once fixed
        ));
  } else if (fEcalHomoScfi == 2) {
    app->Add(new JOmniFactoryGeneratorT<CalorimeterHitDigi_factory>(
        "EcalEndcapPRawHits", {"EcalEndcapPHits"},
#if EDM4EIC_VERSION_MAJOR >= 7
        {"EcalEndcapPRawHits", "EcalEndcapPRawHitAssociations"},
#else
        {"EcalEndcapPRawHits"},
#endif
        {
            .eRes = {0.0, 0.0, 0.0},
            .tRes = 0.0,
            .threshold =
                0.0, // 15MeV threshold for a single tower will be applied on ADC at Reco below
            .capADC        = EcalEndcapP_capADC,
            .capTime       = 100, // given in ns, 4 samples in HGCROC
            .dyRangeADC    = EcalEndcapP_dyRangeADC,
            .pedMeanADC    = EcalEndcapP_pedMeanADC,
            .pedSigmaADC   = EcalEndcapP_pedSigmaADC,
            .resolutionTDC = EcalEndcapP_resolutionTDC,
            .corrMeanScale = EcalEndcapP_corrMeanScale,
            .readout       = "EcalEndcapPHits",
            .fields        = {"fiberx", "fibery", "x", "y"},
            .totalPixel    = EcalEndcapP_totalPixel,
            .nPhotonPerGeV = EcalEndcapP_nPhotonPerGeV,
        },
        app // TODO: Remove me once fixed
        ));
  }

  app->Add(new JOmniFactoryGeneratorT<CalorimeterHitReco_factory>(
      "EcalEndcapPRecHits", {"EcalEndcapPRawHits"}, {"EcalEndcapPRecHits"},
      {
          .capADC          = EcalEndcapP_capADC,
          .dyRangeADC      = EcalEndcapP_dyRangeADC,
          .pedMeanADC      = EcalEndcapP_pedMeanADC,
          .pedSigmaADC     = EcalEndcapP_pedSigmaADC,
          .resolutionTDC   = EcalEndcapP_resolutionTDC,
          .thresholdFactor = 0.0,
          .thresholdValue =
              2, // The ADC of a 15 MeV particle is adc = 200 + 15 * 0.03 * ( 1.0 + 0) / 3000 * 16384 = 200 + 2.4576
          .sampFrac = "1.00", // already taken care in DIGI code above
          .readout  = "EcalEndcapPHits",
      },
      app // TODO: Remove me once fixed
      ));
  app->Add(new JOmniFactoryGeneratorT<CalorimeterTruthClustering_factory>(
      "EcalEndcapPTruthProtoClusters", {"EcalEndcapPRecHits", "EcalEndcapPHits"},
      {"EcalEndcapPTruthProtoClusters"},
      app // TODO: Remove me once fixed
      ));
  app->Add(new JOmniFactoryGeneratorT<CalorimeterIslandCluster_factory>(
      "EcalEndcapPIslandProtoClusters", {"EcalEndcapPRecHits"}, {"EcalEndcapPIslandProtoClusters"},
      {.adjacencyMatrix{},
       .peakNeighbourhoodMatrix{},
       .readout{},
       .sectorDist = 5.0 * dd4hep::cm,
       .localDistXY{},
       .localDistXZ{},
       .localDistYZ{},
       .globalDistRPhi{},
       .globalDistEtaPhi{},
       .dimScaledLocalDistXY          = {1.5, 1.5},
       .splitCluster                  = false,
       .minClusterHitEdep             = 0.0 * dd4hep::MeV,
       .minClusterCenterEdep          = 60.0 * dd4hep::MeV,
       .transverseEnergyProfileMetric = "dimScaledLocalDistXY",
       .transverseEnergyProfileScale  = 1.,
       .transverseEnergyProfileScaleUnits{}},
      app // TODO: Remove me once fixed
      ));

  app->Add(new JOmniFactoryGeneratorT<CalorimeterClusterRecoCoG_factory>(
      "EcalEndcapPTruthClustersWithoutShapes",
      {
        "EcalEndcapPTruthProtoClusters", // edm4eic::ProtoClusterCollection
#if EDM4EIC_VERSION_MAJOR >= 7
            "EcalEndcapPRawHitAssociations"
      }, // edm4eic::MCRecoCalorimeterHitAssociationCollection
#else
            "EcalEndcapPHits"
      }, // edm4hep::SimCalorimeterHitCollection
#endif
      {"EcalEndcapPTruthClustersWithoutShapes",             // edm4eic::Cluster
       "EcalEndcapPTruthClusterAssociationsWithoutShapes"}, // edm4eic::MCRecoClusterParticleAssociation
      {.energyWeight = "log", .sampFrac = 1.0, .logWeightBase = 6.2, .enableEtaBounds = true},
      app // TODO: Remove me once fixed
      ));

  app->Add(new JOmniFactoryGeneratorT<CalorimeterClusterShape_factory>(
      "EcalEndcapPTruthClusters",
      {"EcalEndcapPTruthClustersWithoutShapes", "EcalEndcapPTruthClusterAssociationsWithoutShapes"},
      {"EcalEndcapPTruthClusters", "EcalEndcapPTruthClusterAssociations"},
      {.energyWeight = "log", .logWeightBase = 6.2}, app));

  app->Add(new JOmniFactoryGeneratorT<CalorimeterClusterRecoCoG_factory>(
      "EcalEndcapPClustersWithoutShapes",
      {
        "EcalEndcapPIslandProtoClusters", // edm4eic::ProtoClusterCollection
#if EDM4EIC_VERSION_MAJOR >= 7
            "EcalEndcapPRawHitAssociations"
      }, // edm4eic::MCRecoCalorimeterHitAssociationCollection
#else
            "EcalEndcapPHits"
      }, // edm4hep::SimCalorimeterHitCollection
#endif
      {"EcalEndcapPClustersWithoutShapes",             // edm4eic::Cluster
       "EcalEndcapPClusterAssociationsWithoutShapes"}, // edm4eic::MCRecoClusterParticleAssociation
      {
          .energyWeight    = "log",
          .sampFrac        = 1.0,
          .logWeightBase   = 3.6,
          .enableEtaBounds = false,
      },
      app // TODO: Remove me once fixed
      ));

  app->Add(new JOmniFactoryGeneratorT<CalorimeterClusterShape_factory>(
      "EcalEndcapPClusters",
      {"EcalEndcapPClustersWithoutShapes", "EcalEndcapPClusterAssociationsWithoutShapes"},
      {"EcalEndcapPClusters", "EcalEndcapPClusterAssociations"},
      {.energyWeight = "log", .logWeightBase = 3.6}, app));

  app->Add(new JOmniFactoryGeneratorT<TrackClusterMergeSplitter_factory>(
      "EcalEndcapPSplitMergeProtoClusters",
      {"EcalEndcapPIslandProtoClusters", "CalorimeterTrackProjections"},
      {"EcalEndcapPSplitMergeProtoClusters"},
      {.idCalo                       = "EcalEndcapP_ID",
       .minSigCut                    = -2.0,
       .avgEP                        = 1.0,
       .sigEP                        = 0.10,
       .drAdd                        = 0.30,
       .sampFrac                     = 1.0,
       .transverseEnergyProfileScale = 1.0},
      app // TODO: remove me once fixed
      ));

  app->Add(new JOmniFactoryGeneratorT<CalorimeterClusterRecoCoG_factory>(
      "EcalEndcapPSplitMergeClustersWithoutShapes",
      {
        "EcalEndcapPSplitMergeProtoClusters", // edm4eic::ProtoClusterCollection
#if EDM4EIC_VERSION_MAJOR >= 7
            "EcalEndcapPRawHitAssociations"
      }, // edm4hep::MCRecoCalorimeterHitAssociationCollection
#else
            "EcalEndcapPHits"
      }, // edm4hep::SimCalorimeterHitCollection
#endif
      {"EcalEndcapPSplitMergeClustersWithoutShapes",             // edm4eic::Cluster
       "EcalEndcapPSplitMergeClusterAssociationsWithoutShapes"}, // edm4eic::MCRecoClusterParticleAssociation
      {.energyWeight = "log", .sampFrac = 1.0, .logWeightBase = 3.6, .enableEtaBounds = false},
      app // TODO: Remove me once fixed
      ));

  app->Add(new JOmniFactoryGeneratorT<CalorimeterClusterShape_factory>(
      "EcalEndcapPSplitMergeClusters",
      {"EcalEndcapPSplitMergeClustersWithoutShapes",
       "EcalEndcapPSplitMergeClusterAssociationsWithoutShapes"},
      {"EcalEndcapPSplitMergeClusters", "EcalEndcapPSplitMergeClusterAssociations"},
      {.energyWeight = "log", .logWeightBase = 3.6}, app));
<<<<<<< HEAD
=======

  // Insert is identical to regular Ecal
  app->Add(new JOmniFactoryGeneratorT<CalorimeterHitDigi_factory>(
      "EcalEndcapPInsertRawHits", {"EcalEndcapPInsertHits"},
#if EDM4EIC_VERSION_MAJOR >= 7
      {"EcalEndcapPInsertRawHits", "EcalEndcapPInsertRawHitAssociations"},
#else
      {"EcalEndcapPInsertRawHits"},
#endif
      {
          .eRes      = {0.11333 * sqrt(dd4hep::GeV), 0.03,
                        0.0 * dd4hep::GeV}, // (11.333% / sqrt(E)) \oplus 3%
          .tRes      = 0.0,
          .threshold = 0.0,
          // .threshold = 15 * dd4hep::MeV for a single tower, applied on ADC level
          .capADC        = EcalEndcapP_capADC,
          .capTime       = 100, // given in ns, 4 samples in HGCROC
          .dyRangeADC    = EcalEndcapP_dyRangeADC,
          .pedMeanADC    = EcalEndcapP_pedMeanADC,
          .pedSigmaADC   = EcalEndcapP_pedSigmaADC,
          .resolutionTDC = EcalEndcapP_resolutionTDC,
          .corrMeanScale = "0.03",
          .readout       = "EcalEndcapPInsertHits",
      },
      app // TODO: Remove me once fixed
      ));
  app->Add(new JOmniFactoryGeneratorT<CalorimeterHitReco_factory>(
      "EcalEndcapPInsertRecHits", {"EcalEndcapPInsertRawHits"}, {"EcalEndcapPInsertRecHits"},
      {
          .capADC          = EcalEndcapP_capADC,
          .dyRangeADC      = EcalEndcapP_dyRangeADC,
          .pedMeanADC      = EcalEndcapP_pedMeanADC,
          .pedSigmaADC     = EcalEndcapP_pedSigmaADC,
          .resolutionTDC   = EcalEndcapP_resolutionTDC,
          .thresholdFactor = 0.0,
          .thresholdValue =
              2, // The ADC of a 15 MeV particle is adc = 200 + 15 * 0.03 * ( 1.0 + 0) / 3000 * 16384 = 200 + 2.4576
          .sampFrac = "0.03",
          .readout  = "EcalEndcapPInsertHits",
      },
      app // TODO: Remove me once fixed
      ));
  app->Add(new JOmniFactoryGeneratorT<CalorimeterTruthClustering_factory>(
      "EcalEndcapPInsertTruthProtoClusters", {"EcalEndcapPInsertRecHits", "EcalEndcapPInsertHits"},
      {"EcalEndcapPInsertTruthProtoClusters"},
      app // TODO: Remove me once fixed
      ));
  app->Add(new JOmniFactoryGeneratorT<CalorimeterIslandCluster_factory>(
      "EcalEndcapPInsertIslandProtoClusters", {"EcalEndcapPInsertRecHits"},
      {"EcalEndcapPInsertIslandProtoClusters"},
      {
          .adjacencyMatrix{},
          .peakNeighbourhoodMatrix{},
          .readout{},
          .sectorDist = 5.0 * dd4hep::cm,
          .localDistXY{},
          .localDistXZ{},
          .localDistYZ{},
          .globalDistRPhi{},
          .globalDistEtaPhi{},
          .dimScaledLocalDistXY          = {1.5, 1.5},
          .splitCluster                  = false,
          .minClusterHitEdep             = 0.0 * dd4hep::MeV,
          .minClusterCenterEdep          = 60.0 * dd4hep::MeV,
          .transverseEnergyProfileMetric = "dimScaledLocalDistXY",
          .transverseEnergyProfileScale  = 1.,
          .transverseEnergyProfileScaleUnits{},
      },
      app // TODO: Remove me once fixed
      ));

  app->Add(new JOmniFactoryGeneratorT<CalorimeterClusterRecoCoG_factory>(
      "EcalEndcapPInsertTruthClustersWithoutShapes",
      {
        "EcalEndcapPInsertTruthProtoClusters", // edm4eic::ProtoClusterCollection
#if EDM4EIC_VERSION_MAJOR >= 7
            "EcalEndcapPInsertRawHitAssociations"
      }, // edm4eic::MCRecoCalorimeterHitCollection
#else
            "EcalEndcapPInsertHits"
      }, // edm4hep::SimCalorimeterHitCollection
#endif
      {"EcalEndcapPInsertTruthClustersWithoutShapes",             // edm4eic::Cluster
       "EcalEndcapPInsertTruthClusterAssociationsWithoutShapes"}, // edm4eic::MCRecoClusterParticleAssociation
      {.energyWeight = "log", .sampFrac = 1.0, .logWeightBase = 6.2, .enableEtaBounds = true},
      app // TODO: Remove me once fixed
      ));

  app->Add(new JOmniFactoryGeneratorT<CalorimeterClusterShape_factory>(
      "EcalEndcapPInsertTruthClusters",
      {"EcalEndcapPInsertTruthClustersWithoutShapes",
       "EcalEndcapPInsertTruthClusterAssociationsWithoutShapes"},
      {"EcalEndcapPInsertTruthClusters", "EcalEndcapPInsertTruthClusterAssociations"},
      {.energyWeight = "log", .logWeightBase = 6.2}, app));

  app->Add(new JOmniFactoryGeneratorT<CalorimeterClusterRecoCoG_factory>(
      "EcalEndcapPInsertClustersWithoutShapes",
      {
        "EcalEndcapPInsertIslandProtoClusters", // edm4eic::ProtoClusterCollection
#if EDM4EIC_VERSION_MAJOR >= 7
            "EcalEndcapPInsertRawHitAssociations"
      }, // edm4eic::MCRecoCalorimeterHitCollection
#else
            "EcalEndcapPInsertHits"
      }, // edm4hep::SimCalorimeterHitCollection
#endif
      {"EcalEndcapPInsertClustersWithoutShapes",             // edm4eic::Cluster
       "EcalEndcapPInsertClusterAssociationsWithoutShapes"}, // edm4eic::MCRecoClusterParticleAssociation
      {
          .energyWeight    = "log",
          .sampFrac        = 1.0,
          .logWeightBase   = 3.6,
          .enableEtaBounds = false,
      },
      app // TODO: Remove me once fixed
      ));

  app->Add(new JOmniFactoryGeneratorT<CalorimeterClusterShape_factory>(
      "EcalEndcapPInsertClusters",
      {"EcalEndcapPInsertClustersWithoutShapes",
       "EcalEndcapPInsertClusterAssociationsWithoutShapes"},
      {"EcalEndcapPInsertClusters", "EcalEndcapPInsertClusterAssociations"},
      {.energyWeight = "log", .logWeightBase = 3.6}, app));
>>>>>>> cb6772b3
}
}<|MERGE_RESOLUTION|>--- conflicted
+++ resolved
@@ -254,9 +254,7 @@
        "EcalEndcapPSplitMergeClusterAssociationsWithoutShapes"},
       {"EcalEndcapPSplitMergeClusters", "EcalEndcapPSplitMergeClusterAssociations"},
       {.energyWeight = "log", .logWeightBase = 3.6}, app));
-<<<<<<< HEAD
-=======
-
+  
   // Insert is identical to regular Ecal
   app->Add(new JOmniFactoryGeneratorT<CalorimeterHitDigi_factory>(
       "EcalEndcapPInsertRawHits", {"EcalEndcapPInsertHits"},
@@ -379,6 +377,5 @@
        "EcalEndcapPInsertClusterAssociationsWithoutShapes"},
       {"EcalEndcapPInsertClusters", "EcalEndcapPInsertClusterAssociations"},
       {.energyWeight = "log", .logWeightBase = 3.6}, app));
->>>>>>> cb6772b3
 }
 }