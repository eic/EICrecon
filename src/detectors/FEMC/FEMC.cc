
// SPDX-License-Identifier: LGPL-3.0-or-later
// Copyright (C) 2021 - 2025, Chao Peng, Sylvester Joosten, Whitney Armstrong, David Lawrence, Friederike Bock, Wouter Deconinck, Kolja Kauder, Sebouh Paul

#include <Evaluator/DD4hepUnits.h>
#include <JANA/JApplicationFwd.h>
#include <JANA/Utils/JTypeInfo.h>
#include <cmath>
#include <string>
#include <variant>
#include <vector>

#include "algorithms/calorimetry/CalorimeterHitDigiConfig.h"
#include "algorithms/calorimetry/CalorimeterHitRecoConfig.h"
#include "extensions/jana/JOmniFactoryGeneratorT.h"
#include "factories/calorimetry/CalorimeterClusterRecoCoG_factory.h"
#include "factories/calorimetry/CalorimeterClusterShape_factory.h"
#include "factories/calorimetry/CalorimeterHitDigi_factory.h"
#include "factories/calorimetry/CalorimeterHitReco_factory.h"
#include "factories/calorimetry/CalorimeterIslandCluster_factory.h"
#include "factories/calorimetry/CalorimeterTruthClustering_factory.h"
#include "factories/calorimetry/TrackClusterMergeSplitter_factory.h"

extern "C" {
void InitPlugin(JApplication* app) {

  using namespace eicrecon;

  InitJANAPlugin(app);

  auto log_service = app->GetService<Log_service>();
  auto mLog        = log_service->logger("FEMC");

  int SiPMSaturation = 1;
  std::string opt("ON");
  app->SetDefaultParameter("FEMC:SiPMSaturation", opt, "Turn ON(default) or OFF SiPM Saturation");
  if (opt.find("OFF") != std::string::npos || opt.find("off") != std::string::npos ||
      opt.find("Off") != std::string::npos) {
    mLog->info("SiPM Saturation OFF");
    SiPMSaturation = 0;
  } else {
    mLog->info("SiPM Saturation ON");
  }

  // Make sure digi and reco use the same value
  decltype(CalorimeterHitDigiConfig::capADC) EcalEndcapP_capADC =
      16384; //16384, assuming 14 bits. For approximate HGCROC resolution use 65536
  decltype(CalorimeterHitDigiConfig::dyRangeADC) EcalEndcapP_dyRangeADC   = 100 * dd4hep::GeV;
  decltype(CalorimeterHitDigiConfig::pedMeanADC) EcalEndcapP_pedMeanADC   = 200;
  decltype(CalorimeterHitDigiConfig::pedSigmaADC) EcalEndcapP_pedSigmaADC = 2.4576;
  decltype(CalorimeterHitDigiConfig::resolutionTDC) EcalEndcapP_resolutionTDC =
      10 * dd4hep::picosecond;
<<<<<<< HEAD
  //const double sampFrac =  0.03;
  const double sampFrac = 0.029043; //updated with ratio to ScFi model
  decltype(CalorimeterHitDigiConfig::corrMeanScale) EcalEndcapP_corrMeanScale =
      Form("%f", 1.0 / sampFrac);
  decltype(CalorimeterHitRecoConfig::sampFrac) EcalEndcapP_sampFrac = Form("%f", sampFrac);
  decltype(CalorimeterHitDigiConfig::nPhotonPerGeV) EcalEndcapP_nPhotonPerGeV = 1500;
  decltype(CalorimeterHitDigiConfig::totalPixel) EcalEndcapP_totalPixel       = 4 * 159565;
  if (SiPMSaturation == 0)
    EcalEndcapP_totalPixel = 0;

  int FEMCHomoScfi = 0;
  try {
    auto detector = app->GetService<DD4hep_service>()->detector();
    FEMCHomoScfi  = detector->constant<int>("ForwardEcal_Homogeneous_Scfi");
    if (FEMCHomoScfi <= 1)
      mLog->info("Homogeneous geometry loaded");
    else
      mLog->info("ScFi geometry loaded");
  } catch (...) {
  };

  if (FEMCHomoScfi <= 1) {
    app->Add(new JOmniFactoryGeneratorT<CalorimeterHitDigi_factory>(
        "EcalEndcapPRawHits", {"EcalEndcapPHits"},
        {"EcalEndcapPRawHits", "EcalEndcapPRawHitAssociations"},
        {
            .eRes = {0.11333 * sqrt(dd4hep::GeV), 0.03,
                     0.0 * dd4hep::GeV}, // (11.333% / sqrt(E)) \oplus 3%
            .tRes = 0.0,
            .threshold =
                0.0, // 15MeV threshold for a single tower will be applied on ADC at Reco below
            .capADC        = EcalEndcapP_capADC,
            .capTime       = 100, // given in ns, 4 samples in HGCROC
            .dyRangeADC    = EcalEndcapP_dyRangeADC,
            .pedMeanADC    = EcalEndcapP_pedMeanADC,
            .pedSigmaADC   = EcalEndcapP_pedSigmaADC,
            .resolutionTDC = EcalEndcapP_resolutionTDC,
            .corrMeanScale = "1.0",
            .readout       = "EcalEndcapPHits",
            .totalPixel    = EcalEndcapP_totalPixel,
            .nPhotonPerGeV = EcalEndcapP_nPhotonPerGeV,
        },
        app // TODO: Remove me once fixed
        ));
  } else if (FEMCHomoScfi == 2) {
    app->Add(new JOmniFactoryGeneratorT<CalorimeterHitDigi_factory>(
        "EcalEndcapPRawHits", {"EcalEndcapPHits"},
        {"EcalEndcapPRawHits", "EcalEndcapPRawHitAssociations"},
        {
            //.eRes = {0.0, 0.0, 0.0}, // No smearing for ScFi
            .eRes = {0.0, 0.022, 0.0}, // just constant term 2.2% based on MC data comparison
            .tRes = 0.0,
            .threshold =
                0.0, // 15MeV threshold for a single tower will be applied on ADC at Reco below
            .capADC        = EcalEndcapP_capADC,
            .capTime       = 100, // given in ns, 4 samples in HGCROC
            .dyRangeADC    = EcalEndcapP_dyRangeADC,
            .pedMeanADC    = EcalEndcapP_pedMeanADC,
            .pedSigmaADC   = EcalEndcapP_pedSigmaADC,
            .resolutionTDC = EcalEndcapP_resolutionTDC,
            .corrMeanScale = EcalEndcapP_corrMeanScale,
            .readout       = "EcalEndcapPHits",
            .fields        = {"fiberx", "fibery", "x", "y"},
            .totalPixel    = EcalEndcapP_totalPixel,
            .nPhotonPerGeV = EcalEndcapP_nPhotonPerGeV,
        },
        app // TODO: Remove me once fixed
        ));
  }

=======
  app->Add(new JOmniFactoryGeneratorT<CalorimeterHitDigi_factory>(
      "EcalEndcapPRawHits", {"EventHeader", "EcalEndcapPHits"},
      {"EcalEndcapPRawHits", "EcalEndcapPRawHitAssociations"},
      {
          .eRes      = {0.11333 * sqrt(dd4hep::GeV), 0.03,
                        0.0 * dd4hep::GeV}, // (11.333% / sqrt(E)) \oplus 3%
          .tRes      = 0.0,
          .threshold = 0.0,
          // .threshold = 15 * dd4hep::MeV for a single tower, applied on ADC level
          .capADC        = EcalEndcapP_capADC,
          .capTime       = 100, // given in ns, 4 samples in HGCROC
          .dyRangeADC    = EcalEndcapP_dyRangeADC,
          .pedMeanADC    = EcalEndcapP_pedMeanADC,
          .pedSigmaADC   = EcalEndcapP_pedSigmaADC,
          .resolutionTDC = EcalEndcapP_resolutionTDC,
          .corrMeanScale = "0.03",
          .readout       = "EcalEndcapPHits",
      },
      app // TODO: Remove me once fixed
      ));
>>>>>>> 8fb15ea6
  app->Add(new JOmniFactoryGeneratorT<CalorimeterHitReco_factory>(
      "EcalEndcapPRecHits", {"EcalEndcapPRawHits"}, {"EcalEndcapPRecHits"},
      {
          .capADC          = EcalEndcapP_capADC,
          .dyRangeADC      = EcalEndcapP_dyRangeADC,
          .pedMeanADC      = EcalEndcapP_pedMeanADC,
          .pedSigmaADC     = EcalEndcapP_pedSigmaADC,
          .resolutionTDC   = EcalEndcapP_resolutionTDC,
          .thresholdFactor = 0.0,
          .thresholdValue =
              //    2, // The ADC of a 15 MeV particle is adc = 200 + 15 * 0.03 * ( 1.0 + 0) / 3000 * 16384 = 200 + 2.4576
          3, // 15 MeV = 2.4576, but adc=llround(dE) and cut off is "<". So 3 here = 15.25MeV
          .sampFrac = "1.00", // already taken care in DIGI code above
          .readout  = "EcalEndcapPHits",
      },
      app // TODO: Remove me once fixed
      ));
  app->Add(new JOmniFactoryGeneratorT<CalorimeterTruthClustering_factory>(
      "EcalEndcapPTruthProtoClusters", {"EcalEndcapPRecHits", "EcalEndcapPHits"},
      {"EcalEndcapPTruthProtoClusters"},
      app // TODO: Remove me once fixed
      ));
  app->Add(new JOmniFactoryGeneratorT<CalorimeterIslandCluster_factory>(
      "EcalEndcapPIslandProtoClusters", {"EcalEndcapPRecHits"}, {"EcalEndcapPIslandProtoClusters"},
      {.adjacencyMatrix{},
       .peakNeighbourhoodMatrix{},
       .readout{},
       .sectorDist = 5.0 * dd4hep::cm,
       .localDistXY{},
       .localDistXZ{},
       .localDistYZ{},
       .globalDistRPhi{},
       .globalDistEtaPhi{},
       .dimScaledLocalDistXY          = {1.5, 1.5},
       .splitCluster                  = false,
       .minClusterHitEdep             = 0.0 * dd4hep::MeV,
       .minClusterCenterEdep          = 60.0 * dd4hep::MeV,
       .transverseEnergyProfileMetric = "dimScaledLocalDistXY",
       .transverseEnergyProfileScale  = 1.,
       .transverseEnergyProfileScaleUnits{}},
      app // TODO: Remove me once fixed
      ));

  app->Add(new JOmniFactoryGeneratorT<CalorimeterClusterRecoCoG_factory>(
      "EcalEndcapPTruthClustersWithoutShapes",
      {
          "EcalEndcapPTruthProtoClusters", // edm4eic::ProtoClusterCollection
          "EcalEndcapPRawHitAssociations"  // edm4eic::MCRecoCalorimeterHitAssociationCollection
      },
      {"EcalEndcapPTruthClustersWithoutShapes",             // edm4eic::Cluster
       "EcalEndcapPTruthClusterAssociationsWithoutShapes"}, // edm4eic::MCRecoClusterParticleAssociation
      {.energyWeight = "log", .sampFrac = 1.0, .logWeightBase = 6.2, .enableEtaBounds = true},
      app // TODO: Remove me once fixed
      ));

  app->Add(new JOmniFactoryGeneratorT<CalorimeterClusterShape_factory>(
      "EcalEndcapPTruthClusters",
      {"EcalEndcapPTruthClustersWithoutShapes", "EcalEndcapPTruthClusterAssociationsWithoutShapes"},
      {"EcalEndcapPTruthClusters", "EcalEndcapPTruthClusterAssociations"},
      {.energyWeight = "log", .logWeightBase = 6.2}, app));

  app->Add(new JOmniFactoryGeneratorT<CalorimeterClusterRecoCoG_factory>(
      "EcalEndcapPClustersWithoutShapes",
      {
          "EcalEndcapPIslandProtoClusters", // edm4eic::ProtoClusterCollection
          "EcalEndcapPRawHitAssociations"   // edm4eic::MCRecoCalorimeterHitAssociationCollection
      },
      {"EcalEndcapPClustersWithoutShapes",             // edm4eic::Cluster
       "EcalEndcapPClusterAssociationsWithoutShapes"}, // edm4eic::MCRecoClusterParticleAssociation
      {
          .energyWeight    = "log",
          .sampFrac        = 1.0,
          .logWeightBase   = 3.6,
          .enableEtaBounds = false,
      },
      app // TODO: Remove me once fixed
      ));

  app->Add(new JOmniFactoryGeneratorT<CalorimeterClusterShape_factory>(
      "EcalEndcapPClusters",
      {"EcalEndcapPClustersWithoutShapes", "EcalEndcapPClusterAssociationsWithoutShapes"},
      {"EcalEndcapPClusters", "EcalEndcapPClusterAssociations"},
      {.energyWeight = "log", .logWeightBase = 3.6}, app));

  app->Add(new JOmniFactoryGeneratorT<TrackClusterMergeSplitter_factory>(
      "EcalEndcapPSplitMergeProtoClusters",
      {"EcalEndcapPIslandProtoClusters", "CalorimeterTrackProjections"},
      {"EcalEndcapPSplitMergeProtoClusters"},
      {.idCalo                       = "EcalEndcapP_ID",
       .minSigCut                    = -2.0,
       .avgEP                        = 1.0,
       .sigEP                        = 0.10,
       .drAdd                        = 0.30,
       .sampFrac                     = 1.0,
       .transverseEnergyProfileScale = 1.0},
      app // TODO: remove me once fixed
      ));

  app->Add(new JOmniFactoryGeneratorT<CalorimeterClusterRecoCoG_factory>(
      "EcalEndcapPSplitMergeClustersWithoutShapes",
      {
          "EcalEndcapPSplitMergeProtoClusters", // edm4eic::ProtoClusterCollection
          "EcalEndcapPRawHitAssociations" // edm4hep::MCRecoCalorimeterHitAssociationCollection
      },
      {"EcalEndcapPSplitMergeClustersWithoutShapes",             // edm4eic::Cluster
       "EcalEndcapPSplitMergeClusterAssociationsWithoutShapes"}, // edm4eic::MCRecoClusterParticleAssociation
      {.energyWeight = "log", .sampFrac = 1.0, .logWeightBase = 3.6, .enableEtaBounds = false},
      app // TODO: Remove me once fixed
      ));

  app->Add(new JOmniFactoryGeneratorT<CalorimeterClusterShape_factory>(
      "EcalEndcapPSplitMergeClusters",
      {"EcalEndcapPSplitMergeClustersWithoutShapes",
       "EcalEndcapPSplitMergeClusterAssociationsWithoutShapes"},
      {"EcalEndcapPSplitMergeClusters", "EcalEndcapPSplitMergeClusterAssociations"},
      {.energyWeight = "log", .logWeightBase = 3.6}, app));
}
}<|MERGE_RESOLUTION|>--- conflicted
+++ resolved
@@ -31,17 +31,6 @@
   auto log_service = app->GetService<Log_service>();
   auto mLog        = log_service->logger("FEMC");
 
-  int SiPMSaturation = 1;
-  std::string opt("ON");
-  app->SetDefaultParameter("FEMC:SiPMSaturation", opt, "Turn ON(default) or OFF SiPM Saturation");
-  if (opt.find("OFF") != std::string::npos || opt.find("off") != std::string::npos ||
-      opt.find("Off") != std::string::npos) {
-    mLog->info("SiPM Saturation OFF");
-    SiPMSaturation = 0;
-  } else {
-    mLog->info("SiPM Saturation ON");
-  }
-
   // Make sure digi and reco use the same value
   decltype(CalorimeterHitDigiConfig::capADC) EcalEndcapP_capADC =
       16384; //16384, assuming 14 bits. For approximate HGCROC resolution use 65536
@@ -50,7 +39,6 @@
   decltype(CalorimeterHitDigiConfig::pedSigmaADC) EcalEndcapP_pedSigmaADC = 2.4576;
   decltype(CalorimeterHitDigiConfig::resolutionTDC) EcalEndcapP_resolutionTDC =
       10 * dd4hep::picosecond;
-<<<<<<< HEAD
   //const double sampFrac =  0.03;
   const double sampFrac = 0.029043; //updated with ratio to ScFi model
   decltype(CalorimeterHitDigiConfig::corrMeanScale) EcalEndcapP_corrMeanScale =
@@ -58,8 +46,6 @@
   decltype(CalorimeterHitRecoConfig::sampFrac) EcalEndcapP_sampFrac = Form("%f", sampFrac);
   decltype(CalorimeterHitDigiConfig::nPhotonPerGeV) EcalEndcapP_nPhotonPerGeV = 1500;
   decltype(CalorimeterHitDigiConfig::totalPixel) EcalEndcapP_totalPixel       = 4 * 159565;
-  if (SiPMSaturation == 0)
-    EcalEndcapP_totalPixel = 0;
 
   int FEMCHomoScfi = 0;
   try {
@@ -90,8 +76,8 @@
             .resolutionTDC = EcalEndcapP_resolutionTDC,
             .corrMeanScale = "1.0",
             .readout       = "EcalEndcapPHits",
-            .totalPixel    = EcalEndcapP_totalPixel,
-            .nPhotonPerGeV = EcalEndcapP_nPhotonPerGeV,
+            //.totalPixel    = EcalEndcapP_totalPixel,
+            //.nPhotonPerGeV = EcalEndcapP_nPhotonPerGeV,
         },
         app // TODO: Remove me once fixed
         ));
@@ -114,35 +100,13 @@
             .corrMeanScale = EcalEndcapP_corrMeanScale,
             .readout       = "EcalEndcapPHits",
             .fields        = {"fiberx", "fibery", "x", "y"},
-            .totalPixel    = EcalEndcapP_totalPixel,
-            .nPhotonPerGeV = EcalEndcapP_nPhotonPerGeV,
+            //.totalPixel    = EcalEndcapP_totalPixel,
+            //.nPhotonPerGeV = EcalEndcapP_nPhotonPerGeV,
         },
         app // TODO: Remove me once fixed
         ));
   }
 
-=======
-  app->Add(new JOmniFactoryGeneratorT<CalorimeterHitDigi_factory>(
-      "EcalEndcapPRawHits", {"EventHeader", "EcalEndcapPHits"},
-      {"EcalEndcapPRawHits", "EcalEndcapPRawHitAssociations"},
-      {
-          .eRes      = {0.11333 * sqrt(dd4hep::GeV), 0.03,
-                        0.0 * dd4hep::GeV}, // (11.333% / sqrt(E)) \oplus 3%
-          .tRes      = 0.0,
-          .threshold = 0.0,
-          // .threshold = 15 * dd4hep::MeV for a single tower, applied on ADC level
-          .capADC        = EcalEndcapP_capADC,
-          .capTime       = 100, // given in ns, 4 samples in HGCROC
-          .dyRangeADC    = EcalEndcapP_dyRangeADC,
-          .pedMeanADC    = EcalEndcapP_pedMeanADC,
-          .pedSigmaADC   = EcalEndcapP_pedSigmaADC,
-          .resolutionTDC = EcalEndcapP_resolutionTDC,
-          .corrMeanScale = "0.03",
-          .readout       = "EcalEndcapPHits",
-      },
-      app // TODO: Remove me once fixed
-      ));
->>>>>>> 8fb15ea6
   app->Add(new JOmniFactoryGeneratorT<CalorimeterHitReco_factory>(
       "EcalEndcapPRecHits", {"EcalEndcapPRawHits"}, {"EcalEndcapPRecHits"},
       {
