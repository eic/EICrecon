// SPDX-License-Identifier: LGPL-3.0-or-later
// Copyright (C) 2021 - 2025, Chao Peng, Sylvester Joosten, Whitney Armstrong, David Lawrence, Friederike Bock, Wouter Deconinck, Kolja Kauder, Sebouh Paul

#include <Evaluator/DD4hepUnits.h>
#include <JANA/JApplicationFwd.h>
#include <JANA/Utils/JTypeInfo.h>
#include <cmath>
#include <string>
#include <variant>
#include <vector>

#include "algorithms/calorimetry/CalorimeterHitDigiConfig.h"
#include "extensions/jana/JOmniFactoryGeneratorT.h"
#include "factories/calorimetry/CalorimeterClusterRecoCoG_factory.h"
#include "factories/calorimetry/CalorimeterClusterShape_factory.h"
#include "factories/calorimetry/CalorimeterHitDigi_factory.h"
#include "factories/calorimetry/CalorimeterHitReco_factory.h"
#include "factories/calorimetry/CalorimeterIslandCluster_factory.h"
#include "factories/calorimetry/CalorimeterTruthClustering_factory.h"
#include "factories/calorimetry/TrackClusterMergeSplitter_factory.h"

extern "C" {
void InitPlugin(JApplication* app) {

  using namespace eicrecon;

  InitJANAPlugin(app);
  // Make sure digi and reco use the same value
  decltype(CalorimeterHitDigiConfig::capADC) EcalEndcapP_capADC =
      16384; //16384, assuming 14 bits. For approximate HGCROC resolution use 65536
  decltype(CalorimeterHitDigiConfig::dyRangeADC) EcalEndcapP_dyRangeADC   = 3 * dd4hep::GeV;
  decltype(CalorimeterHitDigiConfig::pedMeanADC) EcalEndcapP_pedMeanADC   = 200;
  decltype(CalorimeterHitDigiConfig::pedSigmaADC) EcalEndcapP_pedSigmaADC = 2.4576;
  decltype(CalorimeterHitDigiConfig::resolutionTDC) EcalEndcapP_resolutionTDC =
      10 * dd4hep::picosecond;
  app->Add(new JOmniFactoryGeneratorT<CalorimeterHitDigi_factory>(
<<<<<<< HEAD
      "EcalEndcapPRawHits", {"EcalEndcapPHits"},
=======
      "EcalEndcapPRawHits", {"EventHeader", "EcalEndcapPHits"},
>>>>>>> f4948e9a
      {"EcalEndcapPRawHits", "EcalEndcapPRawHitAssociations"},
      {
          .eRes      = {0.11333 * sqrt(dd4hep::GeV), 0.03,
                        0.0 * dd4hep::GeV}, // (11.333% / sqrt(E)) \oplus 3%
          .tRes      = 0.0,
          .threshold = 0.0,
          // .threshold = 15 * dd4hep::MeV for a single tower, applied on ADC level
          .capADC        = EcalEndcapP_capADC,
          .capTime       = 100, // given in ns, 4 samples in HGCROC
          .dyRangeADC    = EcalEndcapP_dyRangeADC,
          .pedMeanADC    = EcalEndcapP_pedMeanADC,
          .pedSigmaADC   = EcalEndcapP_pedSigmaADC,
          .resolutionTDC = EcalEndcapP_resolutionTDC,
          .corrMeanScale = "0.03",
          .readout       = "EcalEndcapPHits",
      },
      app // TODO: Remove me once fixed
      ));
  app->Add(new JOmniFactoryGeneratorT<CalorimeterHitReco_factory>(
      "EcalEndcapPRecHits", {"EcalEndcapPRawHits"}, {"EcalEndcapPRecHits"},
      {
          .capADC          = EcalEndcapP_capADC,
          .dyRangeADC      = EcalEndcapP_dyRangeADC,
          .pedMeanADC      = EcalEndcapP_pedMeanADC,
          .pedSigmaADC     = EcalEndcapP_pedSigmaADC,
          .resolutionTDC   = EcalEndcapP_resolutionTDC,
          .thresholdFactor = 0.0,
          .thresholdValue =
              2, // The ADC of a 15 MeV particle is adc = 200 + 15 * 0.03 * ( 1.0 + 0) / 3000 * 16384 = 200 + 2.4576
          .sampFrac = "0.03",
          .readout  = "EcalEndcapPHits",
      },
      app // TODO: Remove me once fixed
      ));
  app->Add(new JOmniFactoryGeneratorT<CalorimeterTruthClustering_factory>(
      "EcalEndcapPTruthProtoClusters", {"EcalEndcapPRecHits", "EcalEndcapPHits"},
      {"EcalEndcapPTruthProtoClusters"},
      app // TODO: Remove me once fixed
      ));
  app->Add(new JOmniFactoryGeneratorT<CalorimeterIslandCluster_factory>(
      "EcalEndcapPIslandProtoClusters", {"EcalEndcapPRecHits"}, {"EcalEndcapPIslandProtoClusters"},
      {.adjacencyMatrix{},
       .peakNeighbourhoodMatrix{},
       .readout{},
       .sectorDist = 5.0 * dd4hep::cm,
       .localDistXY{},
       .localDistXZ{},
       .localDistYZ{},
       .globalDistRPhi{},
       .globalDistEtaPhi{},
       .dimScaledLocalDistXY          = {1.5, 1.5},
       .splitCluster                  = false,
       .minClusterHitEdep             = 0.0 * dd4hep::MeV,
       .minClusterCenterEdep          = 60.0 * dd4hep::MeV,
       .transverseEnergyProfileMetric = "dimScaledLocalDistXY",
       .transverseEnergyProfileScale  = 1.,
       .transverseEnergyProfileScaleUnits{}},
      app // TODO: Remove me once fixed
      ));

  app->Add(new JOmniFactoryGeneratorT<CalorimeterClusterRecoCoG_factory>(
      "EcalEndcapPTruthClustersWithoutShapes",
<<<<<<< HEAD
      {"EcalEndcapPTruthProtoClusters", // edm4eic::ProtoClusterCollection
       "EcalEndcapPRawHitAssociations"}, // edm4eic::MCRecoCalorimeterHitAssociationCollection
=======
      {
          "EcalEndcapPTruthProtoClusters", // edm4eic::ProtoClusterCollection
          "EcalEndcapPRawHitAssociations"  // edm4eic::MCRecoCalorimeterHitAssociationCollection
      },
>>>>>>> f4948e9a
      {"EcalEndcapPTruthClustersWithoutShapes",             // edm4eic::Cluster
       "EcalEndcapPTruthClusterAssociationsWithoutShapes"}, // edm4eic::MCRecoClusterParticleAssociation
      {.energyWeight = "log", .sampFrac = 1.0, .logWeightBase = 6.2, .enableEtaBounds = true},
      app // TODO: Remove me once fixed
      ));

  app->Add(new JOmniFactoryGeneratorT<CalorimeterClusterShape_factory>(
      "EcalEndcapPTruthClusters",
      {"EcalEndcapPTruthClustersWithoutShapes", "EcalEndcapPTruthClusterAssociationsWithoutShapes"},
      {"EcalEndcapPTruthClusters", "EcalEndcapPTruthClusterAssociations"},
      {.energyWeight = "log", .logWeightBase = 6.2}, app));

  app->Add(new JOmniFactoryGeneratorT<CalorimeterClusterRecoCoG_factory>(
      "EcalEndcapPClustersWithoutShapes",
<<<<<<< HEAD
      {"EcalEndcapPIslandProtoClusters", // edm4eic::ProtoClusterCollection
       "EcalEndcapPRawHitAssociations"}, // edm4eic::MCRecoCalorimeterHitAssociationCollection
=======
      {
          "EcalEndcapPIslandProtoClusters", // edm4eic::ProtoClusterCollection
          "EcalEndcapPRawHitAssociations"   // edm4eic::MCRecoCalorimeterHitAssociationCollection
      },
>>>>>>> f4948e9a
      {"EcalEndcapPClustersWithoutShapes",             // edm4eic::Cluster
       "EcalEndcapPClusterAssociationsWithoutShapes"}, // edm4eic::MCRecoClusterParticleAssociation
      {
          .energyWeight    = "log",
          .sampFrac        = 1.0,
          .logWeightBase   = 3.6,
          .enableEtaBounds = false,
      },
      app // TODO: Remove me once fixed
      ));

  app->Add(new JOmniFactoryGeneratorT<CalorimeterClusterShape_factory>(
      "EcalEndcapPClusters",
      {"EcalEndcapPClustersWithoutShapes", "EcalEndcapPClusterAssociationsWithoutShapes"},
      {"EcalEndcapPClusters", "EcalEndcapPClusterAssociations"},
      {.energyWeight = "log", .logWeightBase = 3.6}, app));

  app->Add(new JOmniFactoryGeneratorT<TrackClusterMergeSplitter_factory>(
      "EcalEndcapPSplitMergeProtoClusters",
      {"EcalEndcapPTrackClusterMatches", "EcalEndcapPClusters", "CalorimeterTrackProjections"},
      {
        "EcalEndcapPSplitMergeProtoClusters",
#if EDM4EIC_VERSION_MAJOR >= 8 && EDM4EIC_VERSION_MINOR >= 4
        "EcalEndcapPTrackSplitMergeProtoClusterMatches"
      },
#endif
      {.minSigCut                    = -2.0,
       .avgEP                        = 1.0,
       .sigEP                        = 0.10,
       .drAdd                        = 0.30,
       .surfaceToUse                 = 1,
       .transverseEnergyProfileScale = 1.0},
      app // TODO: remove me once fixed
      ));

  app->Add(new JOmniFactoryGeneratorT<CalorimeterClusterRecoCoG_factory>(
      "EcalEndcapPSplitMergeClustersWithoutShapes",
      {"EcalEndcapPSplitMergeProtoClusters",
       "EcalEndcapPRawHitAssociations"},
      {"EcalEndcapPSplitMergeClustersWithoutShapes",
       "EcalEndcapPSplitMergeClusterAssociationsWithoutShapes"},
      {
<<<<<<< HEAD
          .energyWeight    = "log",
          .sampFrac        = 1.0,
          .logWeightBase   = 3.6,
          .enableEtaBounds = false,
      },
=======
          "EcalEndcapPSplitMergeProtoClusters", // edm4eic::ProtoClusterCollection
          "EcalEndcapPRawHitAssociations" // edm4hep::MCRecoCalorimeterHitAssociationCollection
      },
      {"EcalEndcapPSplitMergeClustersWithoutShapes",             // edm4eic::Cluster
       "EcalEndcapPSplitMergeClusterAssociationsWithoutShapes"}, // edm4eic::MCRecoClusterParticleAssociation
      {.energyWeight = "log", .sampFrac = 1.0, .logWeightBase = 3.6, .enableEtaBounds = false},
>>>>>>> f4948e9a
      app // TODO: Remove me once fixed
      ));

  app->Add(new JOmniFactoryGeneratorT<CalorimeterClusterShape_factory>(
      "EcalEndcapPSplitMergeClusters",
      {"EcalEndcapPSplitMergeClustersWithoutShapes",
       "EcalEndcapPSplitMergeClusterAssociationsWithoutShapes"},
      {"EcalEndcapPSplitMergeClusters", "EcalEndcapPSplitMergeClusterAssociations"},
      {.energyWeight = "log", .logWeightBase = 3.6}, app));
}
}<|MERGE_RESOLUTION|>--- conflicted
+++ resolved
@@ -34,11 +34,7 @@
   decltype(CalorimeterHitDigiConfig::resolutionTDC) EcalEndcapP_resolutionTDC =
       10 * dd4hep::picosecond;
   app->Add(new JOmniFactoryGeneratorT<CalorimeterHitDigi_factory>(
-<<<<<<< HEAD
-      "EcalEndcapPRawHits", {"EcalEndcapPHits"},
-=======
       "EcalEndcapPRawHits", {"EventHeader", "EcalEndcapPHits"},
->>>>>>> f4948e9a
       {"EcalEndcapPRawHits", "EcalEndcapPRawHitAssociations"},
       {
           .eRes      = {0.11333 * sqrt(dd4hep::GeV), 0.03,
@@ -101,15 +97,10 @@
 
   app->Add(new JOmniFactoryGeneratorT<CalorimeterClusterRecoCoG_factory>(
       "EcalEndcapPTruthClustersWithoutShapes",
-<<<<<<< HEAD
-      {"EcalEndcapPTruthProtoClusters", // edm4eic::ProtoClusterCollection
-       "EcalEndcapPRawHitAssociations"}, // edm4eic::MCRecoCalorimeterHitAssociationCollection
-=======
       {
           "EcalEndcapPTruthProtoClusters", // edm4eic::ProtoClusterCollection
           "EcalEndcapPRawHitAssociations"  // edm4eic::MCRecoCalorimeterHitAssociationCollection
       },
->>>>>>> f4948e9a
       {"EcalEndcapPTruthClustersWithoutShapes",             // edm4eic::Cluster
        "EcalEndcapPTruthClusterAssociationsWithoutShapes"}, // edm4eic::MCRecoClusterParticleAssociation
       {.energyWeight = "log", .sampFrac = 1.0, .logWeightBase = 6.2, .enableEtaBounds = true},
@@ -124,15 +115,10 @@
 
   app->Add(new JOmniFactoryGeneratorT<CalorimeterClusterRecoCoG_factory>(
       "EcalEndcapPClustersWithoutShapes",
-<<<<<<< HEAD
-      {"EcalEndcapPIslandProtoClusters", // edm4eic::ProtoClusterCollection
-       "EcalEndcapPRawHitAssociations"}, // edm4eic::MCRecoCalorimeterHitAssociationCollection
-=======
       {
           "EcalEndcapPIslandProtoClusters", // edm4eic::ProtoClusterCollection
           "EcalEndcapPRawHitAssociations"   // edm4eic::MCRecoCalorimeterHitAssociationCollection
       },
->>>>>>> f4948e9a
       {"EcalEndcapPClustersWithoutShapes",             // edm4eic::Cluster
        "EcalEndcapPClusterAssociationsWithoutShapes"}, // edm4eic::MCRecoClusterParticleAssociation
       {
@@ -175,20 +161,11 @@
       {"EcalEndcapPSplitMergeClustersWithoutShapes",
        "EcalEndcapPSplitMergeClusterAssociationsWithoutShapes"},
       {
-<<<<<<< HEAD
           .energyWeight    = "log",
           .sampFrac        = 1.0,
           .logWeightBase   = 3.6,
           .enableEtaBounds = false,
       },
-=======
-          "EcalEndcapPSplitMergeProtoClusters", // edm4eic::ProtoClusterCollection
-          "EcalEndcapPRawHitAssociations" // edm4hep::MCRecoCalorimeterHitAssociationCollection
-      },
-      {"EcalEndcapPSplitMergeClustersWithoutShapes",             // edm4eic::Cluster
-       "EcalEndcapPSplitMergeClusterAssociationsWithoutShapes"}, // edm4eic::MCRecoClusterParticleAssociation
-      {.energyWeight = "log", .sampFrac = 1.0, .logWeightBase = 3.6, .enableEtaBounds = false},
->>>>>>> f4948e9a
       app // TODO: Remove me once fixed
       ));
 
