// SPDX-License-Identifier: LGPL-3.0-or-later
// Copyright (C) 2021 - 2025, Chao Peng, Sylvester Joosten, Whitney Armstrong, David Lawrence, Friederike Bock, Wouter Deconinck, Kolja Kauder, Sebouh Paul

#include <Evaluator/DD4hepUnits.h>
#include <JANA/JApplicationFwd.h>
#include <cmath>
#include <edm4eic/EDM4eicVersion.h>
#include <string>

#include "algorithms/calorimetry/CalorimeterHitDigiConfig.h"
#include "extensions/jana/JOmniFactoryGeneratorT.h"
#include "factories/calorimetry/CalorimeterClusterRecoCoG_factory.h"
#include "factories/calorimetry/CalorimeterHitDigi_factory.h"
#include "factories/calorimetry/CalorimeterHitReco_factory.h"
#include "factories/calorimetry/CalorimeterIslandCluster_factory.h"
#include "factories/calorimetry/CalorimeterTruthClustering_factory.h"
#include "factories/calorimetry/CalorimeterClusterShape_factory.h"
#include "factories/calorimetry/TrackClusterMergeSplitter_factory.h"

extern "C" {
void InitPlugin(JApplication* app) {

  using namespace eicrecon;

  InitJANAPlugin(app);
  // Make sure digi and reco use the same value
  decltype(CalorimeterHitDigiConfig::capADC) EcalEndcapP_capADC =
      16384; //16384, assuming 14 bits. For approximate HGCROC resolution use 65536
  decltype(CalorimeterHitDigiConfig::dyRangeADC) EcalEndcapP_dyRangeADC   = 3 * dd4hep::GeV;
  decltype(CalorimeterHitDigiConfig::pedMeanADC) EcalEndcapP_pedMeanADC   = 200;
  decltype(CalorimeterHitDigiConfig::pedSigmaADC) EcalEndcapP_pedSigmaADC = 2.4576;
  decltype(CalorimeterHitDigiConfig::resolutionTDC) EcalEndcapP_resolutionTDC =
      10 * dd4hep::picosecond;
  app->Add(new JOmniFactoryGeneratorT<CalorimeterHitDigi_factory>(
      "EcalEndcapPRawHits", {"EcalEndcapPHits"},
#if EDM4EIC_VERSION_MAJOR >= 7
      {"EcalEndcapPRawHits", "EcalEndcapPRawHitAssociations"},
#else
      {"EcalEndcapPRawHits"},
#endif
      {
          .eRes      = {0.11333 * sqrt(dd4hep::GeV), 0.03,
                        0.0 * dd4hep::GeV}, // (11.333% / sqrt(E)) \oplus 3%
          .tRes      = 0.0,
          .threshold = 0.0,
          // .threshold = 15 * dd4hep::MeV for a single tower, applied on ADC level
          .capADC        = EcalEndcapP_capADC,
          .capTime       = 100, // given in ns, 4 samples in HGCROC
          .dyRangeADC    = EcalEndcapP_dyRangeADC,
          .pedMeanADC    = EcalEndcapP_pedMeanADC,
          .pedSigmaADC   = EcalEndcapP_pedSigmaADC,
          .resolutionTDC = EcalEndcapP_resolutionTDC,
          .corrMeanScale = "0.03",
          .readout       = "EcalEndcapPHits",
      },
      app // TODO: Remove me once fixed
      ));
  app->Add(new JOmniFactoryGeneratorT<CalorimeterHitReco_factory>(
      "EcalEndcapPRecHits", {"EcalEndcapPRawHits"}, {"EcalEndcapPRecHits"},
      {
          .capADC          = EcalEndcapP_capADC,
          .dyRangeADC      = EcalEndcapP_dyRangeADC,
          .pedMeanADC      = EcalEndcapP_pedMeanADC,
          .pedSigmaADC     = EcalEndcapP_pedSigmaADC,
          .resolutionTDC   = EcalEndcapP_resolutionTDC,
          .thresholdFactor = 0.0,
          .thresholdValue =
              2, // The ADC of a 15 MeV particle is adc = 200 + 15 * 0.03 * ( 1.0 + 0) / 3000 * 16384 = 200 + 2.4576
          .sampFrac = "0.03",
          .readout  = "EcalEndcapPHits",
      },
      app // TODO: Remove me once fixed
      ));
  app->Add(new JOmniFactoryGeneratorT<CalorimeterTruthClustering_factory>(
      "EcalEndcapPTruthProtoClusters", {"EcalEndcapPRecHits", "EcalEndcapPHits"},
      {"EcalEndcapPTruthProtoClusters"},
      app // TODO: Remove me once fixed
      ));
  app->Add(new JOmniFactoryGeneratorT<CalorimeterIslandCluster_factory>(
      "EcalEndcapPIslandProtoClusters", {"EcalEndcapPRecHits"}, {"EcalEndcapPIslandProtoClusters"},
      {.adjacencyMatrix{},
       .peakNeighbourhoodMatrix{},
       .readout{},
       .sectorDist = 5.0 * dd4hep::cm,
       .localDistXY{},
       .localDistXZ{},
       .localDistYZ{},
       .globalDistRPhi{},
       .globalDistEtaPhi{},
       .dimScaledLocalDistXY          = {1.5, 1.5},
       .splitCluster                  = false,
       .minClusterHitEdep             = 0.0 * dd4hep::MeV,
       .minClusterCenterEdep          = 60.0 * dd4hep::MeV,
       .transverseEnergyProfileMetric = "dimScaledLocalDistXY",
       .transverseEnergyProfileScale  = 1.,
       .transverseEnergyProfileScaleUnits{}},
      app // TODO: Remove me once fixed
      ));

  app->Add(new JOmniFactoryGeneratorT<CalorimeterClusterRecoCoG_factory>(
      "EcalEndcapPTruthClustersWithoutShapes",
      {
        "EcalEndcapPTruthProtoClusters", // edm4eic::ProtoClusterCollection
#if EDM4EIC_VERSION_MAJOR >= 7
            "EcalEndcapPRawHitAssociations"
      }, // edm4eic::MCRecoCalorimeterHitAssociationCollection
#else
            "EcalEndcapPHits"
      }, // edm4hep::SimCalorimeterHitCollection
#endif
      {"EcalEndcapPTruthClustersWithoutShapes",             // edm4eic::Cluster
       "EcalEndcapPTruthClusterAssociationsWithoutShapes"}, // edm4eic::MCRecoClusterParticleAssociation
      {.energyWeight = "log", .sampFrac = 1.0, .logWeightBase = 6.2, .enableEtaBounds = true},
      app // TODO: Remove me once fixed
      ));

  app->Add(new JOmniFactoryGeneratorT<CalorimeterClusterShape_factory>(
      "EcalEndcapPTruthClusters",
      {"EcalEndcapPTruthClustersWithoutShapes", "EcalEndcapPTruthClusterAssociationsWithoutShapes"},
      {"EcalEndcapPTruthClusters", "EcalEndcapPTruthClusterAssociations"},
      {.energyWeight = "log", .logWeightBase = 6.2}, app));

  app->Add(new JOmniFactoryGeneratorT<CalorimeterClusterRecoCoG_factory>(
      "EcalEndcapPClustersWithoutShapes",
      {
        "EcalEndcapPIslandProtoClusters", // edm4eic::ProtoClusterCollection
#if EDM4EIC_VERSION_MAJOR >= 7
            "EcalEndcapPRawHitAssociations"
      }, // edm4eic::MCRecoCalorimeterHitAssociationCollection
#else
            "EcalEndcapPHits"
      }, // edm4hep::SimCalorimeterHitCollection
#endif
      {"EcalEndcapPClustersWithoutShapes",             // edm4eic::Cluster
       "EcalEndcapPClusterAssociationsWithoutShapes"}, // edm4eic::MCRecoClusterParticleAssociation
      {
          .energyWeight    = "log",
          .sampFrac        = 1.0,
          .logWeightBase   = 3.6,
          .enableEtaBounds = false,
      },
      app // TODO: Remove me once fixed
      ));

  app->Add(new JOmniFactoryGeneratorT<CalorimeterClusterShape_factory>(
      "EcalEndcapPClusters",
      {"EcalEndcapPClustersWithoutShapes", "EcalEndcapPClusterAssociationsWithoutShapes"},
      {"EcalEndcapPClusters", "EcalEndcapPClusterAssociations"},
      {.energyWeight = "log", .logWeightBase = 3.6}, app));

  app->Add(new JOmniFactoryGeneratorT<TrackClusterMergeSplitter_factory>(
      "EcalEndcapPSplitMergeProtoClusters", {"EcalEndcapPClusters", "CalorimeterTrackProjections"},
      {
        "EcalEndcapPSplitMergeProtoClusters",
#if EDM4EIC_VERSION_MAJOR >= 8
            "EcalEndcapPTrackSplitMergeClusterMatches"
      },
#endif
      {.idCalo                       = "EcalEndcapP_ID",
       .minSigCut                    = -2.0,
       .avgEP                        = 1.0,
       .sigEP                        = 0.10,
       .drAdd                        = 0.30,
       .sampFrac                     = 1.0,
       .transverseEnergyProfileScale = 1.0},
      app // TODO: remove me once fixed
      ));

  app->Add(new JOmniFactoryGeneratorT<CalorimeterClusterRecoCoG_factory>(
      "EcalEndcapPSplitMergeClustersWithoutShapes",
      {
        "EcalEndcapPSplitMergeProtoClusters",
#if EDM4EIC_VERSION_MAJOR >= 7
            "EcalEndcapPRawHitAssociations"
      },
#else
                  "EcalEndcapPHits"
            },
#endif
      {"EcalEndcapPSplitMergeClustersWithoutShapes",
       "EcalEndcapPSplitMergeClusterAssociationsWithoutShapes"},
      {
          .energyWeight    = "log",
          .sampFrac        = 1.0,
          .logWeightBase   = 3.6,
          .enableEtaBounds = false,
      },
      app // TODO: Remove me once fixed
      ));

  app->Add(new JOmniFactoryGeneratorT<CalorimeterClusterShape_factory>(
      "EcalEndcapPSplitMergeClusters",
      {"EcalEndcapPSplitMergeClustersWithoutShapes",
       "EcalEndcapPSplitMergeClusterAssociationsWithoutShapes"},
      {"EcalEndcapPSplitMergeClusters", "EcalEndcapPSplitMergeClusterAssociations"},
      {.energyWeight = "log", .logWeightBase = 3.6}, app));
<<<<<<< HEAD

  // Insert is identical to regular Ecal
  app->Add(new JOmniFactoryGeneratorT<CalorimeterHitDigi_factory>(
      "EcalEndcapPInsertRawHits", {"EcalEndcapPInsertHits"},
#if EDM4EIC_VERSION_MAJOR >= 7
      {"EcalEndcapPInsertRawHits", "EcalEndcapPInsertRawHitAssociations"},
#else
            {"EcalEndcapPInsertRawHits"},
#endif
      {
          .eRes      = {0.11333 * sqrt(dd4hep::GeV), 0.03,
                        0.0 * dd4hep::GeV}, // (11.333% / sqrt(E)) \oplus 3%
          .tRes      = 0.0,
          .threshold = 0.0,
          // .threshold = 15 * dd4hep::MeV for a single tower, applied on ADC level
          .capADC        = EcalEndcapP_capADC,
          .capTime       = 100, // given in ns, 4 samples in HGCROC
          .dyRangeADC    = EcalEndcapP_dyRangeADC,
          .pedMeanADC    = EcalEndcapP_pedMeanADC,
          .pedSigmaADC   = EcalEndcapP_pedSigmaADC,
          .resolutionTDC = EcalEndcapP_resolutionTDC,
          .corrMeanScale = "0.03",
          .readout       = "EcalEndcapPInsertHits",
      },
      app // TODO: Remove me once fixed
      ));
  app->Add(new JOmniFactoryGeneratorT<CalorimeterHitReco_factory>(
      "EcalEndcapPInsertRecHits", {"EcalEndcapPInsertRawHits"}, {"EcalEndcapPInsertRecHits"},
      {
          .capADC          = EcalEndcapP_capADC,
          .dyRangeADC      = EcalEndcapP_dyRangeADC,
          .pedMeanADC      = EcalEndcapP_pedMeanADC,
          .pedSigmaADC     = EcalEndcapP_pedSigmaADC,
          .resolutionTDC   = EcalEndcapP_resolutionTDC,
          .thresholdFactor = 0.0,
          .thresholdValue =
              2, // The ADC of a 15 MeV particle is adc = 200 + 15 * 0.03 * ( 1.0 + 0) / 3000 * 16384 = 200 + 2.4576
          .sampFrac = "0.03",
          .readout  = "EcalEndcapPInsertHits",
      },
      app // TODO: Remove me once fixed
      ));
  app->Add(new JOmniFactoryGeneratorT<CalorimeterTruthClustering_factory>(
      "EcalEndcapPInsertTruthProtoClusters", {"EcalEndcapPInsertRecHits", "EcalEndcapPInsertHits"},
      {"EcalEndcapPInsertTruthProtoClusters"},
      app // TODO: Remove me once fixed
      ));
  app->Add(new JOmniFactoryGeneratorT<CalorimeterIslandCluster_factory>(
      "EcalEndcapPInsertIslandProtoClusters", {"EcalEndcapPInsertRecHits"},
      {"EcalEndcapPInsertIslandProtoClusters"},
      {
          .sectorDist                    = 5.0 * dd4hep::cm,
          .dimScaledLocalDistXY          = {1.5, 1.5},
          .splitCluster                  = false,
          .minClusterHitEdep             = 0.0 * dd4hep::MeV,
          .minClusterCenterEdep          = 60.0 * dd4hep::MeV,
          .transverseEnergyProfileMetric = "dimScaledLocalDistXY",
          .transverseEnergyProfileScale  = 1.,
      },
      app // TODO: Remove me once fixed
      ));

  app->Add(new JOmniFactoryGeneratorT<CalorimeterClusterRecoCoG_factory>(
      "EcalEndcapPInsertTruthClustersWithoutShapes",
      {
        "EcalEndcapPInsertTruthProtoClusters", // edm4eic::ProtoClusterCollection
#if EDM4EIC_VERSION_MAJOR >= 7
            "EcalEndcapPInsertRawHitAssociations"
      }, // edm4eic::MCRecoCalorimeterHitCollection
#else
                  "EcalEndcapPInsertHits"
            }, // edm4hep::SimCalorimeterHitCollection
#endif
      {"EcalEndcapPInsertTruthClustersWithoutShapes",             // edm4eic::Cluster
       "EcalEndcapPInsertTruthClusterAssociationsWithoutShapes"}, // edm4eic::MCRecoClusterParticleAssociation
      {.energyWeight = "log", .sampFrac = 1.0, .logWeightBase = 6.2, .enableEtaBounds = true},
      app // TODO: Remove me once fixed
      ));

  app->Add(new JOmniFactoryGeneratorT<CalorimeterClusterShape_factory>(
      "EcalEndcapPInsertTruthClusters",
      {"EcalEndcapPInsertTruthClustersWithoutShapes",
       "EcalEndcapPInsertTruthClusterAssociationsWithoutShapes"},
      {"EcalEndcapPInsertTruthClusters", "EcalEndcapPInsertTruthClusterAssociations"},
      {.energyWeight = "log", .logWeightBase = 6.2}, app));

  app->Add(new JOmniFactoryGeneratorT<CalorimeterClusterRecoCoG_factory>(
      "EcalEndcapPInsertClustersWithoutShapes",
      {
        "EcalEndcapPInsertIslandProtoClusters", // edm4eic::ProtoClusterCollection
#if EDM4EIC_VERSION_MAJOR >= 7
            "EcalEndcapPInsertRawHitAssociations"
      }, // edm4eic::MCRecoCalorimeterHitCollection
#else
                  "EcalEndcapPInsertHits"
            }, // edm4hep::SimCalorimeterHitCollection
#endif
      {"EcalEndcapPInsertClustersWithoutShapes",             // edm4eic::Cluster
       "EcalEndcapPInsertClusterAssociationsWithoutShapes"}, // edm4eic::MCRecoClusterParticleAssociation
      {
          .energyWeight    = "log",
          .sampFrac        = 1.0,
          .logWeightBase   = 3.6,
          .enableEtaBounds = false,
      },
      app // TODO: Remove me once fixed
      ));

  app->Add(new JOmniFactoryGeneratorT<CalorimeterClusterShape_factory>(
      "EcalEndcapPInsertClusters",
      {"EcalEndcapPInsertClustersWithoutShapes",
       "EcalEndcapPInsertClusterAssociationsWithoutShapes"},
      {"EcalEndcapPInsertClusters", "EcalEndcapPInsertClusterAssociations"},
      {.energyWeight = "log", .logWeightBase = 3.6}, app));
=======
>>>>>>> 11fcd39f
}
}<|MERGE_RESOLUTION|>--- conflicted
+++ resolved
@@ -194,122 +194,5 @@
        "EcalEndcapPSplitMergeClusterAssociationsWithoutShapes"},
       {"EcalEndcapPSplitMergeClusters", "EcalEndcapPSplitMergeClusterAssociations"},
       {.energyWeight = "log", .logWeightBase = 3.6}, app));
-<<<<<<< HEAD
-
-  // Insert is identical to regular Ecal
-  app->Add(new JOmniFactoryGeneratorT<CalorimeterHitDigi_factory>(
-      "EcalEndcapPInsertRawHits", {"EcalEndcapPInsertHits"},
-#if EDM4EIC_VERSION_MAJOR >= 7
-      {"EcalEndcapPInsertRawHits", "EcalEndcapPInsertRawHitAssociations"},
-#else
-            {"EcalEndcapPInsertRawHits"},
-#endif
-      {
-          .eRes      = {0.11333 * sqrt(dd4hep::GeV), 0.03,
-                        0.0 * dd4hep::GeV}, // (11.333% / sqrt(E)) \oplus 3%
-          .tRes      = 0.0,
-          .threshold = 0.0,
-          // .threshold = 15 * dd4hep::MeV for a single tower, applied on ADC level
-          .capADC        = EcalEndcapP_capADC,
-          .capTime       = 100, // given in ns, 4 samples in HGCROC
-          .dyRangeADC    = EcalEndcapP_dyRangeADC,
-          .pedMeanADC    = EcalEndcapP_pedMeanADC,
-          .pedSigmaADC   = EcalEndcapP_pedSigmaADC,
-          .resolutionTDC = EcalEndcapP_resolutionTDC,
-          .corrMeanScale = "0.03",
-          .readout       = "EcalEndcapPInsertHits",
-      },
-      app // TODO: Remove me once fixed
-      ));
-  app->Add(new JOmniFactoryGeneratorT<CalorimeterHitReco_factory>(
-      "EcalEndcapPInsertRecHits", {"EcalEndcapPInsertRawHits"}, {"EcalEndcapPInsertRecHits"},
-      {
-          .capADC          = EcalEndcapP_capADC,
-          .dyRangeADC      = EcalEndcapP_dyRangeADC,
-          .pedMeanADC      = EcalEndcapP_pedMeanADC,
-          .pedSigmaADC     = EcalEndcapP_pedSigmaADC,
-          .resolutionTDC   = EcalEndcapP_resolutionTDC,
-          .thresholdFactor = 0.0,
-          .thresholdValue =
-              2, // The ADC of a 15 MeV particle is adc = 200 + 15 * 0.03 * ( 1.0 + 0) / 3000 * 16384 = 200 + 2.4576
-          .sampFrac = "0.03",
-          .readout  = "EcalEndcapPInsertHits",
-      },
-      app // TODO: Remove me once fixed
-      ));
-  app->Add(new JOmniFactoryGeneratorT<CalorimeterTruthClustering_factory>(
-      "EcalEndcapPInsertTruthProtoClusters", {"EcalEndcapPInsertRecHits", "EcalEndcapPInsertHits"},
-      {"EcalEndcapPInsertTruthProtoClusters"},
-      app // TODO: Remove me once fixed
-      ));
-  app->Add(new JOmniFactoryGeneratorT<CalorimeterIslandCluster_factory>(
-      "EcalEndcapPInsertIslandProtoClusters", {"EcalEndcapPInsertRecHits"},
-      {"EcalEndcapPInsertIslandProtoClusters"},
-      {
-          .sectorDist                    = 5.0 * dd4hep::cm,
-          .dimScaledLocalDistXY          = {1.5, 1.5},
-          .splitCluster                  = false,
-          .minClusterHitEdep             = 0.0 * dd4hep::MeV,
-          .minClusterCenterEdep          = 60.0 * dd4hep::MeV,
-          .transverseEnergyProfileMetric = "dimScaledLocalDistXY",
-          .transverseEnergyProfileScale  = 1.,
-      },
-      app // TODO: Remove me once fixed
-      ));
-
-  app->Add(new JOmniFactoryGeneratorT<CalorimeterClusterRecoCoG_factory>(
-      "EcalEndcapPInsertTruthClustersWithoutShapes",
-      {
-        "EcalEndcapPInsertTruthProtoClusters", // edm4eic::ProtoClusterCollection
-#if EDM4EIC_VERSION_MAJOR >= 7
-            "EcalEndcapPInsertRawHitAssociations"
-      }, // edm4eic::MCRecoCalorimeterHitCollection
-#else
-                  "EcalEndcapPInsertHits"
-            }, // edm4hep::SimCalorimeterHitCollection
-#endif
-      {"EcalEndcapPInsertTruthClustersWithoutShapes",             // edm4eic::Cluster
-       "EcalEndcapPInsertTruthClusterAssociationsWithoutShapes"}, // edm4eic::MCRecoClusterParticleAssociation
-      {.energyWeight = "log", .sampFrac = 1.0, .logWeightBase = 6.2, .enableEtaBounds = true},
-      app // TODO: Remove me once fixed
-      ));
-
-  app->Add(new JOmniFactoryGeneratorT<CalorimeterClusterShape_factory>(
-      "EcalEndcapPInsertTruthClusters",
-      {"EcalEndcapPInsertTruthClustersWithoutShapes",
-       "EcalEndcapPInsertTruthClusterAssociationsWithoutShapes"},
-      {"EcalEndcapPInsertTruthClusters", "EcalEndcapPInsertTruthClusterAssociations"},
-      {.energyWeight = "log", .logWeightBase = 6.2}, app));
-
-  app->Add(new JOmniFactoryGeneratorT<CalorimeterClusterRecoCoG_factory>(
-      "EcalEndcapPInsertClustersWithoutShapes",
-      {
-        "EcalEndcapPInsertIslandProtoClusters", // edm4eic::ProtoClusterCollection
-#if EDM4EIC_VERSION_MAJOR >= 7
-            "EcalEndcapPInsertRawHitAssociations"
-      }, // edm4eic::MCRecoCalorimeterHitCollection
-#else
-                  "EcalEndcapPInsertHits"
-            }, // edm4hep::SimCalorimeterHitCollection
-#endif
-      {"EcalEndcapPInsertClustersWithoutShapes",             // edm4eic::Cluster
-       "EcalEndcapPInsertClusterAssociationsWithoutShapes"}, // edm4eic::MCRecoClusterParticleAssociation
-      {
-          .energyWeight    = "log",
-          .sampFrac        = 1.0,
-          .logWeightBase   = 3.6,
-          .enableEtaBounds = false,
-      },
-      app // TODO: Remove me once fixed
-      ));
-
-  app->Add(new JOmniFactoryGeneratorT<CalorimeterClusterShape_factory>(
-      "EcalEndcapPInsertClusters",
-      {"EcalEndcapPInsertClustersWithoutShapes",
-       "EcalEndcapPInsertClusterAssociationsWithoutShapes"},
-      {"EcalEndcapPInsertClusters", "EcalEndcapPInsertClusterAssociations"},
-      {.energyWeight = "log", .logWeightBase = 3.6}, app));
-=======
->>>>>>> 11fcd39f
 }
 }