--- conflicted
+++ resolved
@@ -37,11 +37,7 @@
   decltype(CalorimeterHitDigiConfig::resolutionTDC) EcalEndcapN_resolutionTDC =
       10 * dd4hep::picosecond;
   app->Add(new JOmniFactoryGeneratorT<CalorimeterHitDigi_factory>(
-<<<<<<< HEAD
-      "EcalEndcapNRawHits", {"EcalEndcapNHits"},
-=======
       "EcalEndcapNRawHits", {"EventHeader", "EcalEndcapNHits"},
->>>>>>> f4948e9a
       {"EcalEndcapNRawHits", "EcalEndcapNRawHitAssociations"},
       {
           .eRes        = {0.0 * sqrt(dd4hep::GeV), 0.0, 0.0 * dd4hep::GeV},
@@ -110,15 +106,10 @@
 
   app->Add(new JOmniFactoryGeneratorT<CalorimeterClusterRecoCoG_factory>(
       "EcalEndcapNTruthClustersWithoutShapes",
-<<<<<<< HEAD
-      {"EcalEndcapNTruthProtoClusters", // edm4eic::ProtoClusterCollection
-       "EcalEndcapNRawHitAssociations"}, // edm4eic::MCRecoCalorimeterHitAssociationCollection
-=======
       {
           "EcalEndcapNTruthProtoClusters", // edm4eic::ProtoClusterCollection
           "EcalEndcapNRawHitAssociations"  // edm4eic::MCRecoCalorimeterHitAssociationCollection
       },
->>>>>>> f4948e9a
       {"EcalEndcapNTruthClustersWithoutShapes",             // edm4eic::Cluster
        "EcalEndcapNTruthClusterAssociationsWithoutShapes"}, // edm4eic::MCRecoClusterParticleAssociation
       {.energyWeight = "log", .sampFrac = 1.0, .logWeightBase = 4.6, .enableEtaBounds = false},
@@ -133,15 +124,10 @@
 
   app->Add(new JOmniFactoryGeneratorT<CalorimeterClusterRecoCoG_factory>(
       "EcalEndcapNClustersWithoutPIDAndShapes",
-<<<<<<< HEAD
-      {"EcalEndcapNIslandProtoClusters", // edm4eic::ProtoClusterCollection
-       "EcalEndcapNRawHitAssociations"}, // edm4eic::MCRecoCalorimeterHitAssociationCollection
-=======
       {
           "EcalEndcapNIslandProtoClusters", // edm4eic::ProtoClusterCollection
           "EcalEndcapNRawHitAssociations"   // edm4eic::MCRecoCalorimeterHitAssociationCollection
       },
->>>>>>> f4948e9a
       {"EcalEndcapNClustersWithoutPIDAndShapes",             // edm4eic::Cluster
        "EcalEndcapNClusterAssociationsWithoutPIDAndShapes"}, // edm4eic::MCRecoClusterParticleAssociation
       {
@@ -160,23 +146,6 @@
       {"EcalEndcapNClustersWithoutPID", "EcalEndcapNClusterAssociationsWithoutPID"},
       {.energyWeight = "log", .logWeightBase = 3.6}, app));
 
-<<<<<<< HEAD
-=======
-  app->Add(new JOmniFactoryGeneratorT<TrackClusterMergeSplitter_factory>(
-      "EcalEndcapNSplitMergeProtoClusters",
-      {"EcalEndcapNIslandProtoClusters", "CalorimeterTrackProjections"},
-      {"EcalEndcapNSplitMergeProtoClusters"},
-      {.idCalo                       = "EcalEndcapN_ID",
-       .minSigCut                    = -1.0,
-       .avgEP                        = 1.0,
-       .sigEP                        = 0.10,
-       .drAdd                        = 0.08,
-       .sampFrac                     = 1.0,
-       .transverseEnergyProfileScale = 1.0},
-      app // TODO: remove me once fixed
-      ));
-
->>>>>>> f4948e9a
   app->Add(new JOmniFactoryGeneratorT<CalorimeterParticleIDPreML_factory>(
       "EcalEndcapNParticleIDPreML",
       {
@@ -214,7 +183,6 @@
           "EcalEndcapNClusterParticleIDs",
       },
       app));
-<<<<<<< HEAD
 
   app->Add(new JOmniFactoryGeneratorT<TrackClusterMergeSplitter_factory>(
       "EcalEndcapNSplitMergeProtoClusters",
@@ -233,9 +201,6 @@
        .transverseEnergyProfileScale = 1.0},
       app // TODO: remove me once fixed
       ));
-=======
->>>>>>> f4948e9a
-
   app->Add(new JOmniFactoryGeneratorT<CalorimeterClusterRecoCoG_factory>(
       "EcalEndcapNSplitMergeClustersWithoutShapes",
       {"EcalEndcapNSplitMergeProtoClusters",
@@ -243,23 +208,13 @@
       {"EcalEndcapNSplitMergeClustersWithoutShapes",
        "EcalEndcapNSplitMergeClusterAssociationsWithoutShapes"},
       {
-<<<<<<< HEAD
           .energyWeight    = "log",
           .sampFrac        = 1.0,
           .logWeightBase   = 3.6,
           .enableEtaBounds = false,
       },
-=======
-          "EcalEndcapNSplitMergeProtoClusters", // edm4eic::ProtoClusterCollection
-          "EcalEndcapNRawHitAssociations" // edm4hep::MCRecoCalorimeterHitAssociationCollection
-      },
-      {"EcalEndcapNSplitMergeClustersWithoutShapes",             // edm4eic::Cluster
-       "EcalEndcapNSplitMergeClusterAssociationsWithoutShapes"}, // edm4eic::MCRecoClusterParticleAssociation
-      {.energyWeight = "log", .sampFrac = 1.0, .logWeightBase = 3.6, .enableEtaBounds = false},
->>>>>>> f4948e9a
-      app // TODO: Remove me once fixed
-      ));
-
+      app // TODO: Remove me once fixed
+      ));
   app->Add(new JOmniFactoryGeneratorT<CalorimeterClusterShape_factory>(
       "EcalEndcapNSplitMergeClusters",
       {"EcalEndcapNSplitMergeClustersWithoutShapes",
