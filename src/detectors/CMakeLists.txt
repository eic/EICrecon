add_subdirectory(BEMC)
add_subdirectory(EEMC)
add_subdirectory(FEMC)
add_subdirectory(EHCAL)
add_subdirectory(BHCAL)
add_subdirectory(FHCAL)
add_subdirectory(ZDC)
add_subdirectory(B0ECAL)

# Tracking detectors
add_subdirectory(B0TRK)     # B0 tracker
add_subdirectory(BTRK)      # Barrel tracker
add_subdirectory(BVTX)      # Barrel vertex
add_subdirectory(ECGEM)     # EndCap GEM
add_subdirectory(ECTRK)     # EndCap tracker
add_subdirectory(MPGD)      # MPDG tracker
add_subdirectory(RPOTS)     # Roman Pots
add_subdirectory(ECTOF)     # Endcap TOF
add_subdirectory(BTOF)      # Barrel TOF
<<<<<<< HEAD
add_subdirectory(LOWQ2)     # LOWQ2 Tagger

=======
add_subdirectory(LUMISPECCAL)  # Lumi spectrometer calorimeter
>>>>>>> 01bcfc99
# PID detectors
add_subdirectory(DRICH)<|MERGE_RESOLUTION|>--- conflicted
+++ resolved
@@ -17,11 +17,8 @@
 add_subdirectory(RPOTS)     # Roman Pots
 add_subdirectory(ECTOF)     # Endcap TOF
 add_subdirectory(BTOF)      # Barrel TOF
-<<<<<<< HEAD
 add_subdirectory(LOWQ2)     # LOWQ2 Tagger
+add_subdirectory(LUMISPECCAL)  # Lumi spectrometer calorimeter
 
-=======
-add_subdirectory(LUMISPECCAL)  # Lumi spectrometer calorimeter
->>>>>>> 01bcfc99
 # PID detectors
 add_subdirectory(DRICH)