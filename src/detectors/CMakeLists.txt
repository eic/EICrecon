add_subdirectory(BEMC)
add_subdirectory(EEMC)
add_subdirectory(FEMC)
add_subdirectory(EHCAL)
add_subdirectory(BHCAL)
add_subdirectory(FHCAL)
add_subdirectory(ZDC)
add_subdirectory(B0ECAL)

# Tracking detectors
add_subdirectory(BTRK)      # Barrel tracker
add_subdirectory(BVTX)      # Barrel vertex
add_subdirectory(ECGEM)     # EndCap GEM
add_subdirectory(ECTRK)     # EndCap tracker
add_subdirectory(MPGD)      # MPDG tracker
add_subdirectory(RPOTS)     # Roman Pots
add_subdirectory(FOFFMTRK)   # OffMom tracker
add_subdirectory(ECTOF)     # Endcap TOF
add_subdirectory(BTOF)      # Barrel TOF
<<<<<<< HEAD
add_subdirectory(LOWQ2)     # LOWQ2 Tagger
=======
add_subdirectory(B0TRK)     # B0 tracker
>>>>>>> 6f6abf21
add_subdirectory(LUMISPECCAL)  # Lumi spectrometer calorimeter

# PID detectors
add_subdirectory(DRICH)<|MERGE_RESOLUTION|>--- conflicted
+++ resolved
@@ -14,14 +14,11 @@
 add_subdirectory(ECTRK)     # EndCap tracker
 add_subdirectory(MPGD)      # MPDG tracker
 add_subdirectory(RPOTS)     # Roman Pots
-add_subdirectory(FOFFMTRK)   # OffMom tracker
+add_subdirectory(FOFFMTRK)  # OffMom tracker
 add_subdirectory(ECTOF)     # Endcap TOF
 add_subdirectory(BTOF)      # Barrel TOF
-<<<<<<< HEAD
+add_subdirectory(B0TRK)     # B0 tracker
 add_subdirectory(LOWQ2)     # LOWQ2 Tagger
-=======
-add_subdirectory(B0TRK)     # B0 tracker
->>>>>>> 6f6abf21
 add_subdirectory(LUMISPECCAL)  # Lumi spectrometer calorimeter
 
 # PID detectors
