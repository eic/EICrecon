add_subdirectory(BEMC)
add_subdirectory(EEMC)
add_subdirectory(FEMC)
add_subdirectory(EHCAL)
add_subdirectory(BHCAL)
add_subdirectory(FHCAL)
add_subdirectory(ZDC)
add_subdirectory(B0ECAL)

# Tracking detectors
add_subdirectory(BTRK)      # Barrel tracker
add_subdirectory(BVTX)      # Barrel vertex
add_subdirectory(ECGEM)     # EndCap GEM
add_subdirectory(ECTRK)     # EndCap tracker
add_subdirectory(MPGD)      # MPDG tracker
add_subdirectory(RPOTS)     # Roman Pots
add_subdirectory(ECTOF)     # Endcap TOF
add_subdirectory(BTOF)      # Barrel TOF
<<<<<<< HEAD
add_subdirectory(B0TRK)     # B0 tracker

=======
add_subdirectory(LUMISPECCAL)  # Lumi spectrometer calorimeter
>>>>>>> c774344a
# PID detectors
add_subdirectory(DRICH)<|MERGE_RESOLUTION|>--- conflicted
+++ resolved
@@ -16,11 +16,8 @@
 add_subdirectory(RPOTS)     # Roman Pots
 add_subdirectory(ECTOF)     # Endcap TOF
 add_subdirectory(BTOF)      # Barrel TOF
-<<<<<<< HEAD
 add_subdirectory(B0TRK)     # B0 tracker
+add_subdirectory(LUMISPECCAL)  # Lumi spectrometer calorimeter
 
-=======
-add_subdirectory(LUMISPECCAL)  # Lumi spectrometer calorimeter
->>>>>>> c774344a
 # PID detectors
 add_subdirectory(DRICH)