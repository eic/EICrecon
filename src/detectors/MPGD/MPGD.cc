--- conflicted
+++ resolved
@@ -50,20 +50,11 @@
     app->Add(new JOmniFactoryGeneratorT<SiliconTrackerDigi_factory>(
         "OuterMPGDBarrelRawHits",
         {
-<<<<<<< HEAD
-            .threshold = 0.25 * dd4hep::keV,
-            .timeResolution = 10, // no information in the digitization spreadsheet!
-=======
           "OuterMPGDBarrelHits"
->>>>>>> 76a51d4b
         },
         {
-<<<<<<< HEAD
-            .timeResolution = 10, // no information in the digitization spreadsheet!
-=======
           "OuterMPGDBarrelRawHits",
           "OuterMPGDBarrelHitAssociations"
->>>>>>> 76a51d4b
         },
         {
             .threshold = 0.25 * dd4hep::keV,
