// Copyright 2023, Friederike Bock
// Subject to the terms in the LICENSE file found in the top-level directory.
//
//

#include <Evaluator/DD4hepUnits.h>
#include <JANA/JApplication.h>
#include <string>

#include "algorithms/calorimetry/CalorimeterHitDigiConfig.h"
#include "extensions/jana/JOmniFactoryGeneratorT.h"
#include "factories/calorimetry/CalorimeterClusterRecoCoG_factory.h"
#include "factories/calorimetry/CalorimeterHitDigi_factory.h"
#include "factories/calorimetry/CalorimeterHitReco_factory.h"
#include "factories/calorimetry/CalorimeterHitsMerger_factory.h"
#include "factories/calorimetry/CalorimeterIslandCluster_factory.h"
#include "factories/calorimetry/CalorimeterTruthClustering_factory.h"
#include "factories/calorimetry/TrackClusterMergeSplitter_factory.h"

extern "C" {
    void InitPlugin(JApplication *app) {

        using namespace eicrecon;

        InitJANAPlugin(app);
        // Make sure digi and reco use the same value
        decltype(CalorimeterHitDigiConfig::capADC)        HcalEndcapN_capADC = 32768; // assuming 15 bit ADC like FHCal
        decltype(CalorimeterHitDigiConfig::dyRangeADC)    HcalEndcapN_dyRangeADC = 200 * dd4hep::MeV; // to be verified with simulations
        decltype(CalorimeterHitDigiConfig::pedMeanADC)    HcalEndcapN_pedMeanADC = 10;
        decltype(CalorimeterHitDigiConfig::pedSigmaADC)   HcalEndcapN_pedSigmaADC = 2;
        decltype(CalorimeterHitDigiConfig::resolutionTDC) HcalEndcapN_resolutionTDC = 10 * dd4hep::picosecond;

        app->Add(new JOmniFactoryGeneratorT<CalorimeterHitDigi_factory>(
          "HcalEndcapNRawHits", {"HcalEndcapNHits"}, {"HcalEndcapNRawHits"},
          {
            .tRes = 0.0 * dd4hep::ns,
            .capADC = HcalEndcapN_capADC,
            .capTime = 100, // given in ns, 4 samples in HGCROC
            .dyRangeADC = HcalEndcapN_dyRangeADC,
            .pedMeanADC = HcalEndcapN_pedMeanADC,
            .pedSigmaADC = HcalEndcapN_pedSigmaADC,
            .resolutionTDC = HcalEndcapN_resolutionTDC,
            .corrMeanScale = "1.0",
            .readout = "HcalEndcapNHits",
          },
          app   // TODO: Remove me once fixed
        ));
        app->Add(new JOmniFactoryGeneratorT<CalorimeterHitReco_factory>(
          "HcalEndcapNRecHits", {"HcalEndcapNRawHits"}, {"HcalEndcapNRecHits"},
          {
            .capADC = HcalEndcapN_capADC,
            .dyRangeADC = HcalEndcapN_dyRangeADC,
            .pedMeanADC = HcalEndcapN_pedMeanADC,
            .pedSigmaADC = HcalEndcapN_pedSigmaADC,
            .resolutionTDC = HcalEndcapN_resolutionTDC,
            .thresholdFactor = 0.0,
            .thresholdValue = 41.0, // 0.1875 MeV deposition out of 200 MeV max (per layer) --> adc = 10 + 0.1875 / 200 * 32768 == 41
            .sampFrac = "0.0095", // from latest study - implement at level of reco hits rather than clusters
            .readout = "HcalEndcapNHits",
          },
          app   // TODO: Remove me once fixed
        ));
        app->Add(new JOmniFactoryGeneratorT<CalorimeterHitsMerger_factory>(
          "HcalEndcapNMergedHits", {"HcalEndcapNRecHits"}, {"HcalEndcapNMergedHits"},
          {
            .readout = "HcalEndcapNHits",
            .fields = {"layer", "slice"},
            .refs = {4, 0}, // place merged hits at ~1 interaction length deep
          },
          app   // TODO: Remove me once fixed
        ));
        app->Add(new JOmniFactoryGeneratorT<CalorimeterTruthClustering_factory>(
          "HcalEndcapNTruthProtoClusters", {"HcalEndcapNMergedHits", "HcalEndcapNHits"}, {"HcalEndcapNTruthProtoClusters"},
          app   // TODO: Remove me once fixed
        ));
        app->Add(new JOmniFactoryGeneratorT<CalorimeterIslandCluster_factory>(
          "HcalEndcapNIslandProtoClusters", {"HcalEndcapNMergedHits"}, {"HcalEndcapNIslandProtoClusters"},
          {
            .sectorDist = 5.0 * dd4hep::cm,
            .localDistXY = {15*dd4hep::cm, 15*dd4hep::cm},
            .splitCluster = true,
            .minClusterHitEdep = 0.0 * dd4hep::MeV,
            .minClusterCenterEdep = 30.0 * dd4hep::MeV,
            .transverseEnergyProfileMetric = "globalDistEtaPhi",
            .transverseEnergyProfileScale = 1.,
          },
          app   // TODO: Remove me once fixed
        ));
        app->Add(
          new JOmniFactoryGeneratorT<CalorimeterClusterRecoCoG_factory>(
             "HcalEndcapNTruthClusters",
            {"HcalEndcapNTruthProtoClusters",        // edm4eic::ProtoClusterCollection
             "HcalEndcapNHits"},                     // edm4hep::SimCalorimeterHitCollection
            {"HcalEndcapNTruthClusters",             // edm4eic::Cluster
             "HcalEndcapNTruthClusterAssociations"}, // edm4eic::MCRecoClusterParticleAssociation
            {
              .energyWeight = "log",
              .sampFrac = 1.0,
              .logWeightBase = 6.2,
              .enableEtaBounds = false
            },
            app   // TODO: Remove me once fixed
          )
        );

        app->Add(
          new JOmniFactoryGeneratorT<CalorimeterClusterRecoCoG_factory>(
             "HcalEndcapNClusters",
            {"HcalEndcapNIslandProtoClusters",  // edm4eic::ProtoClusterCollection
             "HcalEndcapNHits"},                // edm4hep::SimCalorimeterHitCollection
            {"HcalEndcapNClusters",             // edm4eic::Cluster
             "HcalEndcapNClusterAssociations"}, // edm4eic::MCRecoClusterParticleAssociation
            {
              .energyWeight = "log",
              .sampFrac = 1.0,
              .logWeightBase = 6.2,
              .enableEtaBounds = false,
            },
            app   // TODO: Remove me once fixed
          )
        );

        app->Add(
          new JOmniFactoryGeneratorT<TrackClusterMergeSplitter_factory>(
            "HcalEndcapNSplitMergeProtoClusters",
            {"HcalEndcapNIslandProtoClusters",
             "CalorimeterTrackProjections"},
            {"HcalEndcapNSplitMergeProtoClusters"},
            {
              .minSigCut = -1,
<<<<<<< HEAD
              .avgEP = 1.0,
              .sigEP = 1.0,
              .drAdd = 0.4,
=======
              .avgEP = 0.60,
              .sigEP = 0.40,
              .drAdd = 0.40,
>>>>>>> 8bad1679
              .sampFrac = 1.0,
              .distScale = 1.0
            },
            app   // TODO: remove me once fixed
          )
        );

        app->Add(
          new JOmniFactoryGeneratorT<CalorimeterClusterRecoCoG_factory>(
             "HcalEndcapNSplitMergeClusters",
            {"HcalEndcapNSplitMergeProtoClusters",        // edm4eic::ProtoClusterCollection
             "HcalEndcapNHits"},                          // edm4hep::SimCalorimeterHitCollection
            {"HcalEndcapNSplitMergeClusters",             // edm4eic::Cluster
             "HcalEndcapNSplitMergeClusterAssociations"}, // edm4eic::MCRecoClusterParticleAssociation
            {
              .energyWeight = "log",
              .sampFrac = 1.0,
              .logWeightBase = 6.2,
              .enableEtaBounds = false
            },
            app   // TODO: Remove me once fixed
          )
        );
<<<<<<< HEAD
=======

>>>>>>> 8bad1679
    }
}<|MERGE_RESOLUTION|>--- conflicted
+++ resolved
@@ -128,15 +128,9 @@
             {"HcalEndcapNSplitMergeProtoClusters"},
             {
               .minSigCut = -1,
-<<<<<<< HEAD
-              .avgEP = 1.0,
-              .sigEP = 1.0,
-              .drAdd = 0.4,
-=======
               .avgEP = 0.60,
               .sigEP = 0.40,
               .drAdd = 0.40,
->>>>>>> 8bad1679
               .sampFrac = 1.0,
               .distScale = 1.0
             },
@@ -160,9 +154,5 @@
             app   // TODO: Remove me once fixed
           )
         );
-<<<<<<< HEAD
-=======
-
->>>>>>> 8bad1679
     }
 }