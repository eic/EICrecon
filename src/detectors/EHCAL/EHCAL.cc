--- conflicted
+++ resolved
@@ -36,11 +36,7 @@
       10 * dd4hep::picosecond;
 
   app->Add(new JOmniFactoryGeneratorT<CalorimeterHitDigi_factory>(
-<<<<<<< HEAD
-      "HcalEndcapNRawHits", {"HcalEndcapNHits"},
-=======
       "HcalEndcapNRawHits", {"EventHeader", "HcalEndcapNHits"},
->>>>>>> f4948e9a
       {"HcalEndcapNRawHits", "HcalEndcapNRawHitAssociations"},
       {
           .eRes{},
@@ -108,15 +104,10 @@
       ));
   app->Add(new JOmniFactoryGeneratorT<CalorimeterClusterRecoCoG_factory>(
       "HcalEndcapNTruthClustersWithoutShapes",
-<<<<<<< HEAD
-      {"HcalEndcapNTruthProtoClusters", // edm4eic::ProtoClusterCollection
-       "HcalEndcapNRawHitAssociations"}, // edm4eic::MCRecoCalorimeterHitAssociationCollection
-=======
       {
           "HcalEndcapNTruthProtoClusters", // edm4eic::ProtoClusterCollection
           "HcalEndcapNRawHitAssociations"  // edm4eic::MCRecoCalorimeterHitAssociationCollection
       },
->>>>>>> f4948e9a
       {"HcalEndcapNTruthClustersWithoutShapes",             // edm4eic::Cluster
        "HcalEndcapNTruthClusterAssociationsWithoutShapes"}, // edm4eic::MCRecoClusterParticleAssociation
       {.energyWeight = "log", .sampFrac = 1.0, .logWeightBase = 6.2, .enableEtaBounds = false},
@@ -129,15 +120,10 @@
       {.energyWeight = "log", .logWeightBase = 6.2}, app));
   app->Add(new JOmniFactoryGeneratorT<CalorimeterClusterRecoCoG_factory>(
       "HcalEndcapNClustersWithoutShapes",
-<<<<<<< HEAD
-      {"HcalEndcapNIslandProtoClusters", // edm4eic::ProtoClusterCollection
-       "HcalEndcapNRawHitAssociations"}, // edm4eic::MCRecoCalorimeterHitAssociationCollection
-=======
       {
           "HcalEndcapNIslandProtoClusters", // edm4eic::ProtoClusterCollection
           "HcalEndcapNRawHitAssociations"   // edm4eic::MCRecoCalorimeterHitAssociationCollection
       },
->>>>>>> f4948e9a
       {"HcalEndcapNClustersWithoutShapes",             // edm4eic::Cluster
        "HcalEndcapNClusterAssociationsWithoutShapes"}, // edm4eic::MCRecoClusterParticleAssociation
       {
@@ -177,20 +163,11 @@
       {"HcalEndcapNSplitMergeClustersWithoutShapes",
        "HcalEndcapNSplitMergeClusterAssociationsWithoutShapes"},
       {
-<<<<<<< HEAD
           .energyWeight    = "log",
           .sampFrac        = 1.0,
           .logWeightBase   = 6.2,
           .enableEtaBounds = false,
       },
-=======
-          "HcalEndcapNSplitMergeProtoClusters", // edm4eic::ProtoClusterCollection
-          "HcalEndcapNRawHitAssociations" // edm4hep::MCRecoCalorimeterHitAssociationCollection
-      },
-      {"HcalEndcapNSplitMergeClustersWithoutShapes",             // edm4eic::Cluster
-       "HcalEndcapNSplitMergeClusterAssociationsWithoutShapes"}, // edm4eic::MCRecoClusterParticleAssociation
-      {.energyWeight = "log", .sampFrac = 1.0, .logWeightBase = 6.2, .enableEtaBounds = false},
->>>>>>> f4948e9a
       app // TODO: Remove me once fixed
       ));
   app->Add(new JOmniFactoryGeneratorT<CalorimeterClusterShape_factory>(
