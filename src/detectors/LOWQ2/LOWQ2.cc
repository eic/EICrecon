// SPDX-License-Identifier: LGPL-3.0-or-later
// Copyright (C) 2023 - 2025, Simon Gardner

<<<<<<< HEAD
#include <edm4eic/EDM4eicVersion.h>
=======
>>>>>>> 69d6d5ba
#include <JANA/JApplication.h>
#include <edm4eic/EDM4eicVersion.h>
#include <edm4eic/TrackSegment.h>
#include <edm4eic/TrackerHit.h>
#include <edm4eic/unit_system.h>
#include <fmt/core.h>
#include <math.h>
#include <map>
#include <memory>
#include <string>
#include <vector>

#include "algorithms/interfaces/WithPodConfig.h"
#include "algorithms/meta/SubDivideFunctors.h"
#include "algorithms/digi/PulseShapeFunctors.h"
#include "extensions/jana/JOmniFactoryGeneratorT.h"
#include "factories/digi/PulseNoise_factory.h"
#include "factories/digi/SiliconPulseGeneration_factory.h"
#include "factories/digi/SiliconTrackerDigi_factory.h"
#include "factories/digi/SiliconPulseGeneration_factory.h"
#include "factories/digi/PulseCombiner_factory.h"
#include "factories/digi/PulseNoise_factory.h"
#include "factories/fardetectors/FarDetectorLinearProjection_factory.h"
#include "factories/fardetectors/FarDetectorLinearTracking_factory.h"
#include "factories/tracking/TrackerHitReconstruction_factory.h"
#if EDM4EIC_VERSION_MAJOR >= 8
#include "factories/fardetectors/FarDetectorTransportationPostML_factory.h"
#include "factories/fardetectors/FarDetectorTransportationPreML_factory.h"
#endif
#include "factories/fardetectors/FarDetectorMLReconstruction_factory.h"
#include "factories/fardetectors/FarDetectorTrackerCluster_factory.h"
#include "factories/meta/CollectionCollector_factory.h"
#include "factories/meta/SubDivideCollection_factory.h"
#if EDM4EIC_VERSION_MAJOR >= 8
#include "factories/meta/ONNXInference_factory.h"
#endif

extern "C" {
  void InitPlugin(JApplication *app) {
    InitJANAPlugin(app);

    using namespace eicrecon;

    //  Generate signal pulse from hits
    app->Add(new JOmniFactoryGeneratorT<SiliconPulseGeneration_factory>(
      "TaggerTrackerPulseGeneration",
      {"TaggerTrackerHits"},
      {"TaggerTrackerHitPulses"},
      {
<<<<<<< HEAD
          .pulse_shape_function = std::make_shared<LandauPulse>(1, 2 * edm4eic::unit::ns),
=======
          .pulse_shape_function = "LandauPulse",
          .pulse_shape_params = {1.0, 2 * edm4eic::unit::ns},
>>>>>>> 69d6d5ba
          .ignore_thres = 15.0e-8,
          .timestep = 0.2 * edm4eic::unit::ns,
      },
      app
    ));

<<<<<<< HEAD
    // Combine pulses into larger pulses
    app->Add(new JOmniFactoryGeneratorT<PulseCombiner_factory>(
      "TaggerTrackerPulseCombiner",
      {"TaggerTrackerHitPulses"},
      {"TaggerTrackerCombinedPulses"},
      {
          .minimum_separation = 25 * edm4eic::unit::ns,
      },
      app
    ));

    // Add noise to pulses
    app->Add(new JOmniFactoryGeneratorT<PulseNoise_factory>(
      "TaggerTrackerPulseNoise",
      {"TaggerTrackerCombinedPulses"},
      {"TaggerTrackerCombinedPulsesWithNoise"},
=======
    // Add noise to pulses
    app->Add(new JOmniFactoryGeneratorT<PulseNoise_factory>(
      "TaggerTrackerPulseNoise",
      {"TaggerTrackerHitPulses"},
      {"TaggerTrackerHitPulsesWithNoise"},
>>>>>>> 69d6d5ba
      {
          .poles = 5,
          .variance = 1.0,
          .alpha = 0.5,
<<<<<<< HEAD
          .scale = 0.000002,
=======
          .scale = 500.0,
>>>>>>> 69d6d5ba
      },
      app
    ));

    // Digitization of silicon hits
    app->Add(new JOmniFactoryGeneratorT<SiliconTrackerDigi_factory>(
         "TaggerTrackerRawHits",
         {
           "TaggerTrackerHits"
         },
         {
           "TaggerTrackerRawHits",
           "TaggerTrackerRawHitAssociations"
         },
         {
           .threshold = 1.5 * edm4eic::unit::keV,
           .timeResolution = 2 * edm4eic::unit::ns,
         },
         app
    ));

    // Convert raw digitized hits into hits with geometry info (ready for tracking)
    app->Add(new JOmniFactoryGeneratorT<TrackerHitReconstruction_factory>(
      "TaggerTrackerRecHits",
      {"TaggerTrackerRawHits"},
      {"TaggerTrackerRecHits"},
      {
          .timeResolution = 2,
      },
      app
    ));

    // Divide collection based on geometry segmentation labels
    // This should really be done before digitization as summing hits in the same cell couldn't even be mixed between layers. At the moment just prep for clustering.
    std::string readout = "TaggerTrackerHits";
    std::vector<std::string> geometryLabels {"module","layer"};
    std::vector<int> moduleIDs{1,2};
    std::vector<int> layerIDs {0,1,2,3};
    std::vector<std::vector<long int>> geometryDivisions{};
    std::vector<std::string> geometryDivisionCollectionNames;
    std::vector<std::string> outputClusterCollectionNames;
    std::vector<std::string> outputTrackTags;
    std::vector<std::vector<std::string>> moduleClusterTags;

    for(int mod_id : moduleIDs){
      outputTrackTags.push_back(fmt::format("TaggerTrackerM{}Tracks",mod_id));
      moduleClusterTags.push_back({});
      for(int lay_id : layerIDs){
        geometryDivisions.push_back({mod_id,lay_id});
        geometryDivisionCollectionNames.push_back(fmt::format("TaggerTrackerM{}L{}RecHits",mod_id,lay_id));
        outputClusterCollectionNames.push_back(fmt::format("TaggerTrackerM{}L{}ClusterPositions",mod_id,lay_id));
        moduleClusterTags.back().push_back(outputClusterCollectionNames.back());
      }
    }

    app->Add(new JOmniFactoryGeneratorT<SubDivideCollection_factory<edm4eic::TrackerHit>>(
         "TaggerTrackerSplitHits",
         {"TaggerTrackerRecHits"},
         geometryDivisionCollectionNames,
         {
          .function = GeometrySplit{geometryDivisions,readout,geometryLabels},
         },
         app
      )
    );


    app->Add(new JOmniFactoryGeneratorT<FarDetectorTrackerCluster_factory>(
        "TaggerTrackerClustering",
        geometryDivisionCollectionNames,
        outputClusterCollectionNames,
        {
          .readout = "TaggerTrackerHits",
          .x_field  = "x",
          .y_field  = "y",
          .hit_time_limit = 10 * edm4eic::unit::ns,
        },
        app
    ));

    // Linear tracking for each module, loop over modules
    for(int i=0; i<moduleIDs.size(); i++){
      std::string outputTrackTag = outputTrackTags[i];
      std::vector<std::string> inputClusterTags = moduleClusterTags[i];

      app->Add(new JOmniFactoryGeneratorT<FarDetectorLinearTracking_factory>(
          outputTrackTag,
          inputClusterTags,
          {outputTrackTag},
          {
            .layer_hits_max = 100,
            .chi2_max = 0.001,
            .n_layer = 4,
            .restrict_direction = true,
            .optimum_theta = -M_PI+0.026,
            .optimum_phi = 0,
            .step_angle_tolerance = 0.05,
          },
          app
      ));
    }

    // Combine the tracks from each module into one collection
    app->Add(new JOmniFactoryGeneratorT<CollectionCollector_factory<edm4eic::TrackSegment>>(
         "TaggerTrackerTrackSegments",
         outputTrackTags,
         {"TaggerTrackerTrackSegments"},
         app
      )
    );

    // Project tracks onto a plane
    app->Add(new JOmniFactoryGeneratorT<FarDetectorLinearProjection_factory>(
         "TaggerTrackerProjectedTracks",
         {"TaggerTrackerTrackSegments"},
         {"TaggerTrackerProjectedTracks"},
         {
           .plane_position = {0.0,0.0,0.0},
           .plane_a = {0.0,1.0,0.0},
           .plane_b = {0.0,0.0,1.0},
         },
         app
    ));

#if EDM4EIC_VERSION_MAJOR >= 8
    app->Add(new JOmniFactoryGeneratorT<FarDetectorTransportationPreML_factory>(
        "TaggerTrackerTransportationPreML",
        {"TaggerTrackerProjectedTracks","MCScatteredElectrons","MCBeamElectrons"},
        {"TaggerTrackerFeatureTensor","TaggerTrackerTargetTensor"},
        {
          .beamE = 10.0,
        },
        app
    ));
    app->Add(new JOmniFactoryGeneratorT<ONNXInference_factory>(
        "TaggerTrackerTransportationInference",
        {"TaggerTrackerFeatureTensor"},
        {"TaggerTrackerPredictionTensor"},
        {
          .modelPath = "calibrations/onnx/TaggerTrackerTransportation.onnx",
        },
        app
    ));
    app->Add(new JOmniFactoryGeneratorT<FarDetectorTransportationPostML_factory>(
        "TaggerTrackerTransportationPostML",
        {"TaggerTrackerPredictionTensor","MCBeamElectrons"},
        {"TaggerTrackerReconstructedParticles"},
        {
          .beamE = 10.0,
        },
        app
    ));
#endif

    // Vector reconstruction at origin
    app->Add(new JOmniFactoryGeneratorT<FarDetectorMLReconstruction_factory>(
        "TaggerTrackerTrajectories",
        {"TaggerTrackerProjectedTracks","MCBeamElectrons"},
        {"TaggerTrackerTrajectories","TaggerTrackerTrackParameters","TaggerTrackerTracks"},
        {
          .modelPath = "calibrations/tmva/LowQ2_DNN_CPU.weights.xml",
          .methodName = "DNN_CPU",
        },
        app
    ));

  }
}<|MERGE_RESOLUTION|>--- conflicted
+++ resolved
@@ -1,10 +1,6 @@
 // SPDX-License-Identifier: LGPL-3.0-or-later
 // Copyright (C) 2023 - 2025, Simon Gardner
 
-<<<<<<< HEAD
-#include <edm4eic/EDM4eicVersion.h>
-=======
->>>>>>> 69d6d5ba
 #include <JANA/JApplication.h>
 #include <edm4eic/EDM4eicVersion.h>
 #include <edm4eic/TrackSegment.h>
@@ -54,51 +50,24 @@
       {"TaggerTrackerHits"},
       {"TaggerTrackerHitPulses"},
       {
-<<<<<<< HEAD
-          .pulse_shape_function = std::make_shared<LandauPulse>(1, 2 * edm4eic::unit::ns),
-=======
           .pulse_shape_function = "LandauPulse",
           .pulse_shape_params = {1.0, 2 * edm4eic::unit::ns},
->>>>>>> 69d6d5ba
           .ignore_thres = 15.0e-8,
           .timestep = 0.2 * edm4eic::unit::ns,
       },
       app
     ));
 
-<<<<<<< HEAD
-    // Combine pulses into larger pulses
-    app->Add(new JOmniFactoryGeneratorT<PulseCombiner_factory>(
-      "TaggerTrackerPulseCombiner",
-      {"TaggerTrackerHitPulses"},
-      {"TaggerTrackerCombinedPulses"},
-      {
-          .minimum_separation = 25 * edm4eic::unit::ns,
-      },
-      app
-    ));
-
-    // Add noise to pulses
-    app->Add(new JOmniFactoryGeneratorT<PulseNoise_factory>(
-      "TaggerTrackerPulseNoise",
-      {"TaggerTrackerCombinedPulses"},
-      {"TaggerTrackerCombinedPulsesWithNoise"},
-=======
     // Add noise to pulses
     app->Add(new JOmniFactoryGeneratorT<PulseNoise_factory>(
       "TaggerTrackerPulseNoise",
       {"TaggerTrackerHitPulses"},
       {"TaggerTrackerHitPulsesWithNoise"},
->>>>>>> 69d6d5ba
       {
           .poles = 5,
           .variance = 1.0,
           .alpha = 0.5,
-<<<<<<< HEAD
-          .scale = 0.000002,
-=======
           .scale = 500.0,
->>>>>>> 69d6d5ba
       },
       app
     ));
