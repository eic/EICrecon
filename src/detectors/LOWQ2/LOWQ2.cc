--- conflicted
+++ resolved
@@ -19,13 +19,10 @@
 #include "algorithms/meta/SubDivideFunctors.h"
 #include "extensions/jana/JOmniFactoryGeneratorT.h"
 #include "factories/digi/SiliconTrackerDigi_factory.h"
-<<<<<<< HEAD
 #include "factories/digi/SiliconChargeSharing_factory.h"
-=======
 #include "factories/digi/SiliconPulseGeneration_factory.h"
 #include "factories/digi/PulseCombiner_factory.h"
 #include "factories/digi/PulseNoise_factory.h"
->>>>>>> 06f9c911
 #include "factories/fardetectors/FarDetectorLinearProjection_factory.h"
 #include "factories/fardetectors/FarDetectorLinearTracking_factory.h"
 #if EDM4EIC_VERSION_MAJOR >= 8
@@ -46,7 +43,6 @@
 
     using namespace eicrecon;
 
-<<<<<<< HEAD
     std::string readout = "TaggerTrackerHits";
 
     app->Add(new JOmniFactoryGeneratorT<SiliconChargeSharing_factory>(
@@ -61,11 +57,10 @@
       },
       app
   ));
-=======
     //  Generate signal pulse from hits
     app->Add(new JOmniFactoryGeneratorT<SiliconPulseGeneration_factory>(
       "TaggerTrackerPulseGeneration",
-      {"TaggerTrackerHits"},
+      {"TaggerTrackerSharedHits"},
       {"TaggerTrackerHitPulses"},
       {
           .pulse_shape_function = "LandauPulse",
@@ -100,7 +95,6 @@
       },
       app
     ));
->>>>>>> 06f9c911
 
     // Digitization of silicon hits
     app->Add(new JOmniFactoryGeneratorT<SiliconTrackerDigi_factory>(
