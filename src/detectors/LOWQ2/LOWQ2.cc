// Copyright 2023-2025, Simon Gardner
// Subject to the terms in the LICENSE file found in the top-level directory.
//
//

#include <Evaluator/DD4hepUnits.h>
#include <JANA/JApplication.h>
#include <JANA/JApplicationFwd.h>
#include <JANA/Utils/JTypeInfo.h>
#include <edm4eic/EDM4eicVersion.h>
#include <edm4eic/MCRecoTrackParticleAssociation.h>
#include <edm4eic/Track.h>
#include <edm4eic/TrackerHit.h>
#include <edm4eic/unit_system.h>
#include <fmt/core.h>
#include <fmt/format.h> // IWYU pragma: keep
#include <cmath>
#include <cstddef>
#include <functional>
#include <map>
#include <memory>
#include <string>
#include <vector>

#include "algorithms/meta/SubDivideFunctors.h"
#include "extensions/jana/JOmniFactoryGeneratorT.h"
#include "factories/digi/PulseCombiner_factory.h"
#include "factories/digi/PulseNoise_factory.h"
#include "factories/digi/SiliconChargeSharing_factory.h"
#include "factories/digi/SiliconPulseGeneration_factory.h"
#include "factories/digi/SiliconTrackerDigi_factory.h"
#include "factories/fardetectors/FarDetectorLinearProjection_factory.h"
#include "factories/fardetectors/FarDetectorLinearTracking_factory.h"
#include "factories/tracking/TrackerHitReconstruction_factory.h"
#if EDM4EIC_VERSION_MAJOR >= 8
#include "factories/fardetectors/FarDetectorTransportationPostML_factory.h"
#include "factories/fardetectors/FarDetectorTransportationPreML_factory.h"
#endif
#include "factories/fardetectors/FarDetectorMLReconstruction_factory.h"
#include "factories/fardetectors/FarDetectorTrackerCluster_factory.h"
#include "factories/meta/CollectionCollector_factory.h"
#include "factories/meta/SubDivideCollection_factory.h"
#if EDM4EIC_VERSION_MAJOR >= 8
#include "factories/meta/ONNXInference_factory.h"
#endif

extern "C" {
void InitPlugin(JApplication* app) {
  InitJANAPlugin(app);

  using namespace eicrecon;

  std::string readout = "TaggerTrackerHits";

  app->Add(new JOmniFactoryGeneratorT<SiliconChargeSharing_factory>(
      "TaggerTrackerChargeSharing", {"TaggerTrackerHits"}, {"TaggerTrackerSharedHits"},
      {
          .sigma_sharingx = 15 * dd4hep::um,
          .sigma_sharingy = 15 * dd4hep::um,
          .min_edep       = 0.1 * edm4eic::unit::keV,
          .readout        = readout,
      },
      app));
  //  Generate signal pulse from hits
  app->Add(new JOmniFactoryGeneratorT<SiliconPulseGeneration_factory>(
      "TaggerTrackerPulseGeneration", {"TaggerTrackerSharedHits"}, {"TaggerTrackerHitPulses"},
      {
          .pulse_shape_function = "LandauPulse",
          .pulse_shape_params   = {1.0, 2 * edm4eic::unit::ns},
          .ignore_thres         = 15.0e-8,
          .timestep             = 0.2 * edm4eic::unit::ns,
      },
      app));

  // Combine pulses into larger pulses
  app->Add(new JOmniFactoryGeneratorT<PulseCombiner_factory>(
      "TaggerTrackerPulseCombiner", {"TaggerTrackerHitPulses"}, {"TaggerTrackerCombinedPulses"},
      {
          .minimum_separation = 25 * edm4eic::unit::ns,
      },
      app));

  // Add noise to pulses
  app->Add(new JOmniFactoryGeneratorT<PulseNoise_factory>(
      "TaggerTrackerPulseNoise", {"EventHeader", "TaggerTrackerCombinedPulses"},
      {"TaggerTrackerCombinedPulsesWithNoise"},
      {
          .poles    = 5,
          .variance = 1.0,
          .alpha    = 0.5,
          .scale    = 0.000002,
      },
      app));

  // Digitization of silicon hits
  app->Add(new JOmniFactoryGeneratorT<SiliconTrackerDigi_factory>(
      "TaggerTrackerRawHits", {"EventHeader", "TaggerTrackerHits"},
      {"TaggerTrackerRawHits", "TaggerTrackerRawHitAssociations"},
      {
          .threshold      = 1.5 * edm4eic::unit::keV,
          .timeResolution = 2 * edm4eic::unit::ns,
      },
      app));

  // Convert raw digitized hits into hits with geometry info (ready for tracking)
  app->Add(new JOmniFactoryGeneratorT<TrackerHitReconstruction_factory>(
      "TaggerTrackerRecHits", {"TaggerTrackerRawHits"}, {"TaggerTrackerRecHits"},
      {
          .timeResolution = 2,
      },
      app));

  // Divide collection based on geometry segmentation labels
  // This should really be done before digitization as summing hits in the same cell couldn't even be mixed between layers. At the moment just prep for clustering.
  std::vector<std::string> geometryLabels{"module", "layer"};
  std::vector<int> moduleIDs{1, 2};
  std::vector<int> layerIDs{0, 1, 2, 3};
  std::vector<std::vector<long int>> geometryDivisions{};
  std::vector<std::string> geometryDivisionCollectionNames;
  std::vector<std::string> outputClusterCollectionNames;
  std::vector<std::string> outputTrackTags;
  std::vector<std::string> outputTrackAssociationTags;
  std::vector<std::vector<std::string>> moduleClusterTags;

  for (int mod_id : moduleIDs) {
    outputTrackTags.push_back(fmt::format("TaggerTrackerM{}LocalTracks", mod_id));
    outputTrackAssociationTags.push_back(
        fmt::format("TaggerTrackerM{}LocalTrackAssociations", mod_id));
    moduleClusterTags.emplace_back();
    for (int lay_id : layerIDs) {
      geometryDivisions.push_back({mod_id, lay_id});
      geometryDivisionCollectionNames.push_back(
          fmt::format("TaggerTrackerM{}L{}RecHits", mod_id, lay_id));
      outputClusterCollectionNames.push_back(
          fmt::format("TaggerTrackerM{}L{}ClusterPositions", mod_id, lay_id));
      moduleClusterTags.back().push_back(outputClusterCollectionNames.back());
    }
  }

  app->Add(new JOmniFactoryGeneratorT<SubDivideCollection_factory<edm4eic::TrackerHit>>(
      "TaggerTrackerSplitHits", {"TaggerTrackerRecHits"}, geometryDivisionCollectionNames,
      {
          .function = GeometrySplit{geometryDivisions, readout, geometryLabels},
      },
      app));

  app->Add(new JOmniFactoryGeneratorT<FarDetectorTrackerCluster_factory>(
      "TaggerTrackerClustering", geometryDivisionCollectionNames, outputClusterCollectionNames,
      {
          .readout        = "TaggerTrackerHits",
          .x_field        = "x",
          .y_field        = "y",
          .hit_time_limit = 10 * edm4eic::unit::ns,
      },
      app));

  // Linear tracking for each module, loop over modules
  for (std::size_t i = 0; i < moduleIDs.size(); i++) {
    std::string outputTrackTag                = outputTrackTags[i];
    std::string outputTrackAssociationTag     = outputTrackAssociationTags[i];
    std::vector<std::string> inputClusterTags = moduleClusterTags[i];

    inputClusterTags.emplace_back("TaggerTrackerRawHitAssociations");

    app->Add(new JOmniFactoryGeneratorT<FarDetectorLinearTracking_factory>(
        outputTrackTag, {inputClusterTags}, {outputTrackTag, outputTrackAssociationTag},
        {
            .layer_hits_max       = 200,
            .chi2_max             = 0.001,
            .n_layer              = 4,
            .restrict_direction   = true,
            .optimum_theta        = -M_PI + 0.026,
            .optimum_phi          = 0,
            .step_angle_tolerance = 0.05,
        },
        app));
  }

  // Combine the tracks from each module into one collection
  app->Add(new JOmniFactoryGeneratorT<CollectionCollector_factory<edm4eic::Track, true>>(
      "TaggerTrackerLocalTracks", outputTrackTags, {"TaggerTrackerLocalTracks"}, app));

  // Combine the associations from each module into one collection
  app->Add(new JOmniFactoryGeneratorT<
           CollectionCollector_factory<edm4eic::MCRecoTrackParticleAssociation, true>>(
      "TaggerTrackerLocalTrackAssociations", outputTrackAssociationTags,
      {"TaggerTrackerLocalTrackAssociations"}, app));

  // Project tracks onto a plane
  app->Add(new JOmniFactoryGeneratorT<FarDetectorLinearProjection_factory>(
      "TaggerTrackerProjectedTracks", {"TaggerTrackerLocalTracks"},
      {"TaggerTrackerProjectedTracks"},
      {
          .plane_position = {0.0, 0.0, 0.0},
          .plane_a        = {0.0, 1.0, 0.0},
          .plane_b        = {0.0, 0.0, 1.0},
      },
      app));

#if EDM4EIC_VERSION_MAJOR >= 8
  app->Add(new JOmniFactoryGeneratorT<FarDetectorTransportationPreML_factory>(
      "TaggerTrackerTransportationPreML",
      {"TaggerTrackerLocalTracks", "TaggerTrackerLocalTrackAssociations", "MCBeamElectrons"},
      {"TaggerTrackerFeatureTensor", "TaggerTrackerTargetTensor"},
      {
          .beamE = 10.0,
      },
      app));
  app->Add(new JOmniFactoryGeneratorT<ONNXInference_factory>(
      "TaggerTrackerTransportationInference", {"TaggerTrackerFeatureTensor"},
      {"TaggerTrackerPredictionTensor"},
      {
<<<<<<< HEAD
          .modelPath = "calibrations/onnx/Low-Q2_Steering_Reconstruction.onnx",
      }));
=======
          .modelPath = "calibrations/onnx/TaggerTrackerTransportation.onnx",
      },
      app));
>>>>>>> 6626efa5
  app->Add(new JOmniFactoryGeneratorT<FarDetectorTransportationPostML_factory>(
      "TaggerTrackerTransportationPostML",
      {"TaggerTrackerPredictionTensor", "TaggerTrackerLocalTrackAssociations", "MCBeamElectrons"},
      {"TaggerTrackerReconstructedParticles", "TaggerTrackerReconstructedParticleAssociations"},
      {
          .beamE = 10.0,
      },
      app));
#endif

  // Vector reconstruction at origin
  app->Add(new JOmniFactoryGeneratorT<FarDetectorMLReconstruction_factory>(
      "TaggerTrackerTrajectories",
      {"TaggerTrackerProjectedTracks", "MCBeamElectrons", "TaggerTrackerLocalTracks",
       "TaggerTrackerLocalTrackAssociations"},
      {"TaggerTrackerTrajectories", "TaggerTrackerTrackParameters", "TaggerTrackerTracks",
       "TaggerTrackerTrackAssociations"},
      {
          .modelPath  = "calibrations/tmva/LowQ2_DNN_CPU.weights.xml",
          .methodName = "DNN_CPU",
      },
      app));
}
}<|MERGE_RESOLUTION|>--- conflicted
+++ resolved
@@ -210,14 +210,9 @@
       "TaggerTrackerTransportationInference", {"TaggerTrackerFeatureTensor"},
       {"TaggerTrackerPredictionTensor"},
       {
-<<<<<<< HEAD
           .modelPath = "calibrations/onnx/Low-Q2_Steering_Reconstruction.onnx",
-      }));
-=======
-          .modelPath = "calibrations/onnx/TaggerTrackerTransportation.onnx",
-      },
-      app));
->>>>>>> 6626efa5
+      },
+      app));
   app->Add(new JOmniFactoryGeneratorT<FarDetectorTransportationPostML_factory>(
       "TaggerTrackerTransportationPostML",
       {"TaggerTrackerPredictionTensor", "TaggerTrackerLocalTrackAssociations", "MCBeamElectrons"},
