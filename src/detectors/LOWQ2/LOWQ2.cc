// Copyright 2023, Simon Gardner
// Subject to the terms in the LICENSE file found in the top-level directory.
//
//

#include <Evaluator/DD4hepUnits.h>
#include <JANA/JApplication.h>
#include <string>
#include <fmt/format.h>

#include "algorithms/interfaces/WithPodConfig.h"
#include "extensions/jana/JOmniFactoryGeneratorT.h"
#include "factories/digi/SiliconTrackerDigi_factory.h"
<<<<<<< HEAD
#include "factories/fardetectors/FarDetectorTrackerCluster_factory.h"
=======
#include "factories/digi/SplitGeometry_factory.h"
#include "factories/digi/CollectionCollector_factory.h"
>>>>>>> b2236a3a


extern "C" {
  void InitPlugin(JApplication *app) {
    InitJANAPlugin(app);

    using namespace eicrecon;

    // Digitization of silicon hits
    app->Add(new JOmniFactoryGeneratorT<SiliconTrackerDigi_factory>(
         "TaggerTrackerRawHits",
         {"TaggerTrackerHits"},
         {"TaggerTrackerRawHits"},
         {
           .threshold = 1.5 * dd4hep::keV,
           .timeResolution = 2 * dd4hep::ns,
         },
         app
    ));

<<<<<<< HEAD
    // Clustering of hits
    app->Add(new JOmniFactoryGeneratorT<FarDetectorTrackerCluster_factory>(
        "TaggerTrackerClusterPositions",
        {"TaggerTrackerRawHits"},
        {"TaggerTrackerClusterPositions"},
        {
          .readout = "TaggerTrackerHits"
        },
        app
    ));
=======
    // This should really be done before digitization as summing hits in the same cell couldn't evet be mixed between layers. At the moment just prep for clustering.
    std::vector<int> moduleIDs{1,2};
    std::vector<int> layerIDs {0,1,2,3};
    std::vector<std::vector<int>> segmentIDs{};
    std::vector<std::string> segmentDiv;

    for(int mod_id : moduleIDs){
      for(int lay_id : layerIDs){
        segmentIDs.push_back({mod_id,lay_id});
        segmentDiv.push_back(fmt::format("TaggerTrackerM{}L{}RawHits",mod_id,lay_id));
      }
    }

    app->Add(new JOmniFactoryGeneratorT<SplitGeometry_factory<edm4eic::RawTrackerHit>>(
         "TaggerTrackerSplitHits",
         {"TaggerTrackerRawHits"},
         segmentDiv,
         {
           .divisions = segmentIDs,
           .readout   = "TaggerTrackerHits",
           .division  = {"module","layer"},
         },
         app
      )
    );

    app->Add(new JOmniFactoryGeneratorT<CollectionCollector_factory<edm4eic::RawTrackerHit>>(
         "TaggerTrackerMergedHits",
         segmentDiv,
         {"TaggerTrackerMergedHits"},
         app
      )
    );



>>>>>>> b2236a3a

  }
}<|MERGE_RESOLUTION|>--- conflicted
+++ resolved
@@ -11,12 +11,9 @@
 #include "algorithms/interfaces/WithPodConfig.h"
 #include "extensions/jana/JOmniFactoryGeneratorT.h"
 #include "factories/digi/SiliconTrackerDigi_factory.h"
-<<<<<<< HEAD
 #include "factories/fardetectors/FarDetectorTrackerCluster_factory.h"
-=======
 #include "factories/digi/SplitGeometry_factory.h"
 #include "factories/digi/CollectionCollector_factory.h"
->>>>>>> b2236a3a
 
 
 extern "C" {
@@ -37,7 +34,6 @@
          app
     ));
 
-<<<<<<< HEAD
     // Clustering of hits
     app->Add(new JOmniFactoryGeneratorT<FarDetectorTrackerCluster_factory>(
         "TaggerTrackerClusterPositions",
@@ -48,7 +44,6 @@
         },
         app
     ));
-=======
     // This should really be done before digitization as summing hits in the same cell couldn't evet be mixed between layers. At the moment just prep for clustering.
     std::vector<int> moduleIDs{1,2};
     std::vector<int> layerIDs {0,1,2,3};
@@ -85,7 +80,6 @@
 
 
 
->>>>>>> b2236a3a
 
   }
 }