// Copyright 2023, Simon Gardner
// Subject to the terms in the LICENSE file found in the top-level directory.
//
//

#include <Evaluator/DD4hepUnits.h>
#include <JANA/JApplication.h>
#include <string>
#include <fmt/format.h>

#include "algorithms/interfaces/WithPodConfig.h"
#include "extensions/jana/JOmniFactoryGeneratorT.h"
#include "factories/digi/SiliconTrackerDigi_factory.h"
#include "factories/digi/SplitGeometry_factory.h"
#include "factories/digi/MergeCollections_factory.h"


extern "C" {
  void InitPlugin(JApplication *app) {
    InitJANAPlugin(app);

    using namespace eicrecon;

    // Digitization of silicon hits
    app->Add(new JOmniFactoryGeneratorT<SiliconTrackerDigi_factory>(
         "TaggerTrackerRawHits",
         {"TaggerTrackerHits"},
         {"TaggerTrackerRawHits"},
         {
           .threshold = 1.5 * dd4hep::keV,
           .timeResolution = 2 * dd4hep::ns,
         },
         app
    ));

    // This should really be done before digitization as summing hits in the same cell couldn't evet be mixed between layers. At the moment just prep for clustering.
    std::vector<int> moduleIDs{1,2};
    std::vector<int> layerIDs {0,1,2,3};
    std::vector<std::vector<int>> segmentIDs{};
    std::vector<std::string> segmentDiv;

    for(int mod_id : moduleIDs){
      for(int lay_id : layerIDs){
        segmentIDs.push_back({mod_id,lay_id});
        segmentDiv.push_back(fmt::format("TaggerTrackerM{}L{}RawHits",mod_id,lay_id));
      }
    }

    app->Add(new JOmniFactoryGeneratorT<SplitGeometry_factory<edm4eic::RawTrackerHit>>(
         "TaggerTrackerSplitHits",
         {"TaggerTrackerRawHits"},
         segmentDiv,
         {
           .divisions = segmentIDs,
           .readout   = "TaggerTrackerHits",
           .division  = {"module","layer"},
         },
         app
      )
    );

<<<<<<< HEAD
    app->Add(new JOmniFactoryGeneratorT<MergeCollections_factory<edm4eic::RawTrackerHit>>(
         "TaggerTrackerMergedHits",
         moduleDiv,
         {"TaggerTrackerMergedHits"},
         app
      )
    );

//     for(int lay_id : layerIDs){

//     }



=======
>>>>>>> 063de3b7
  }
}<|MERGE_RESOLUTION|>--- conflicted
+++ resolved
@@ -59,22 +59,16 @@
       )
     );
 
-<<<<<<< HEAD
     app->Add(new JOmniFactoryGeneratorT<MergeCollections_factory<edm4eic::RawTrackerHit>>(
          "TaggerTrackerMergedHits",
-         moduleDiv,
+         segmentDiv,
          {"TaggerTrackerMergedHits"},
          app
       )
     );
 
-//     for(int lay_id : layerIDs){
-
-//     }
 
 
 
-=======
->>>>>>> 063de3b7
   }
 }