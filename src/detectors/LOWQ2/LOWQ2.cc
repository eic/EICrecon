--- conflicted
+++ resolved
@@ -22,11 +22,8 @@
 #include "extensions/jana/JOmniFactoryGeneratorT.h"
 #include "factories/digi/SiliconTrackerDigi_factory.h"
 #include "factories/digi/SiliconPulseGeneration_factory.h"
-<<<<<<< HEAD
 #include "factories/digi/PulseCombiner_factory.h"
-=======
 #include "factories/digi/PulseNoise_factory.h"
->>>>>>> c0033b37
 #include "factories/fardetectors/FarDetectorLinearProjection_factory.h"
 #include "factories/fardetectors/FarDetectorLinearTracking_factory.h"
 #if EDM4EIC_VERSION_MAJOR >= 8
@@ -47,10 +44,7 @@
 
     using namespace eicrecon;
 
-<<<<<<< HEAD
-=======
     //  Generate signal pulse from hits
->>>>>>> c0033b37
     app->Add(new JOmniFactoryGeneratorT<SiliconPulseGeneration_factory>(
       "TaggerTrackerPulseGeneration",
       {"TaggerTrackerHits"},
@@ -63,25 +57,27 @@
       app
     ));
 
-<<<<<<< HEAD
+    // Combine pulses into larger pulses
     app->Add(new JOmniFactoryGeneratorT<PulseCombiner_factory>(
       "TaggerTrackerPulseCombiner",
       {"TaggerTrackerHitPulses"},
       {"TaggerTrackerCombinedPulses"},
       {
           .minimum_separation = 25 * dd4hep::ns,
-=======
+      },
+      app
+    ));
+
     // Add noise to pulses
     app->Add(new JOmniFactoryGeneratorT<PulseNoise_factory>(
       "TaggerTrackerPulseNoise",
-      {"TaggerTrackerHitPulses"},
-      {"TaggerTrackerHitPulsesWithNoise"},
+      {"TaggerTrackerCombinedPulses"},
+      {"TaggerTrackerCombinedPulsesWithNoise"},
       {
           .poles = 5,
           .varience = 1.0,
           .alpha = 0.5,
           .scale = 500.0,
->>>>>>> c0033b37
       },
       app
     ));
