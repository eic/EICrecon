// Copyright 2023-2024, Simon Gardner
// Subject to the terms in the LICENSE file found in the top-level directory.
//
//

#include <Evaluator/DD4hepUnits.h>
#include <JANA/JApplication.h>
#include <edm4eic/RawTrackerHit.h>
#include <edm4eic/unit_system.h>
#include <fmt/core.h>
#include <algorithm>
#include <map>
#include <string>
#include <vector>

#include "algorithms/interfaces/WithPodConfig.h"
#include "algorithms/meta/SubDivideFunctors.h"
#include "extensions/jana/JOmniFactoryGeneratorT.h"
#include "factories/digi/SiliconTrackerDigi_factory.h"
#include "factories/fardetectors/FarDetectorTrackerCluster_factory.h"
#include "factories/fardetectors/FarDetectorLinearTracking_factory.h"
<<<<<<< HEAD
#include "factories/fardetectors/FarDetectorLinearProjection_factory.h"
#include "factories/digi/SplitGeometry_factory.h"
#include "factories/digi/CollectionCollector_factory.h"

=======
#include "factories/meta/SubDivideCollection_factory.h"
>>>>>>> 7aa446a1

extern "C" {
  void InitPlugin(JApplication *app) {
    InitJANAPlugin(app);

    using namespace eicrecon;

    // Digitization of silicon hits
    app->Add(new JOmniFactoryGeneratorT<SiliconTrackerDigi_factory>(
         "TaggerTrackerRawHits",
         {
           "TaggerTrackerHits"
         },
         {
           "TaggerTrackerRawHits",
           "TaggerTrackerHitAssociations"
         },
         {
           .threshold = 1.5 * dd4hep::keV,
           .timeResolution = 2 * dd4hep::ns,
         },
         app
    ));

    // Divide collection based on geometry segmentation labels
    // This should really be done before digitization as summing hits in the same cell couldn't even be mixed between layers. At the moment just prep for clustering.
    std::string readout = "TaggerTrackerHits";
    std::vector<std::string> geometryLabels {"module","layer"};
    std::vector<int> moduleIDs{1,2};
    std::vector<int> layerIDs {0,1,2,3};
    std::vector<std::vector<long int>> geometryDivisions{};
    std::vector<std::string> geometryDivisionCollectionNames;
    std::vector<std::string> outputClusterCollectionNames;
    std::vector<std::string> outputTrackTags;
    std::vector<std::vector<std::string>> moduleClusterTags;

    for(int mod_id : moduleIDs){
      outputTrackTags.push_back(fmt::format("TaggerTrackerM{}Tracks",mod_id));
      moduleClusterTags.push_back({});
      for(int lay_id : layerIDs){
        geometryDivisions.push_back({mod_id,lay_id});
        geometryDivisionCollectionNames.push_back(fmt::format("TaggerTrackerM{}L{}RawHits",mod_id,lay_id));
        outputClusterCollectionNames.push_back(fmt::format("TaggerTrackerM{}L{}ClusterPositions",mod_id,lay_id));
        moduleClusterTags.back().push_back(outputClusterCollectionNames.back());
      }
    }

    app->Add(new JOmniFactoryGeneratorT<SubDivideCollection_factory<edm4eic::RawTrackerHit>>(
         "TaggerTrackerSplitHits",
         {"TaggerTrackerRawHits"},
         geometryDivisionCollectionNames,
         {
          .function = GeometrySplit{geometryDivisions,readout,geometryLabels},
         },
         app
      )
    );


    app->Add(new JOmniFactoryGeneratorT<FarDetectorTrackerCluster_factory>(
        "TaggerTrackerClustering",
        geometryDivisionCollectionNames,
        outputClusterCollectionNames,
        {
          .readout = "TaggerTrackerHits",
          .x_field  = "x",
          .y_field  = "y",
          .hit_time_limit = 10 * edm4eic::unit::ns,
        },
        app
    ));

<<<<<<< HEAD
    // Linear tracking for each module
    for(int mod_id : moduleIDs){
      std::vector<std::string> inputClusterTags;
      for(int lay_id : layerIDs){
        inputClusterTags.push_back(fmt::format("TaggerTrackerM{}L{}ClusterPositions",mod_id,lay_id));
      }

      std::string outputTrackTag   = fmt::format("TaggerTrackerM{}Tracks",mod_id);
      outputTrackTags.push_back(outputTrackTag);
=======
    // Linear tracking for each module, loop over modules
    for(int i=0; i<moduleIDs.size(); i++){
      std::string outputTrackTag = outputTrackTags[i];
      std::vector<std::string> inputClusterTags = moduleClusterTags[i];
>>>>>>> 7aa446a1

      app->Add(new JOmniFactoryGeneratorT<FarDetectorLinearTracking_factory>(
          outputTrackTag,
          inputClusterTags,
          {outputTrackTag},
          {
            .layer_hits_max = 10,
            .chi2_max = 0.001,
            .n_layer = 4,
          },
          app
      ));
    }
<<<<<<< HEAD

    // Combine the tracks from each module into one collection
    app->Add(new JOmniFactoryGeneratorT<CollectionCollector_factory<edm4eic::TrackSegment>>(
         "TaggerTrackerTracks",
         outputTrackTags,
         {"TaggerTrackerTracks"},
         app
      )
    );
=======
>>>>>>> 7aa446a1

    // Project tracks onto a plane
    app->Add(new JOmniFactoryGeneratorT<FarDetectorLinearProjection_factory>(
         "TaggerTrackerProjectedTracks",
         {"TaggerTrackerTracks"},
         {"TaggerTrackerProjectedTracks"},
         {
           .plane_position = {0.0,0.0,0.0},
           .plane_a = {0.0,1.0,0.0},
           .plane_b = {0.0,0.0,1.0},
         },
         app
    ));

  }
}<|MERGE_RESOLUTION|>--- conflicted
+++ resolved
@@ -19,14 +19,8 @@
 #include "factories/digi/SiliconTrackerDigi_factory.h"
 #include "factories/fardetectors/FarDetectorTrackerCluster_factory.h"
 #include "factories/fardetectors/FarDetectorLinearTracking_factory.h"
-<<<<<<< HEAD
 #include "factories/fardetectors/FarDetectorLinearProjection_factory.h"
-#include "factories/digi/SplitGeometry_factory.h"
-#include "factories/digi/CollectionCollector_factory.h"
-
-=======
 #include "factories/meta/SubDivideCollection_factory.h"
->>>>>>> 7aa446a1
 
 extern "C" {
   void InitPlugin(JApplication *app) {
@@ -99,22 +93,10 @@
         app
     ));
 
-<<<<<<< HEAD
-    // Linear tracking for each module
-    for(int mod_id : moduleIDs){
-      std::vector<std::string> inputClusterTags;
-      for(int lay_id : layerIDs){
-        inputClusterTags.push_back(fmt::format("TaggerTrackerM{}L{}ClusterPositions",mod_id,lay_id));
-      }
-
-      std::string outputTrackTag   = fmt::format("TaggerTrackerM{}Tracks",mod_id);
-      outputTrackTags.push_back(outputTrackTag);
-=======
     // Linear tracking for each module, loop over modules
     for(int i=0; i<moduleIDs.size(); i++){
       std::string outputTrackTag = outputTrackTags[i];
       std::vector<std::string> inputClusterTags = moduleClusterTags[i];
->>>>>>> 7aa446a1
 
       app->Add(new JOmniFactoryGeneratorT<FarDetectorLinearTracking_factory>(
           outputTrackTag,
@@ -128,7 +110,6 @@
           app
       ));
     }
-<<<<<<< HEAD
 
     // Combine the tracks from each module into one collection
     app->Add(new JOmniFactoryGeneratorT<CollectionCollector_factory<edm4eic::TrackSegment>>(
@@ -138,8 +119,6 @@
          app
       )
     );
-=======
->>>>>>> 7aa446a1
 
     // Project tracks onto a plane
     app->Add(new JOmniFactoryGeneratorT<FarDetectorLinearProjection_factory>(
