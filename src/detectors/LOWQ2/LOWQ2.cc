// Copyright 2023-2025, Simon Gardner
// Subject to the terms in the LICENSE file found in the top-level directory.
//
//

#include <edm4eic/EDM4eicVersion.h>
#include <JANA/JApplication.h>
#include <edm4eic/RawTrackerHit.h>
#include <edm4eic/TrackSegment.h>
#include <edm4eic/unit_system.h>
#include <fmt/core.h>
#include <math.h>
#include <map>
#include <memory>
#include <string>
#include <vector>

#include "algorithms/interfaces/WithPodConfig.h"
#include "algorithms/meta/SubDivideFunctors.h"
#include "extensions/jana/JOmniFactoryGeneratorT.h"
#include "factories/digi/SiliconTrackerDigi_factory.h"
<<<<<<< HEAD
#include "factories/digi/SiliconChargeSharing_factory.h"
=======
#include "factories/tracking/TrackerHitReconstruction_factory.h"
>>>>>>> 1d951fd5
#include "factories/digi/SiliconPulseGeneration_factory.h"
#include "factories/digi/PulseCombiner_factory.h"
#include "factories/digi/PulseNoise_factory.h"
#include "factories/fardetectors/FarDetectorLinearProjection_factory.h"
#include "factories/fardetectors/FarDetectorLinearTracking_factory.h"
#if EDM4EIC_VERSION_MAJOR >= 8
#include "factories/fardetectors/FarDetectorTransportationPreML_factory.h"
#include "factories/fardetectors/FarDetectorTransportationPostML_factory.h"
#endif
#include "factories/fardetectors/FarDetectorMLReconstruction_factory.h"
#include "factories/fardetectors/FarDetectorTrackerCluster_factory.h"
#include "factories/meta/CollectionCollector_factory.h"
#include "factories/meta/SubDivideCollection_factory.h"
#if EDM4EIC_VERSION_MAJOR >= 8
#include "factories/meta/ONNXInference_factory.h"
#endif

extern "C" {
void InitPlugin(JApplication* app) {
  InitJANAPlugin(app);

  using namespace eicrecon;

<<<<<<< HEAD
    std::string readout = "TaggerTrackerHits";

    app->Add(new JOmniFactoryGeneratorT<SiliconChargeSharing_factory>(
      "TaggerTrackerChargeSharing",
      {"TaggerTrackerHits"},
      {"TaggerTrackerSharedHits"},
      {
          .sigma_sharingx = 15 * dd4hep::um,
          .sigma_sharingy = 15 * dd4hep::um,
          .min_edep = 1.0e-7,
          .readout = readout,
      },
      app
  ));
    //  Generate signal pulse from hits
    app->Add(new JOmniFactoryGeneratorT<SiliconPulseGeneration_factory>(
      "TaggerTrackerPulseGeneration",
      {"TaggerTrackerSharedHits"},
      {"TaggerTrackerHitPulses"},
=======
  //  Generate signal pulse from hits
  app->Add(new JOmniFactoryGeneratorT<SiliconPulseGeneration_factory>(
      "TaggerTrackerPulseGeneration", {"TaggerTrackerHits"}, {"TaggerTrackerHitPulses"},
>>>>>>> 1d951fd5
      {
          .pulse_shape_function = "LandauPulse",
          .pulse_shape_params   = {1.0, 2 * edm4eic::unit::ns},
          .ignore_thres         = 15.0e-8,
          .timestep             = 0.2 * edm4eic::unit::ns,
      },
      app));

  // Combine pulses into larger pulses
  app->Add(new JOmniFactoryGeneratorT<PulseCombiner_factory>(
      "TaggerTrackerPulseCombiner", {"TaggerTrackerHitPulses"}, {"TaggerTrackerCombinedPulses"},
      {
          .minimum_separation = 25 * edm4eic::unit::ns,
      },
      app));

  // Add noise to pulses
  app->Add(new JOmniFactoryGeneratorT<PulseNoise_factory>("TaggerTrackerPulseNoise",
                                                          {"TaggerTrackerCombinedPulses"},
                                                          {"TaggerTrackerCombinedPulsesWithNoise"},
                                                          {
                                                              .poles    = 5,
                                                              .variance = 1.0,
                                                              .alpha    = 0.5,
                                                              .scale    = 0.000002,
                                                          },
                                                          app));

  // Digitization of silicon hits
  app->Add(new JOmniFactoryGeneratorT<SiliconTrackerDigi_factory>(
      "TaggerTrackerRawHits", {"TaggerTrackerHits"},
      {"TaggerTrackerRawHits", "TaggerTrackerRawHitAssociations"},
      {
          .threshold      = 1.5 * edm4eic::unit::keV,
          .timeResolution = 2 * edm4eic::unit::ns,
      },
<<<<<<< HEAD
      app
    ));

    // Digitization of silicon hits
    app->Add(new JOmniFactoryGeneratorT<SiliconTrackerDigi_factory>(
         "TaggerTrackerRawHits",
         {
           "TaggerTrackerSharedHits"
         },
         {
           "TaggerTrackerRawHits",
           "TaggerTrackerRawHitAssociations"
         },
         {
           .threshold = 1.5 * edm4eic::unit::keV,
           .timeResolution = 2 * edm4eic::unit::ns,
         },
         app
    ));

    // Divide collection based on geometry segmentation labels
    // This should really be done before digitization as summing hits in the same cell couldn't even be mixed between layers. At the moment just prep for clustering.
    std::vector<std::string> geometryLabels {"module","layer"};
    std::vector<int> moduleIDs{1,2};
    std::vector<int> layerIDs {0,1,2,3};
    std::vector<std::vector<long int>> geometryDivisions{};
    std::vector<std::string> geometryDivisionCollectionNames;
    std::vector<std::string> outputClusterCollectionNames;
    std::vector<std::string> outputTrackTags;
    std::vector<std::vector<std::string>> moduleClusterTags;

    for(int mod_id : moduleIDs){
      outputTrackTags.push_back(fmt::format("TaggerTrackerM{}Tracks",mod_id));
      moduleClusterTags.push_back({});
      for(int lay_id : layerIDs){
        geometryDivisions.push_back({mod_id,lay_id});
        geometryDivisionCollectionNames.push_back(fmt::format("TaggerTrackerM{}L{}RawHits",mod_id,lay_id));
        outputClusterCollectionNames.push_back(fmt::format("TaggerTrackerM{}L{}ClusterPositions",mod_id,lay_id));
        moduleClusterTags.back().push_back(outputClusterCollectionNames.back());
      }
=======
      app));

  // Convert raw digitized hits into hits with geometry info (ready for tracking)
  app->Add(new JOmniFactoryGeneratorT<TrackerHitReconstruction_factory>(
      "TaggerTrackerRecHits", {"TaggerTrackerRawHits"}, {"TaggerTrackerRecHits"},
      {
          .timeResolution = 2,
      },
      app));

  // Divide collection based on geometry segmentation labels
  // This should really be done before digitization as summing hits in the same cell couldn't even be mixed between layers. At the moment just prep for clustering.
  std::string readout = "TaggerTrackerHits";
  std::vector<std::string> geometryLabels{"module", "layer"};
  std::vector<int> moduleIDs{1, 2};
  std::vector<int> layerIDs{0, 1, 2, 3};
  std::vector<std::vector<long int>> geometryDivisions{};
  std::vector<std::string> geometryDivisionCollectionNames;
  std::vector<std::string> outputClusterCollectionNames;
  std::vector<std::string> outputTrackTags;
  std::vector<std::vector<std::string>> moduleClusterTags;

  for (int mod_id : moduleIDs) {
    outputTrackTags.push_back(fmt::format("TaggerTrackerM{}Tracks", mod_id));
    moduleClusterTags.push_back({});
    for (int lay_id : layerIDs) {
      geometryDivisions.push_back({mod_id, lay_id});
      geometryDivisionCollectionNames.push_back(
          fmt::format("TaggerTrackerM{}L{}RecHits", mod_id, lay_id));
      outputClusterCollectionNames.push_back(
          fmt::format("TaggerTrackerM{}L{}ClusterPositions", mod_id, lay_id));
      moduleClusterTags.back().push_back(outputClusterCollectionNames.back());
>>>>>>> 1d951fd5
    }
  }

  app->Add(new JOmniFactoryGeneratorT<SubDivideCollection_factory<edm4eic::TrackerHit>>(
      "TaggerTrackerSplitHits", {"TaggerTrackerRecHits"}, geometryDivisionCollectionNames,
      {
          .function = GeometrySplit{geometryDivisions, readout, geometryLabels},
      },
      app));

  app->Add(new JOmniFactoryGeneratorT<FarDetectorTrackerCluster_factory>(
      "TaggerTrackerClustering", geometryDivisionCollectionNames, outputClusterCollectionNames,
      {
          .readout        = "TaggerTrackerHits",
          .x_field        = "x",
          .y_field        = "y",
          .hit_time_limit = 10 * edm4eic::unit::ns,
      },
      app));

  // Linear tracking for each module, loop over modules
  for (int i = 0; i < moduleIDs.size(); i++) {
    std::string outputTrackTag                = outputTrackTags[i];
    std::vector<std::string> inputClusterTags = moduleClusterTags[i];

    app->Add(new JOmniFactoryGeneratorT<FarDetectorLinearTracking_factory>(
        outputTrackTag, inputClusterTags, {outputTrackTag},
        {
            .layer_hits_max       = 100,
            .chi2_max             = 0.001,
            .n_layer              = 4,
            .restrict_direction   = true,
            .optimum_theta        = -M_PI + 0.026,
            .optimum_phi          = 0,
            .step_angle_tolerance = 0.05,
        },
        app));
  }

  // Combine the tracks from each module into one collection
  app->Add(new JOmniFactoryGeneratorT<CollectionCollector_factory<edm4eic::TrackSegment>>(
      "TaggerTrackerTrackSegments", outputTrackTags, {"TaggerTrackerTrackSegments"}, app));

  // Project tracks onto a plane
  app->Add(new JOmniFactoryGeneratorT<FarDetectorLinearProjection_factory>(
      "TaggerTrackerProjectedTracks", {"TaggerTrackerTrackSegments"},
      {"TaggerTrackerProjectedTracks"},
      {
          .plane_position = {0.0, 0.0, 0.0},
          .plane_a        = {0.0, 1.0, 0.0},
          .plane_b        = {0.0, 0.0, 1.0},
      },
      app));

#if EDM4EIC_VERSION_MAJOR >= 8
  app->Add(new JOmniFactoryGeneratorT<FarDetectorTransportationPreML_factory>(
      "TaggerTrackerTransportationPreML",
      {"TaggerTrackerProjectedTracks", "MCScatteredElectrons", "MCBeamElectrons"},
      {"TaggerTrackerFeatureTensor", "TaggerTrackerTargetTensor"},
      {
          .beamE = 10.0,
      },
      app));
  app->Add(new JOmniFactoryGeneratorT<ONNXInference_factory>(
      "TaggerTrackerTransportationInference", {"TaggerTrackerFeatureTensor"},
      {"TaggerTrackerPredictionTensor"},
      {
          .modelPath = "calibrations/onnx/TaggerTrackerTransportation.onnx",
      },
      app));
  app->Add(new JOmniFactoryGeneratorT<FarDetectorTransportationPostML_factory>(
      "TaggerTrackerTransportationPostML", {"TaggerTrackerPredictionTensor", "MCBeamElectrons"},
      {"TaggerTrackerReconstructedParticles"},
      {
          .beamE = 10.0,
      },
      app));
#endif

  // Vector reconstruction at origin
  app->Add(new JOmniFactoryGeneratorT<FarDetectorMLReconstruction_factory>(
      "TaggerTrackerTrajectories", {"TaggerTrackerProjectedTracks", "MCBeamElectrons"},
      {"TaggerTrackerTrajectories", "TaggerTrackerTrackParameters", "TaggerTrackerTracks"},
      {
          .modelPath  = "calibrations/tmva/LowQ2_DNN_CPU.weights.xml",
          .methodName = "DNN_CPU",
      },
      app));
}
}<|MERGE_RESOLUTION|>--- conflicted
+++ resolved
@@ -19,11 +19,8 @@
 #include "algorithms/meta/SubDivideFunctors.h"
 #include "extensions/jana/JOmniFactoryGeneratorT.h"
 #include "factories/digi/SiliconTrackerDigi_factory.h"
-<<<<<<< HEAD
 #include "factories/digi/SiliconChargeSharing_factory.h"
-=======
 #include "factories/tracking/TrackerHitReconstruction_factory.h"
->>>>>>> 1d951fd5
 #include "factories/digi/SiliconPulseGeneration_factory.h"
 #include "factories/digi/PulseCombiner_factory.h"
 #include "factories/digi/PulseNoise_factory.h"
@@ -47,7 +44,6 @@
 
   using namespace eicrecon;
 
-<<<<<<< HEAD
     std::string readout = "TaggerTrackerHits";
 
     app->Add(new JOmniFactoryGeneratorT<SiliconChargeSharing_factory>(
@@ -67,11 +63,6 @@
       "TaggerTrackerPulseGeneration",
       {"TaggerTrackerSharedHits"},
       {"TaggerTrackerHitPulses"},
-=======
-  //  Generate signal pulse from hits
-  app->Add(new JOmniFactoryGeneratorT<SiliconPulseGeneration_factory>(
-      "TaggerTrackerPulseGeneration", {"TaggerTrackerHits"}, {"TaggerTrackerHitPulses"},
->>>>>>> 1d951fd5
       {
           .pulse_shape_function = "LandauPulse",
           .pulse_shape_params   = {1.0, 2 * edm4eic::unit::ns},
@@ -108,48 +99,6 @@
           .threshold      = 1.5 * edm4eic::unit::keV,
           .timeResolution = 2 * edm4eic::unit::ns,
       },
-<<<<<<< HEAD
-      app
-    ));
-
-    // Digitization of silicon hits
-    app->Add(new JOmniFactoryGeneratorT<SiliconTrackerDigi_factory>(
-         "TaggerTrackerRawHits",
-         {
-           "TaggerTrackerSharedHits"
-         },
-         {
-           "TaggerTrackerRawHits",
-           "TaggerTrackerRawHitAssociations"
-         },
-         {
-           .threshold = 1.5 * edm4eic::unit::keV,
-           .timeResolution = 2 * edm4eic::unit::ns,
-         },
-         app
-    ));
-
-    // Divide collection based on geometry segmentation labels
-    // This should really be done before digitization as summing hits in the same cell couldn't even be mixed between layers. At the moment just prep for clustering.
-    std::vector<std::string> geometryLabels {"module","layer"};
-    std::vector<int> moduleIDs{1,2};
-    std::vector<int> layerIDs {0,1,2,3};
-    std::vector<std::vector<long int>> geometryDivisions{};
-    std::vector<std::string> geometryDivisionCollectionNames;
-    std::vector<std::string> outputClusterCollectionNames;
-    std::vector<std::string> outputTrackTags;
-    std::vector<std::vector<std::string>> moduleClusterTags;
-
-    for(int mod_id : moduleIDs){
-      outputTrackTags.push_back(fmt::format("TaggerTrackerM{}Tracks",mod_id));
-      moduleClusterTags.push_back({});
-      for(int lay_id : layerIDs){
-        geometryDivisions.push_back({mod_id,lay_id});
-        geometryDivisionCollectionNames.push_back(fmt::format("TaggerTrackerM{}L{}RawHits",mod_id,lay_id));
-        outputClusterCollectionNames.push_back(fmt::format("TaggerTrackerM{}L{}ClusterPositions",mod_id,lay_id));
-        moduleClusterTags.back().push_back(outputClusterCollectionNames.back());
-      }
-=======
       app));
 
   // Convert raw digitized hits into hits with geometry info (ready for tracking)
@@ -182,7 +131,6 @@
       outputClusterCollectionNames.push_back(
           fmt::format("TaggerTrackerM{}L{}ClusterPositions", mod_id, lay_id));
       moduleClusterTags.back().push_back(outputClusterCollectionNames.back());
->>>>>>> 1d951fd5
     }
   }
 
