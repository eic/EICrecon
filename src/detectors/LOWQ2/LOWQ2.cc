--- conflicted
+++ resolved
@@ -21,10 +21,7 @@
 #include "factories/fardetectors/FarDetectorLinearTracking_factory.h"
 #include "factories/fardetectors/FarDetectorTrackerCluster_factory.h"
 #include "factories/fardetectors/FarDetectorLinearProjection_factory.h"
-<<<<<<< HEAD
 #include "factories/fardetectors/FarDetectorMLReconstruction_factory.h"
-=======
->>>>>>> 5a703aa9
 #include "factories/meta/SubDivideCollection_factory.h"
 #include "factories/meta/CollectionCollector_factory.h"
 
@@ -130,15 +127,9 @@
 
     // Combine the tracks from each module into one collection
     app->Add(new JOmniFactoryGeneratorT<CollectionCollector_factory<edm4eic::TrackSegment>>(
-<<<<<<< HEAD
          "TaggerTrackerTrackSegments",
          outputTrackTags,
          {"TaggerTrackerTrackSegments"},
-=======
-         "TaggerTrackerTracks",
-         outputTrackTags,
-         {"TaggerTrackerTracks"},
->>>>>>> 5a703aa9
          app
       )
     );
@@ -146,11 +137,7 @@
     // Project tracks onto a plane
     app->Add(new JOmniFactoryGeneratorT<FarDetectorLinearProjection_factory>(
          "TaggerTrackerProjectedTracks",
-<<<<<<< HEAD
          {"TaggerTrackerTrackSegments"},
-=======
-         {"TaggerTrackerTracks"},
->>>>>>> 5a703aa9
          {"TaggerTrackerProjectedTracks"},
          {
            .plane_position = {0.0,0.0,0.0},
@@ -160,7 +147,6 @@
          app
     ));
 
-<<<<<<< HEAD
     // Vector reconstruction at origin
     app->Add(new JOmniFactoryGeneratorT<FarDetectorMLReconstruction_factory>(
         "TaggerTrackerTrajectories",
@@ -171,7 +157,36 @@
     ));
 
 
-=======
->>>>>>> 5a703aa9
+    // Combine the tracks from each module into one collection
+    app->Add(new JOmniFactoryGeneratorT<CollectionCollector_factory<edm4eic::TrackSegment>>(
+         "TaggerTrackerTrackSegments",
+         outputTrackTags,
+         {"TaggerTrackerTrackSegments"},
+         app
+      )
+    );
+
+    // Project tracks onto a plane
+    app->Add(new JOmniFactoryGeneratorT<FarDetectorLinearProjection_factory>(
+         "TaggerTrackerProjectedTracks",
+         {"TaggerTrackerTrackSegments"},
+         {"TaggerTrackerProjectedTracks"},
+         {
+           .plane_position = {0.0,0.0,0.0},
+           .plane_a = {0.0,1.0,0.0},
+           .plane_b = {0.0,0.0,1.0},
+         },
+         app
+    ));
+
+    // Vector reconstruction at origin
+    app->Add(new JOmniFactoryGeneratorT<FarDetectorMLReconstruction_factory>(
+        "TaggerTrackerTrajectories",
+        {"TaggerTrackerProjectedTracks"},
+        {"TaggerTrackerTrajectories","TaggerTrackerTrackParameters","TaggerTrackerTracks"},
+        {},
+        app
+    ));
+
   }
 }