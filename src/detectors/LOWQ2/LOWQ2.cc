// Copyright 2023-2024, Simon Gardner
// Subject to the terms in the LICENSE file found in the top-level directory.
//
//

#include <Evaluator/DD4hepUnits.h>
#include <JANA/JApplication.h>
#include <edm4eic/RawTrackerHit.h>
#include <fmt/core.h>
#include <algorithm>
#include <map>
#include <string>
<<<<<<< HEAD
#include <fmt/format.h>
=======
#include <vector>
>>>>>>> 14bc49be

#include "algorithms/interfaces/WithPodConfig.h"
#include "algorithms/meta/SubDivideFunctors.h"
#include "extensions/jana/JOmniFactoryGeneratorT.h"
#include "factories/digi/SiliconTrackerDigi_factory.h"
<<<<<<< HEAD
#include "factories/fardetectors/FarDetectorTrackerCluster_factory.h"
#include "factories/fardetectors/FarDetectorLinearTracking_factory.h"
#include "factories/digi/SplitGeometry_factory.h"
#include "factories/digi/CollectionCollector_factory.h"

=======
#include "factories/meta/SubDivideCollection_factory.h"
>>>>>>> 14bc49be

extern "C" {
  void InitPlugin(JApplication *app) {
    InitJANAPlugin(app);

    using namespace eicrecon;

    // Digitization of silicon hits
    app->Add(new JOmniFactoryGeneratorT<SiliconTrackerDigi_factory>(
         "TaggerTrackerRawHits",
         {"TaggerTrackerHits"},
         {"TaggerTrackerRawHits"},
         {
           .threshold = 1.5 * dd4hep::keV,
           .timeResolution = 2 * dd4hep::ns,
         },
         app
    ));

<<<<<<< HEAD
    // This should really be done before digitization as summing hits in the same cell couldn't evet be mixed between layers. At the moment just prep for clustering.
    std::vector<int> moduleIDs{1,2};
    std::vector<int> layerIDs {0,1,2,3};
    std::vector<std::vector<int>> segmentIDs{};
    std::vector<std::string> segmentDiv;

    for(int mod_id : moduleIDs){
      for(int lay_id : layerIDs){
        segmentIDs.push_back({mod_id,lay_id});
        segmentDiv.push_back(fmt::format("TaggerTrackerM{}L{}RawHits",mod_id,lay_id));
      }
    }

    app->Add(new JOmniFactoryGeneratorT<SplitGeometry_factory<edm4eic::RawTrackerHit>>(
         "TaggerTrackerSplitHits",
         {"TaggerTrackerRawHits"},
         segmentDiv,
         {
           .divisions = segmentIDs,
           .readout   = "TaggerTrackerHits",
           .division  = {"module","layer"},
=======
    // Divide collection based on geometry segmentation labels
    // This should really be done before digitization as summing hits in the same cell couldn't even be mixed between layers. At the moment just prep for clustering.
    std::string readout = "TaggerTrackerHits";
    std::vector<std::string> geometryLabels {"module","layer"};
    std::vector<int> moduleIDs{1,2};
    std::vector<int> layerIDs {0,1,2,3};
    std::vector<std::vector<long int>> geometryDivisions{};
    std::vector<std::string> geometryDivisionCollectionNames;

    for(int mod_id : moduleIDs){
      for(int lay_id : layerIDs){
        geometryDivisions.push_back({mod_id,lay_id});
        geometryDivisionCollectionNames.push_back(fmt::format("TaggerTrackerM{}L{}RawHits",mod_id,lay_id));
      }
    }

    app->Add(new JOmniFactoryGeneratorT<SubDivideCollection_factory<edm4eic::RawTrackerHit>>(
         "TaggerTrackerSplitHits",
         {"TaggerTrackerRawHits"},
         geometryDivisionCollectionNames,
         {
          .function = GeometrySplit{geometryDivisions,readout,geometryLabels},
>>>>>>> 14bc49be
         },
         app
      )
    );
<<<<<<< HEAD

    std::vector<std::string> layerClusters;

    // Clustering of hits in each layer
    for(int mod_id : moduleIDs){
      for(int lay_id : layerIDs){
        std::string inputHitTag      = fmt::format("TaggerTrackerM{}L{}RawHits",mod_id,lay_id);
        std::string outputClusterTag = fmt::format("TaggerTrackerM{}L{}ClusterPositions",mod_id,lay_id);
        layerClusters.push_back(outputClusterTag);

        app->Add(new JOmniFactoryGeneratorT<FarDetectorTrackerCluster_factory>(
            outputClusterTag,
            {inputHitTag},
            {outputClusterTag},
            {
              .readout = "TaggerTrackerHits",
              .xField  = "x",
              .yField  = "y",
              .time_limit = 10 * dd4hep::ns,
            },
            app
        ));
      }
    }

    app->Add(new JOmniFactoryGeneratorT<CollectionCollector_factory<edm4hep::TrackerHit>>(
         "TaggerTrackerClusterPositions",
         layerClusters,
         {"TaggerTrackerClusterPositions"},
         app
      )
    );

    std::vector<std::string> outputTrackTags;

    // Linear tracking for each module
    for(int mod_id : moduleIDs){
      std::vector<std::string> inputClusterTags;
      for(int lay_id : layerIDs){
        inputClusterTags.push_back(fmt::format("TaggerTrackerM{}L{}ClusterPositions",mod_id,lay_id));
      }

      std::string outputTrackTag   = fmt::format("TaggerTrackerM{}Tracks",mod_id);
      outputTrackTags.push_back(outputTrackTag);

      app->Add(new JOmniFactoryGeneratorT<FarDetectorLinearTracking_factory>(
          outputTrackTag,
          inputClusterTags,
          {outputTrackTag},
          {
            .layer_hits_max = 10,
            .chi2_max = 0.001,
            .n_layer = 4,
          },
          app
      ));
    }

    app->Add(new JOmniFactoryGeneratorT<CollectionCollector_factory<edm4eic::TrackSegment>>(
         "TaggerTrackerTracks",
         outputTrackTags,
         {"TaggerTrackerTracks"},
         app
      )
    );
=======
>>>>>>> 14bc49be

  }
}<|MERGE_RESOLUTION|>--- conflicted
+++ resolved
@@ -10,25 +10,12 @@
 #include <algorithm>
 #include <map>
 #include <string>
-<<<<<<< HEAD
-#include <fmt/format.h>
-=======
-#include <vector>
->>>>>>> 14bc49be
 
 #include "algorithms/interfaces/WithPodConfig.h"
 #include "algorithms/meta/SubDivideFunctors.h"
 #include "extensions/jana/JOmniFactoryGeneratorT.h"
 #include "factories/digi/SiliconTrackerDigi_factory.h"
-<<<<<<< HEAD
-#include "factories/fardetectors/FarDetectorTrackerCluster_factory.h"
-#include "factories/fardetectors/FarDetectorLinearTracking_factory.h"
-#include "factories/digi/SplitGeometry_factory.h"
-#include "factories/digi/CollectionCollector_factory.h"
 
-=======
-#include "factories/meta/SubDivideCollection_factory.h"
->>>>>>> 14bc49be
 
 extern "C" {
   void InitPlugin(JApplication *app) {
@@ -48,29 +35,6 @@
          app
     ));
 
-<<<<<<< HEAD
-    // This should really be done before digitization as summing hits in the same cell couldn't evet be mixed between layers. At the moment just prep for clustering.
-    std::vector<int> moduleIDs{1,2};
-    std::vector<int> layerIDs {0,1,2,3};
-    std::vector<std::vector<int>> segmentIDs{};
-    std::vector<std::string> segmentDiv;
-
-    for(int mod_id : moduleIDs){
-      for(int lay_id : layerIDs){
-        segmentIDs.push_back({mod_id,lay_id});
-        segmentDiv.push_back(fmt::format("TaggerTrackerM{}L{}RawHits",mod_id,lay_id));
-      }
-    }
-
-    app->Add(new JOmniFactoryGeneratorT<SplitGeometry_factory<edm4eic::RawTrackerHit>>(
-         "TaggerTrackerSplitHits",
-         {"TaggerTrackerRawHits"},
-         segmentDiv,
-         {
-           .divisions = segmentIDs,
-           .readout   = "TaggerTrackerHits",
-           .division  = {"module","layer"},
-=======
     // Divide collection based on geometry segmentation labels
     // This should really be done before digitization as summing hits in the same cell couldn't even be mixed between layers. At the moment just prep for clustering.
     std::string readout = "TaggerTrackerHits";
@@ -93,12 +57,35 @@
          geometryDivisionCollectionNames,
          {
           .function = GeometrySplit{geometryDivisions,readout,geometryLabels},
->>>>>>> 14bc49be
          },
          app
       )
     );
-<<<<<<< HEAD
+    // This should really be done before digitization as summing hits in the same cell couldn't evet be mixed between layers. At the moment just prep for clustering.
+    std::vector<int> moduleIDs{1,2};
+    std::vector<int> layerIDs {0,1,2,3};
+    std::vector<std::vector<int>> segmentIDs{};
+    std::vector<std::string> segmentDiv;
+
+    for(int mod_id : moduleIDs){
+      for(int lay_id : layerIDs){
+        segmentIDs.push_back({mod_id,lay_id});
+        segmentDiv.push_back(fmt::format("TaggerTrackerM{}L{}RawHits",mod_id,lay_id));
+      }
+    }
+
+    app->Add(new JOmniFactoryGeneratorT<SplitGeometry_factory<edm4eic::RawTrackerHit>>(
+         "TaggerTrackerSplitHits",
+         {"TaggerTrackerRawHits"},
+         segmentDiv,
+         {
+           .divisions = segmentIDs,
+           .readout   = "TaggerTrackerHits",
+           .division  = {"module","layer"},
+         },
+         app
+      )
+    );
 
     std::vector<std::string> layerClusters;
 
@@ -164,8 +151,6 @@
          app
       )
     );
-=======
->>>>>>> 14bc49be
 
   }
 }