// Copyright 2023-2025, Simon Gardner
// Subject to the terms in the LICENSE file found in the top-level directory.
//
//

#include <JANA/JApplication.h>
#include <edm4eic/EDM4eicVersion.h>
<<<<<<< HEAD
#include <edm4eic/Track.h>
=======
#include <edm4eic/MCRecoTrackParticleAssociation.h>
#include <edm4eic/TrackSegment.h>
>>>>>>> a21854f9
#include <edm4eic/TrackerHit.h>
#include <edm4eic/unit_system.h>
#include <fmt/core.h>
#include <math.h>
#include <map>
#include <memory>
#include <string>
#include <vector>

#include "algorithms/interfaces/WithPodConfig.h"
#include "algorithms/meta/SubDivideFunctors.h"
#include "extensions/jana/JOmniFactoryGeneratorT.h"
#include "factories/digi/PulseCombiner_factory.h"
#include "factories/digi/PulseNoise_factory.h"
#include "factories/digi/SiliconPulseGeneration_factory.h"
#include "factories/digi/SiliconTrackerDigi_factory.h"
#include "factories/fardetectors/FarDetectorLinearProjection_factory.h"
#include "factories/fardetectors/FarDetectorLinearTracking_factory.h"
#include "factories/tracking/TrackerHitReconstruction_factory.h"
#if EDM4EIC_VERSION_MAJOR >= 8
#include "factories/fardetectors/FarDetectorTransportationPostML_factory.h"
#include "factories/fardetectors/FarDetectorTransportationPreML_factory.h"
#endif
#include "factories/fardetectors/FarDetectorMLReconstruction_factory.h"
#include "factories/fardetectors/FarDetectorTrackerCluster_factory.h"
#include "factories/meta/CollectionCollector_factory.h"
#include "factories/meta/SubDivideCollection_factory.h"
#if EDM4EIC_VERSION_MAJOR >= 8
#include "factories/meta/ONNXInference_factory.h"
#endif

extern "C" {
void InitPlugin(JApplication* app) {
  InitJANAPlugin(app);

  using namespace eicrecon;

  //  Generate signal pulse from hits
  app->Add(new JOmniFactoryGeneratorT<SiliconPulseGeneration_factory>(
      "TaggerTrackerPulseGeneration", {"TaggerTrackerHits"}, {"TaggerTrackerHitPulses"},
      {
          .pulse_shape_function = "LandauPulse",
          .pulse_shape_params   = {1.0, 2 * edm4eic::unit::ns},
          .ignore_thres         = 15.0e-8,
          .timestep             = 0.2 * edm4eic::unit::ns,
      },
      app));

  // Combine pulses into larger pulses
  app->Add(new JOmniFactoryGeneratorT<PulseCombiner_factory>(
      "TaggerTrackerPulseCombiner", {"TaggerTrackerHitPulses"}, {"TaggerTrackerCombinedPulses"},
      {
          .minimum_separation = 25 * edm4eic::unit::ns,
      },
      app));

  // Add noise to pulses
  app->Add(new JOmniFactoryGeneratorT<PulseNoise_factory>("TaggerTrackerPulseNoise",
                                                          {"TaggerTrackerCombinedPulses"},
                                                          {"TaggerTrackerCombinedPulsesWithNoise"},
                                                          {
                                                              .poles    = 5,
                                                              .variance = 1.0,
                                                              .alpha    = 0.5,
                                                              .scale    = 0.000002,
                                                          },
                                                          app));

  // Digitization of silicon hits
  app->Add(new JOmniFactoryGeneratorT<SiliconTrackerDigi_factory>(
      "TaggerTrackerRawHits", {"TaggerTrackerHits"},
      {"TaggerTrackerRawHits", "TaggerTrackerRawHitAssociations"},
      {
          .threshold      = 1.5 * edm4eic::unit::keV,
          .timeResolution = 2 * edm4eic::unit::ns,
      },
      app));

  // Convert raw digitized hits into hits with geometry info (ready for tracking)
  app->Add(new JOmniFactoryGeneratorT<TrackerHitReconstruction_factory>(
      "TaggerTrackerRecHits", {"TaggerTrackerRawHits"}, {"TaggerTrackerRecHits"},
      {
          .timeResolution = 2,
      },
<<<<<<< HEAD
      app
    ));

    // Divide collection based on geometry segmentation labels
    // This should really be done before digitization as summing hits in the same cell couldn't even be mixed between layers. At the moment just prep for clustering.
    std::string readout = "TaggerTrackerHits";
    std::vector<std::string> geometryLabels {"module","layer"};
    std::vector<int> moduleIDs{1,2};
    std::vector<int> layerIDs {0,1,2,3};
    std::vector<std::vector<long int>> geometryDivisions{};
    std::vector<std::string> geometryDivisionCollectionNames;
    std::vector<std::string> outputClusterCollectionNames;
    std::vector<std::string> outputTrackTags;
    std::vector<std::string> outputTrackAssociationTags;
    std::vector<std::vector<std::string>> moduleClusterTags;

    for(int mod_id : moduleIDs){
      outputTrackTags.push_back(fmt::format("TaggerTrackerM{}Tracks",mod_id));
      outputTrackAssociationTags.push_back(fmt::format("TaggerTrackerM{}TrackAssociations",mod_id));
      moduleClusterTags.push_back({});
      for(int lay_id : layerIDs){
        geometryDivisions.push_back({mod_id,lay_id});
        geometryDivisionCollectionNames.push_back(fmt::format("TaggerTrackerM{}L{}RecHits",mod_id,lay_id));
        outputClusterCollectionNames.push_back(fmt::format("TaggerTrackerM{}L{}ClusterPositions",mod_id,lay_id));
        moduleClusterTags.back().push_back(outputClusterCollectionNames.back());
      }
=======
      app));

  // Divide collection based on geometry segmentation labels
  // This should really be done before digitization as summing hits in the same cell couldn't even be mixed between layers. At the moment just prep for clustering.
  std::string readout = "TaggerTrackerHits";
  std::vector<std::string> geometryLabels{"module", "layer"};
  std::vector<int> moduleIDs{1, 2};
  std::vector<int> layerIDs{0, 1, 2, 3};
  std::vector<std::vector<long int>> geometryDivisions{};
  std::vector<std::string> geometryDivisionCollectionNames;
  std::vector<std::string> outputClusterCollectionNames;
  std::vector<std::string> outputTrackTags;
  std::vector<std::string> outputTrackAssociationTags;
  std::vector<std::vector<std::string>> moduleClusterTags;

  for (int mod_id : moduleIDs) {
    outputTrackTags.push_back(fmt::format("TaggerTrackerM{}LocalTracks", mod_id));
    outputTrackAssociationTags.push_back(
        fmt::format("TaggerTrackerM{}LocalTrackAssociations", mod_id));
    moduleClusterTags.push_back({});
    for (int lay_id : layerIDs) {
      geometryDivisions.push_back({mod_id, lay_id});
      geometryDivisionCollectionNames.push_back(
          fmt::format("TaggerTrackerM{}L{}RecHits", mod_id, lay_id));
      outputClusterCollectionNames.push_back(
          fmt::format("TaggerTrackerM{}L{}ClusterPositions", mod_id, lay_id));
      moduleClusterTags.back().push_back(outputClusterCollectionNames.back());
>>>>>>> a21854f9
    }
  }

  app->Add(new JOmniFactoryGeneratorT<SubDivideCollection_factory<edm4eic::TrackerHit>>(
      "TaggerTrackerSplitHits", {"TaggerTrackerRecHits"}, geometryDivisionCollectionNames,
      {
          .function = GeometrySplit{geometryDivisions, readout, geometryLabels},
      },
      app));

  app->Add(new JOmniFactoryGeneratorT<FarDetectorTrackerCluster_factory>(
      "TaggerTrackerClustering", geometryDivisionCollectionNames, outputClusterCollectionNames,
      {
          .readout        = "TaggerTrackerHits",
          .x_field        = "x",
          .y_field        = "y",
          .hit_time_limit = 10 * edm4eic::unit::ns,
<<<<<<< HEAD
        },
        app
    ));

    // Linear tracking for each module, loop over modules
    for(int i=0; i<moduleIDs.size(); i++){
      std::string outputTrackTag = outputTrackTags[i];
      std::string outputTrackAssociationTag = outputTrackAssociationTags[i];
      std::vector<std::string> inputClusterTags = moduleClusterTags[i];

      inputClusterTags.push_back("TaggerTrackerRawHitAssociations");

      app->Add(new JOmniFactoryGeneratorT<FarDetectorLinearTracking_factory>(
          outputTrackTag,
          {inputClusterTags},
          {outputTrackTag,outputTrackAssociationTag},
          {
            .layer_hits_max = 100,
            .chi2_max = 0.001,
            .n_layer = 4,
            .restrict_direction = true,
            .optimum_theta = -M_PI+0.026,
            .optimum_phi = 0,
=======
      },
      app));

  // Linear tracking for each module, loop over modules
  for (int i = 0; i < moduleIDs.size(); i++) {
    std::string outputTrackTag                = outputTrackTags[i];
    std::string outputTrackAssociationTag     = outputTrackAssociationTags[i];
    std::vector<std::string> inputClusterTags = moduleClusterTags[i];

    inputClusterTags.push_back("TaggerTrackerRawHitAssociations");

    app->Add(new JOmniFactoryGeneratorT<FarDetectorLinearTracking_factory>(
        outputTrackTag, {inputClusterTags}, {outputTrackTag, outputTrackAssociationTag},
        {
            .layer_hits_max       = 200,
            .chi2_max             = 0.001,
            .n_layer              = 4,
            .restrict_direction   = true,
            .optimum_theta        = -M_PI + 0.026,
            .optimum_phi          = 0,
>>>>>>> a21854f9
            .step_angle_tolerance = 0.05,
        },
        app));
  }

  // Combine the tracks from each module into one collection
  app->Add(new JOmniFactoryGeneratorT<CollectionCollector_factory<edm4eic::Track>>(
      "TaggerTrackerLocalTracks", outputTrackTags, {"TaggerTrackerLocalTracks"}, app));

  // Combine the associations from each module into one collection
  app->Add(new JOmniFactoryGeneratorT<
           CollectionCollector_factory<edm4eic::MCRecoTrackParticleAssociation>>(
      "TaggerTrackerLocalTrackAssociations", outputTrackAssociationTags,
      {"TaggerTrackerLocalTrackAssociations"}, app));

<<<<<<< HEAD
    // Combine the tracks from each module into one collection
    app->Add(new JOmniFactoryGeneratorT<CollectionCollector_factory<edm4eic::Track>>(
         "TaggerTrackerTrackSegments",
         outputTrackTags,
         {"TaggerTrackerTrackSegments"},
         app
      )
    );

    // Combine the associations from each module into one collection
    app->Add(new JOmniFactoryGeneratorT<CollectionCollector_factory<edm4eic::MCRecoTrackParticleAssociation>>(
         "TaggerTrackerTrackSegmentAssociations",
         outputTrackAssociationTags,
         {"TaggerTrackerTrackSegmentAssociations"},
         app
      )
    );

    // Project tracks onto a plane
    app->Add(new JOmniFactoryGeneratorT<FarDetectorLinearProjection_factory>(
         "TaggerTrackerProjectedTracks",
         {"TaggerTrackerTrackSegments"},
         {"TaggerTrackerProjectedTracks"},
         {
           .plane_position = {0.0,0.0,0.0},
           .plane_a = {0.0,1.0,0.0},
           .plane_b = {0.0,0.0,1.0},
         },
         app
    ));
=======
  // Project tracks onto a plane
  app->Add(new JOmniFactoryGeneratorT<FarDetectorLinearProjection_factory>(
      "TaggerTrackerProjectedTracks", {"TaggerTrackerLocalTracks"},
      {"TaggerTrackerProjectedTracks"},
      {
          .plane_position = {0.0, 0.0, 0.0},
          .plane_a        = {0.0, 1.0, 0.0},
          .plane_b        = {0.0, 0.0, 1.0},
      },
      app));
>>>>>>> a21854f9

#if EDM4EIC_VERSION_MAJOR >= 8
  app->Add(new JOmniFactoryGeneratorT<FarDetectorTransportationPreML_factory>(
      "TaggerTrackerTransportationPreML",
      {"TaggerTrackerProjectedTracks", "MCScatteredElectrons", "MCBeamElectrons"},
      {"TaggerTrackerFeatureTensor", "TaggerTrackerTargetTensor"},
      {
          .beamE = 10.0,
      },
      app));
  app->Add(new JOmniFactoryGeneratorT<ONNXInference_factory>(
      "TaggerTrackerTransportationInference", {"TaggerTrackerFeatureTensor"},
      {"TaggerTrackerPredictionTensor"},
      {
          .modelPath = "calibrations/onnx/TaggerTrackerTransportation.onnx",
      },
      app));
  app->Add(new JOmniFactoryGeneratorT<FarDetectorTransportationPostML_factory>(
      "TaggerTrackerTransportationPostML", {"TaggerTrackerPredictionTensor", "MCBeamElectrons"},
      {"TaggerTrackerReconstructedParticles"},
      {
          .beamE = 10.0,
      },
      app));
#endif

<<<<<<< HEAD
    // Vector reconstruction at origin
    app->Add(new JOmniFactoryGeneratorT<FarDetectorMLReconstruction_factory>(
        "TaggerTrackerTrajectories",
        {"TaggerTrackerProjectedTracks","MCBeamElectrons","TaggerTrackerTrackSegments","TaggerTrackerTrackSegmentAssociations"},
        {"TaggerTrackerTrajectories","TaggerTrackerTrackParameters","TaggerTrackerTracks","TaggerTrackerTrackAssociations"},
        {
          .modelPath = "calibrations/tmva/LowQ2_DNN_CPU.weights.xml",
=======
  // Vector reconstruction at origin
  app->Add(new JOmniFactoryGeneratorT<FarDetectorMLReconstruction_factory>(
      "TaggerTrackerTrajectories", {"TaggerTrackerProjectedTracks", "MCBeamElectrons"},
      {"TaggerTrackerTrajectories", "TaggerTrackerTrackParameters", "TaggerTrackerTracks"},
      {
          .modelPath  = "calibrations/tmva/LowQ2_DNN_CPU.weights.xml",
>>>>>>> a21854f9
          .methodName = "DNN_CPU",
      },
      app));
}
}<|MERGE_RESOLUTION|>--- conflicted
+++ resolved
@@ -5,13 +5,8 @@
 
 #include <JANA/JApplication.h>
 #include <edm4eic/EDM4eicVersion.h>
-<<<<<<< HEAD
+#include <edm4eic/MCRecoTrackParticleAssociation.h>
 #include <edm4eic/Track.h>
-=======
-#include <edm4eic/MCRecoTrackParticleAssociation.h>
-#include <edm4eic/TrackSegment.h>
->>>>>>> a21854f9
-#include <edm4eic/TrackerHit.h>
 #include <edm4eic/unit_system.h>
 #include <fmt/core.h>
 #include <math.h>
@@ -95,34 +90,6 @@
       {
           .timeResolution = 2,
       },
-<<<<<<< HEAD
-      app
-    ));
-
-    // Divide collection based on geometry segmentation labels
-    // This should really be done before digitization as summing hits in the same cell couldn't even be mixed between layers. At the moment just prep for clustering.
-    std::string readout = "TaggerTrackerHits";
-    std::vector<std::string> geometryLabels {"module","layer"};
-    std::vector<int> moduleIDs{1,2};
-    std::vector<int> layerIDs {0,1,2,3};
-    std::vector<std::vector<long int>> geometryDivisions{};
-    std::vector<std::string> geometryDivisionCollectionNames;
-    std::vector<std::string> outputClusterCollectionNames;
-    std::vector<std::string> outputTrackTags;
-    std::vector<std::string> outputTrackAssociationTags;
-    std::vector<std::vector<std::string>> moduleClusterTags;
-
-    for(int mod_id : moduleIDs){
-      outputTrackTags.push_back(fmt::format("TaggerTrackerM{}Tracks",mod_id));
-      outputTrackAssociationTags.push_back(fmt::format("TaggerTrackerM{}TrackAssociations",mod_id));
-      moduleClusterTags.push_back({});
-      for(int lay_id : layerIDs){
-        geometryDivisions.push_back({mod_id,lay_id});
-        geometryDivisionCollectionNames.push_back(fmt::format("TaggerTrackerM{}L{}RecHits",mod_id,lay_id));
-        outputClusterCollectionNames.push_back(fmt::format("TaggerTrackerM{}L{}ClusterPositions",mod_id,lay_id));
-        moduleClusterTags.back().push_back(outputClusterCollectionNames.back());
-      }
-=======
       app));
 
   // Divide collection based on geometry segmentation labels
@@ -150,7 +117,6 @@
       outputClusterCollectionNames.push_back(
           fmt::format("TaggerTrackerM{}L{}ClusterPositions", mod_id, lay_id));
       moduleClusterTags.back().push_back(outputClusterCollectionNames.back());
->>>>>>> a21854f9
     }
   }
 
@@ -168,31 +134,6 @@
           .x_field        = "x",
           .y_field        = "y",
           .hit_time_limit = 10 * edm4eic::unit::ns,
-<<<<<<< HEAD
-        },
-        app
-    ));
-
-    // Linear tracking for each module, loop over modules
-    for(int i=0; i<moduleIDs.size(); i++){
-      std::string outputTrackTag = outputTrackTags[i];
-      std::string outputTrackAssociationTag = outputTrackAssociationTags[i];
-      std::vector<std::string> inputClusterTags = moduleClusterTags[i];
-
-      inputClusterTags.push_back("TaggerTrackerRawHitAssociations");
-
-      app->Add(new JOmniFactoryGeneratorT<FarDetectorLinearTracking_factory>(
-          outputTrackTag,
-          {inputClusterTags},
-          {outputTrackTag,outputTrackAssociationTag},
-          {
-            .layer_hits_max = 100,
-            .chi2_max = 0.001,
-            .n_layer = 4,
-            .restrict_direction = true,
-            .optimum_theta = -M_PI+0.026,
-            .optimum_phi = 0,
-=======
       },
       app));
 
@@ -213,7 +154,6 @@
             .restrict_direction   = true,
             .optimum_theta        = -M_PI + 0.026,
             .optimum_phi          = 0,
->>>>>>> a21854f9
             .step_angle_tolerance = 0.05,
         },
         app));
@@ -229,38 +169,6 @@
       "TaggerTrackerLocalTrackAssociations", outputTrackAssociationTags,
       {"TaggerTrackerLocalTrackAssociations"}, app));
 
-<<<<<<< HEAD
-    // Combine the tracks from each module into one collection
-    app->Add(new JOmniFactoryGeneratorT<CollectionCollector_factory<edm4eic::Track>>(
-         "TaggerTrackerTrackSegments",
-         outputTrackTags,
-         {"TaggerTrackerTrackSegments"},
-         app
-      )
-    );
-
-    // Combine the associations from each module into one collection
-    app->Add(new JOmniFactoryGeneratorT<CollectionCollector_factory<edm4eic::MCRecoTrackParticleAssociation>>(
-         "TaggerTrackerTrackSegmentAssociations",
-         outputTrackAssociationTags,
-         {"TaggerTrackerTrackSegmentAssociations"},
-         app
-      )
-    );
-
-    // Project tracks onto a plane
-    app->Add(new JOmniFactoryGeneratorT<FarDetectorLinearProjection_factory>(
-         "TaggerTrackerProjectedTracks",
-         {"TaggerTrackerTrackSegments"},
-         {"TaggerTrackerProjectedTracks"},
-         {
-           .plane_position = {0.0,0.0,0.0},
-           .plane_a = {0.0,1.0,0.0},
-           .plane_b = {0.0,0.0,1.0},
-         },
-         app
-    ));
-=======
   // Project tracks onto a plane
   app->Add(new JOmniFactoryGeneratorT<FarDetectorLinearProjection_factory>(
       "TaggerTrackerProjectedTracks", {"TaggerTrackerLocalTracks"},
@@ -271,7 +179,6 @@
           .plane_b        = {0.0, 0.0, 1.0},
       },
       app));
->>>>>>> a21854f9
 
 #if EDM4EIC_VERSION_MAJOR >= 8
   app->Add(new JOmniFactoryGeneratorT<FarDetectorTransportationPreML_factory>(
@@ -298,22 +205,13 @@
       app));
 #endif
 
-<<<<<<< HEAD
     // Vector reconstruction at origin
     app->Add(new JOmniFactoryGeneratorT<FarDetectorMLReconstruction_factory>(
         "TaggerTrackerTrajectories",
-        {"TaggerTrackerProjectedTracks","MCBeamElectrons","TaggerTrackerTrackSegments","TaggerTrackerTrackSegmentAssociations"},
-        {"TaggerTrackerTrajectories","TaggerTrackerTrackParameters","TaggerTrackerTracks","TaggerTrackerTrackAssociations"},
+        {"TaggerTrackerProjectedTracks", "MCBeamElectrons", "TaggerTrackerTrackSegments", "TaggerTrackerTrackSegmentAssociations"},
+        {"TaggerTrackerTrajectories", "TaggerTrackerTrackParameters", "TaggerTrackerTracks", "TaggerTrackerTrackAssociations"},
         {
           .modelPath = "calibrations/tmva/LowQ2_DNN_CPU.weights.xml",
-=======
-  // Vector reconstruction at origin
-  app->Add(new JOmniFactoryGeneratorT<FarDetectorMLReconstruction_factory>(
-      "TaggerTrackerTrajectories", {"TaggerTrackerProjectedTracks", "MCBeamElectrons"},
-      {"TaggerTrackerTrajectories", "TaggerTrackerTrackParameters", "TaggerTrackerTracks"},
-      {
-          .modelPath  = "calibrations/tmva/LowQ2_DNN_CPU.weights.xml",
->>>>>>> a21854f9
           .methodName = "DNN_CPU",
       },
       app));
