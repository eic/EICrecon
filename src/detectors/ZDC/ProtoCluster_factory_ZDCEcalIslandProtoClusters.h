--- conflicted
+++ resolved
@@ -32,13 +32,6 @@
         auto app = GetApplication();
         m_input_tag = "ZDCEcalRecHits";
 
-<<<<<<< HEAD
-        m_splitCluster=true;              // from https://eicweb.phy.anl.gov/EIC/detectors/athena/-/blob/master/calibrations/ffi_zdc.json
-        m_minClusterHitEdep=0.1 * unit::MeV;    // from https://eicweb.phy.anl.gov/EIC/detectors/athena/-/blob/master/calibrations/ffi_zdc.json
-        m_minClusterCenterEdep=3.0 * unit::MeV; // from https://eicweb.phy.anl.gov/EIC/detectors/athena/-/blob/master/calibrations/ffi_zdc.json
-
-=======
->>>>>>> 8050426d
         // adjacency matrix
         m_geoSvcName = "GeoSvc";
         u_adjacencyMatrix = "";
@@ -57,8 +50,8 @@
         u_dimScaledLocalDistXY={50.0*dd4hep::mm, 50.0*dd4hep::mm};// from https://eicweb.phy.anl.gov/EIC/detectors/athena/-/blob/master/calibrations/ffi_zdc.json
 
         m_splitCluster=true;
-        m_minClusterHitEdep=0.1 * dd4hep::MeV;
-        m_minClusterCenterEdep=3.0 * dd4hep::MeV;
+        m_minClusterHitEdep=0.1 * unit::MeV;
+        m_minClusterCenterEdep=3.0 * unit::MeV;
         u_transverseEnergyProfileMetric = "globalDistEtaPhi";
         u_transverseEnergyProfileScale = 1.;
 
