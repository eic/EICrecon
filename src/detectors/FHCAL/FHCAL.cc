// SPDX-License-Identifier: LGPL-3.0-or-later
// Copyright (C) 2023 Friederike Bock, Wouter Deconinck

#include <Evaluator/DD4hepUnits.h>
#include <JANA/JApplication.h>
#include <TString.h>
#include <math.h>
#include <string>

#include "algorithms/calorimetry/CalorimeterHitDigiConfig.h"
#include "algorithms/calorimetry/ImagingTopoClusterConfig.h"
#include "extensions/jana/JOmniFactoryGeneratorT.h"
#include "factories/calorimetry/CalorimeterClusterRecoCoG_factory.h"
#include "factories/calorimetry/CalorimeterHitDigi_factory.h"
#include "factories/calorimetry/CalorimeterHitReco_factory.h"
#include "factories/calorimetry/CalorimeterHitsMerger_factory.h"
#include "factories/calorimetry/CalorimeterIslandCluster_factory.h"
#include "factories/calorimetry/CalorimeterTruthClustering_factory.h"
#include "factories/calorimetry/HEXPLIT_factory.h"
#include "factories/calorimetry/ImagingTopoCluster_factory.h"

extern "C" {
    void InitPlugin(JApplication *app) {

        using namespace eicrecon;

        InitJANAPlugin(app);

        // Make sure digi and reco use the same value
        decltype(CalorimeterHitDigiConfig::capADC)        HcalEndcapPInsert_capADC = 32768;
        decltype(CalorimeterHitDigiConfig::dyRangeADC)    HcalEndcapPInsert_dyRangeADC = 200 * dd4hep::MeV;
        decltype(CalorimeterHitDigiConfig::pedMeanADC)    HcalEndcapPInsert_pedMeanADC = 10;
        decltype(CalorimeterHitDigiConfig::pedSigmaADC)   HcalEndcapPInsert_pedSigmaADC = 2;
        decltype(CalorimeterHitDigiConfig::resolutionTDC) HcalEndcapPInsert_resolutionTDC = 10 * dd4hep::picosecond;

        app->Add(new JOmniFactoryGeneratorT<CalorimeterHitDigi_factory>(
           "HcalEndcapPInsertRawHits", {"HcalEndcapPInsertHits"}, {"HcalEndcapPInsertRawHits"},
           {
             .eRes = {},
             .tRes = 0.0 * dd4hep::ns,
             .capADC = HcalEndcapPInsert_capADC,
             .dyRangeADC = HcalEndcapPInsert_dyRangeADC,
             .pedMeanADC = HcalEndcapPInsert_pedMeanADC,
             .pedSigmaADC = HcalEndcapPInsert_pedSigmaADC,
             .resolutionTDC = HcalEndcapPInsert_resolutionTDC,
             .corrMeanScale = "1.0",
             .readout = "HcalEndcapPInsertHits",
           },
          app   // TODO: Remove me once fixed
        ));
        app->Add(new JOmniFactoryGeneratorT<CalorimeterHitReco_factory>(
          "HcalEndcapPInsertRecHits", {"HcalEndcapPInsertRawHits"}, {"HcalEndcapPInsertRecHits"},
          {
            .capADC = HcalEndcapPInsert_capADC,
            .dyRangeADC = HcalEndcapPInsert_dyRangeADC,
            .pedMeanADC = HcalEndcapPInsert_pedMeanADC,
            .pedSigmaADC = HcalEndcapPInsert_pedSigmaADC,
            .resolutionTDC = HcalEndcapPInsert_resolutionTDC,
            .thresholdFactor = 0.,
            .thresholdValue = 41.0, // 0.25 MeV --> 0.25 / 200 * 32768 = 41

            .sampFrac = "1.0",
            .readout = "HcalEndcapPInsertHits",
            .layerField="layer",
          },
          app   // TODO: Remove me once fixed
        ));
        app->Add(new JOmniFactoryGeneratorT<CalorimeterHitsMerger_factory>(
          "HcalEndcapPInsertMergedHits", {"HcalEndcapPInsertRecHits"}, {"HcalEndcapPInsertMergedHits"},
          {
            .readout = "HcalEndcapPInsertHits",
            .fields = {"layer", "slice"},
            .refs = {1, 0},
          },
          app   // TODO: Remove me once fixed
        ));
        app->Add(new JOmniFactoryGeneratorT<CalorimeterTruthClustering_factory>(
          "HcalEndcapPInsertTruthProtoClusters", {"HcalEndcapPInsertMergedHits", "HcalEndcapPInsertHits"}, {"HcalEndcapPInsertTruthProtoClusters"},
          app   // TODO: Remove me once fixed
        ));

      app->Add(new JOmniFactoryGeneratorT<HEXPLIT_factory>(
        "HcalEndcapPInsertSubcellHits", {"HcalEndcapPInsertRecHits"}, {"HcalEndcapPInsertSubcellHits"},
        {
          .MIP = 800. * dd4hep::keV,
<<<<<<< HEAD
          .Emin_in_MIPs=0.1,
          .tmax=150 * dd4hep::ns,
=======
          .Emin_in_MIPs=0.5,
          .tmax=162 * dd4hep::ns, //150 ns + (z at front face)/(speed of light)
>>>>>>> 6bcc95ce
        },
        app   // TODO: Remove me once fixed
      ));

      double side_length=18.89 * dd4hep::mm;
      app->Add(new JOmniFactoryGeneratorT<ImagingTopoCluster_factory>(
          "HcalEndcapPInsertImagingProtoClusters", {"HcalEndcapPInsertSubcellHits"}, {"HcalEndcapPInsertImagingProtoClusters"},
          {
              .neighbourLayersRange = 1,
              .localDistXY = {0.76*side_length, 0.76*side_length*sin(M_PI/3)},
              .layerDistXY = {0.76*side_length, 0.76*side_length*sin(M_PI/3)},
              .layerMode = eicrecon::ImagingTopoClusterConfig::ELayerMode::xy,
              .sectorDist = 10.0 * dd4hep::cm,
              .minClusterHitEdep = 5.0 * dd4hep::keV,
              .minClusterCenterEdep = 5.0 * dd4hep::MeV,
              .minClusterEdep = 11.0 * dd4hep::MeV,
              .minClusterNhits = 100,
          },
          app   // TODO: Remove me once fixed
      ));

        app->Add(
          new JOmniFactoryGeneratorT<CalorimeterClusterRecoCoG_factory>(
             "HcalEndcapPInsertTruthClusters",
            {"HcalEndcapPInsertTruthProtoClusters",        // edm4eic::ProtoClusterCollection
             "HcalEndcapPInsertHits"},                     // edm4hep::SimCalorimeterHitCollection
            {"HcalEndcapPInsertTruthClusters",             // edm4eic::Cluster
             "HcalEndcapPInsertTruthClusterAssociations"}, // edm4eic::MCRecoClusterParticleAssociation
            {
              .energyWeight = "log",
              .sampFrac = 0.0257,
              .logWeightBase = 3.6,
              .enableEtaBounds = true
            },
            app   // TODO: Remove me once fixed
          )
        );

        app->Add(
          new JOmniFactoryGeneratorT<CalorimeterClusterRecoCoG_factory>(
             "HcalEndcapPInsertClusters",
            {"HcalEndcapPInsertImagingProtoClusters",  // edm4eic::ProtoClusterCollection
             "HcalEndcapPInsertHits"},                // edm4hep::SimCalorimeterHitCollection
            {"HcalEndcapPInsertClusters",             // edm4eic::Cluster
             "HcalEndcapPInsertClusterAssociations"}, // edm4eic::MCRecoClusterParticleAssociation
            {
              .energyWeight = "log",
              .sampFrac = 0.0257,
              .logWeightBase = 6.2,
              .enableEtaBounds = false,
            },
            app   // TODO: Remove me once fixed
          )
        );

        // Make sure digi and reco use the same value
        decltype(CalorimeterHitDigiConfig::capADC)        LFHCAL_capADC = 65536;
        decltype(CalorimeterHitDigiConfig::dyRangeADC)    LFHCAL_dyRangeADC = 1 * dd4hep::GeV;
        decltype(CalorimeterHitDigiConfig::pedMeanADC)    LFHCAL_pedMeanADC = 50;
        decltype(CalorimeterHitDigiConfig::pedSigmaADC)   LFHCAL_pedSigmaADC = 10;
        decltype(CalorimeterHitDigiConfig::resolutionTDC) LFHCAL_resolutionTDC = 10 * dd4hep::picosecond;

        app->Add(new JOmniFactoryGeneratorT<CalorimeterHitDigi_factory>(
          "LFHCALRawHits", {"LFHCALHits"}, {"LFHCALRawHits"},
          {
            .eRes = {},
            .tRes = 0.0 * dd4hep::ns,
            .capADC = LFHCAL_capADC,
            .capTime = 100,
            .dyRangeADC = LFHCAL_dyRangeADC,
            .pedMeanADC = LFHCAL_pedMeanADC,
            .pedSigmaADC = LFHCAL_pedSigmaADC,
            .resolutionTDC = LFHCAL_resolutionTDC,
            .corrMeanScale = "1.0",
            .readout = "LFHCALHits",
            .fields = {"layerz"},
          },
          app   // TODO: Remove me once fixed
        ));
        app->Add(new JOmniFactoryGeneratorT<CalorimeterHitReco_factory>(
          "LFHCALRecHits", {"LFHCALRawHits"}, {"LFHCALRecHits"},
          {
            .capADC = LFHCAL_capADC,
            .dyRangeADC = LFHCAL_dyRangeADC,
            .pedMeanADC = LFHCAL_pedMeanADC,
            .pedSigmaADC = LFHCAL_pedSigmaADC,
            .resolutionTDC = LFHCAL_resolutionTDC,
            .thresholdFactor = 0.0,
            .thresholdValue = 20, // 0.3 MeV deposition --> adc = 50 + 0.3 / 1000 * 65536 == 70
            .sampFrac = "(rlayerz == 0) ? 0.019 : 0.037", // 0.019 only in the 0-th tile
            .readout = "LFHCALHits",
            .layerField = "rlayerz",
          },
          app   // TODO: Remove me once fixed
        ));
        app->Add(new JOmniFactoryGeneratorT<CalorimeterTruthClustering_factory>(
          "LFHCALTruthProtoClusters", {"LFHCALRecHits", "LFHCALHits"}, {"LFHCALTruthProtoClusters"},
          app   // TODO: Remove me once fixed
        ));

        // Magic constants:
        //  54 - number of modules in a row/column
        //  2  - number of towers in a module
        // sign for towerx and towery are *negative* to maintain linearity with global X and Y
        std::string cellIdx_1  = "(54*2-moduleIDx_1*2-towerx_1)";
        std::string cellIdx_2  = "(54*2-moduleIDx_2*2-towerx_2)";
        std::string cellIdy_1  = "(54*2-moduleIDy_1*2-towery_1)";
        std::string cellIdy_2  = "(54*2-moduleIDy_2*2-towery_2)";
        std::string cellIdz_1  = "rlayerz_1";
        std::string cellIdz_2  = "rlayerz_2";
        std::string deltaX     = Form("abs(%s-%s)", cellIdx_2.data(), cellIdx_1.data());
        std::string deltaY     = Form("abs(%s-%s)", cellIdy_2.data(), cellIdy_1.data());
        std::string deltaZ     = Form("abs(%s-%s)", cellIdz_2.data(), cellIdz_1.data());
        std::string neighbor   = Form("(%s+%s+%s==1)", deltaX.data(), deltaY.data(), deltaZ.data());
        std::string corner2D   = Form("((%s==0&&%s==1&&%s==1)||(%s==1&&%s==0&&%s==1)||(%s==1&&%s==1&&%s==0))",
                                  deltaZ.data(), deltaX.data(), deltaY.data(),
                                  deltaZ.data(), deltaX.data(), deltaY.data(),
                                  deltaZ.data(), deltaX.data(), deltaY.data());

        app->Add(new JOmniFactoryGeneratorT<CalorimeterIslandCluster_factory>(
          "LFHCALIslandProtoClusters", {"LFHCALRecHits"}, {"LFHCALIslandProtoClusters"},
          {
            .adjacencyMatrix = Form("%s||%s", neighbor.data(), corner2D.data()),
            .readout = "LFHCALHits",
            .sectorDist = 0 * dd4hep::cm,
            .splitCluster = false,
            .minClusterHitEdep = 1 * dd4hep::MeV,
            .minClusterCenterEdep = 100.0 * dd4hep::MeV,
            .transverseEnergyProfileMetric = "globalDistEtaPhi",
            .transverseEnergyProfileScale = 1.,
          },
          app   // TODO: Remove me once fixed
        ));

        app->Add(
          new JOmniFactoryGeneratorT<CalorimeterClusterRecoCoG_factory>(
             "LFHCALTruthClusters",
            {"LFHCALTruthProtoClusters",        // edm4eic::ProtoClusterCollection
             "LFHCALHits"},                     // edm4hep::SimCalorimeterHitCollection
            {"LFHCALTruthClusters",             // edm4eic::Cluster
             "LFHCALTruthClusterAssociations"}, // edm4eic::MCRecoClusterParticleAssociation
            {
              .energyWeight = "log",
              .sampFrac = 1.0,
              .logWeightBase = 4.5,
              .enableEtaBounds = false
            },
            app   // TODO: Remove me once fixed
          )
        );

        app->Add(
          new JOmniFactoryGeneratorT<CalorimeterClusterRecoCoG_factory>(
             "LFHCALClusters",
            {"LFHCALIslandProtoClusters",  // edm4eic::ProtoClusterCollection
             "LFHCALHits"},                // edm4hep::SimCalorimeterHitCollection
            {"LFHCALClusters",             // edm4eic::Cluster
             "LFHCALClusterAssociations"}, // edm4eic::MCRecoClusterParticleAssociation
            {
              .energyWeight = "log",
              .sampFrac = 1.0,
              .logWeightBase = 4.5,
              .enableEtaBounds = false,
            },
            app   // TODO: Remove me once fixed
          )
        );
    }
}<|MERGE_RESOLUTION|>--- conflicted
+++ resolved
@@ -1,5 +1,5 @@
 // SPDX-License-Identifier: LGPL-3.0-or-later
-// Copyright (C) 2023 Friederike Bock, Wouter Deconinck
+// Copyright (C) 2023 Friederike Bock, Wouter Deconinck, Sebouh Paul
 
 #include <Evaluator/DD4hepUnits.h>
 #include <JANA/JApplication.h>
@@ -83,13 +83,8 @@
         "HcalEndcapPInsertSubcellHits", {"HcalEndcapPInsertRecHits"}, {"HcalEndcapPInsertSubcellHits"},
         {
           .MIP = 800. * dd4hep::keV,
-<<<<<<< HEAD
-          .Emin_in_MIPs=0.1,
-          .tmax=150 * dd4hep::ns,
-=======
           .Emin_in_MIPs=0.5,
           .tmax=162 * dd4hep::ns, //150 ns + (z at front face)/(speed of light)
->>>>>>> 6bcc95ce
         },
         app   // TODO: Remove me once fixed
       ));
