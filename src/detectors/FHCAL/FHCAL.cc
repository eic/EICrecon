--- conflicted
+++ resolved
@@ -39,11 +39,7 @@
       10 * dd4hep::picosecond;
 
   app->Add(new JOmniFactoryGeneratorT<CalorimeterHitDigi_factory>(
-<<<<<<< HEAD
-      "HcalEndcapPInsertRawHits", {"HcalEndcapPInsertHits"},
-=======
       "HcalEndcapPInsertRawHits", {"EventHeader", "HcalEndcapPInsertHits"},
->>>>>>> f4948e9a
       {"HcalEndcapPInsertRawHits", "HcalEndcapPInsertRawHitAssociations"},
       {
           .eRes          = {},
@@ -124,15 +120,10 @@
 
   app->Add(new JOmniFactoryGeneratorT<CalorimeterClusterRecoCoG_factory>(
       "HcalEndcapPInsertTruthClustersWithoutShapes",
-<<<<<<< HEAD
-      {"HcalEndcapPInsertTruthProtoClusters", // edm4eic::ProtoClusterCollection
-       "HcalEndcapPInsertRawHitAssociations"}, // edm4eic::MCRecoCalorimeterHitAssociationCollection
-=======
       {
           "HcalEndcapPInsertTruthProtoClusters", // edm4eic::ProtoClusterCollection
           "HcalEndcapPInsertRawHitAssociations" // edm4eic::MCRecoCalorimeterHitAssociationCollection
       },
->>>>>>> f4948e9a
       {"HcalEndcapPInsertTruthClustersWithoutShapes",             // edm4eic::Cluster
        "HcalEndcapPInsertTruthClusterAssociationsWithoutShapes"}, // edm4eic::MCRecoClusterParticleAssociation
       {.energyWeight = "log", .sampFrac = 0.0257, .logWeightBase = 3.6, .enableEtaBounds = true},
@@ -148,15 +139,10 @@
 
   app->Add(new JOmniFactoryGeneratorT<CalorimeterClusterRecoCoG_factory>(
       "HcalEndcapPInsertClustersWithoutShapes",
-<<<<<<< HEAD
-      {"HcalEndcapPInsertImagingProtoClusters", // edm4eic::ProtoClusterCollection
-       "HcalEndcapPInsertRawHitAssociations"},  // edm4eic::MCRecoCalorimeterHitAssociationCollection
-=======
       {
           "HcalEndcapPInsertImagingProtoClusters", // edm4eic::ProtoClusterCollection
           "HcalEndcapPInsertRawHitAssociations" // edm4eic::MCRecoCalorimeterHitAssociationCollection
       },
->>>>>>> f4948e9a
       {"HcalEndcapPInsertClustersWithoutShapes",             // edm4eic::Cluster
        "HcalEndcapPInsertClusterAssociationsWithoutShapes"}, // edm4eic::MCRecoClusterParticleAssociation
       {
@@ -187,12 +173,9 @@
   decltype(CalorimeterHitDigiConfig::resolutionTDC) LFHCAL_resolutionTDC = 10 * dd4hep::picosecond;
 
   app->Add(new JOmniFactoryGeneratorT<CalorimeterHitDigi_factory>(
-<<<<<<< HEAD
       "LFHCALRawHits", {"LFHCALHits"},
       {"LFHCALRawHits", "LFHCALRawHitAssociations"},
-=======
       "LFHCALRawHits", {"EventHeader", "LFHCALHits"}, {"LFHCALRawHits", "LFHCALRawHitAssociations"},
->>>>>>> f4948e9a
       {
           .eRes          = {},
           .tRes          = 0.0 * dd4hep::ns,
@@ -273,15 +256,10 @@
 
   app->Add(new JOmniFactoryGeneratorT<CalorimeterClusterRecoCoG_factory>(
       "LFHCALTruthClustersWithoutShapes",
-<<<<<<< HEAD
-      {"LFHCALTruthProtoClusters", // edm4eic::ProtoClusterCollection
-       "LFHCALRawHitAssociations"}, // edm4eic::MCRecoCalorimeterHitAssociationCollection
-=======
       {
           "LFHCALTruthProtoClusters", // edm4eic::ProtoClusterCollection
           "LFHCALRawHitAssociations"  // edm4eic::MCRecoCalorimeterHitAssociationCollection
       },
->>>>>>> f4948e9a
       {"LFHCALTruthClustersWithoutShapes",             // edm4eic::Cluster
        "LFHCALTruthClusterAssociationsWithoutShapes"}, // edm4eic::MCRecoClusterParticleAssociation
       {.energyWeight = "log", .sampFrac = 1.0, .logWeightBase = 4.5, .enableEtaBounds = false},
@@ -296,15 +274,10 @@
 
   app->Add(new JOmniFactoryGeneratorT<CalorimeterClusterRecoCoG_factory>(
       "LFHCALClustersWithoutShapes",
-<<<<<<< HEAD
-      {"LFHCALIslandProtoClusters", // edm4eic::ProtoClusterCollection
-       "LFHCALRawHitAssociations"}, // edm4eic::MCRecoCalorimeterHitAssociationCollection
-=======
       {
           "LFHCALIslandProtoClusters", // edm4eic::ProtoClusterCollection
           "LFHCALRawHitAssociations"   // edm4eic::MCRecoCalorimeterHitAssociationCollection
       },
->>>>>>> f4948e9a
       {"LFHCALClustersWithoutShapes",             // edm4eic::Cluster
        "LFHCALClusterAssociationsWithoutShapes"}, // edm4eic::MCRecoClusterParticleAssociation
       {
@@ -343,20 +316,11 @@
        "LFHCALRawHitAssociations"},
       {"LFHCALSplitMergeClustersWithoutShapes", "LFHCALSplitMergeClusterAssociationsWithoutShapes"},
       {
-<<<<<<< HEAD
           .energyWeight    = "log",
           .sampFrac        = 1.0,
           .logWeightBase   = 4.5,
           .enableEtaBounds = false,
       },
-=======
-          "LFHCALSplitMergeProtoClusters", // edm4eic::ProtoClusterCollection
-          "LFHCALRawHitAssociations"       // edm4hep::MCRecoCalorimeterHitAssociationCollection
-      },
-      {"LFHCALSplitMergeClustersWithoutShapes",             // edm4eic::Cluster
-       "LFHCALSplitMergeClusterAssociationsWithoutShapes"}, // edm4eic::MCRecoClusterParticleAssociation
-      {.energyWeight = "log", .sampFrac = 1.0, .logWeightBase = 4.5, .enableEtaBounds = false},
->>>>>>> f4948e9a
       app // TODO: Remove me once fixed
       ));
 
