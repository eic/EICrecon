--- conflicted
+++ resolved
@@ -48,14 +48,8 @@
             .resolutionTDC = 10 * dd4hep::picosecond,
             .thresholdFactor = 0.0,
             .thresholdValue = 2.0,
-<<<<<<< HEAD
             .sampFrac = "1.0",
-            .readout = "LumiSpecCALHits",
-            .sectorField = "sector",
-=======
-            .sampFrac = 1.0,
             .readout = "EcalLumiSpecHits",
->>>>>>> 14bc49be
           },
           app   // TODO: Remove me once fixed
         ));
