--- conflicted
+++ resolved
@@ -53,42 +53,6 @@
       },
       app)); // Hit reco default config for factories
 
-<<<<<<< HEAD
-    int BarrelTOF_ID = 0;
-    try {
-        auto detector = app->GetService<DD4hep_service>()->detector();
-        BarrelTOF_ID = detector->constant<int>("BarrelTOF_ID");
-    } catch(const std::runtime_error&) {
-        // Nothing
-    }
-    for (auto qualifier : std::vector<std::string>({"", "Seeded"})) {
-        app->Add(new JOmniFactoryGeneratorT<PIDLookup_factory>(
-              fmt::format("CombinedTOF{}LUTPID", qualifier),
-              {
-              fmt::format("Reconstructed{}ChargedWithPFRICHPIDParticles", qualifier),
-              fmt::format("Reconstructed{}ChargedWithPFRICHPIDParticleAssociations", qualifier),
-              },
-              {
-              fmt::format("Reconstructed{}ChargedWithPFRICHTOFPIDParticles", qualifier),
-              fmt::format("Reconstructed{}ChargedWithPFRICHTOFPIDParticleAssociations", qualifier),
-              fmt::format("CombinedTOF{}ParticleIDs", qualifier),
-              },
-              {
-                .filename="calibrations/tof.lut",
-                .system=BarrelTOF_ID,
-                .pdg_values={11, 211, 321, 2212},
-                .charge_values={1},
-                .momentum_edges={0.0, 0.3, 0.6, 0.9, 1.2, 1.5, 1.8, 2.1, 2.4, 2.7, 3.0, 3.3, 3.6, 3.9, 4.2, 4.5, 4.8, 5.1, 5.4, 5.7, 6.0},
-                .polar_edges={2.50, 10.95, 19.40, 27.85, 36.30, 44.75, 53.20, 61.65, 70.10, 78.55, 87.00, 95.45, 103.90, 112.35, 120.80, 129.25, 137.70, 146.15, 154.60},
-                .azimuthal_binning={0., 360., 360.}, // lower, upper, step
-                .momentum_cut_max=2.5*edm4eic::unit::GeV,
-                .momentum_bin_centers_in_lut=true,
-                .polar_bin_centers_in_lut=true,
-              },
-              app
-              ));
-    }
-=======
   app->Add(new JOmniFactoryGeneratorT<LGADChargeSharing_factory>(
       "LGADChargeSharing", {"TOFBarrelHits"}, {"TOFBarrelSharedHits"},
       {.sigma_sharingx        = 0.1 * dd4hep::cm,
@@ -97,7 +61,6 @@
        .same_sensor_condition = "sensor_1 == sensor_2",
        .neighbor_fields       = {"x", "y"}},
       app));
->>>>>>> 1c7556c7
 
   // calculation of the extreme values for Landau distribution can be found on lin 514-520 of
   // https://root.cern.ch/root/html524/src/TMath.cxx.html#fsokrB Landau reaches minimum for mpv =
@@ -158,6 +121,7 @@
       .polar_edges    = {2.50, 10.95, 19.40, 27.85, 36.30, 44.75, 53.20, 61.65, 70.10, 78.55, 87.00,
                          95.45, 103.90, 112.35, 120.80, 129.25, 137.70, 146.15, 154.60},
       .azimuthal_binning           = {0., 360., 360.}, // lower, upper, step
+      .momentum_cut_max            = 2.5*edm4eic::unit::GeV,
       .momentum_bin_centers_in_lut = true,
       .polar_bin_centers_in_lut    = true,
   };
