--- conflicted
+++ resolved
@@ -24,12 +24,8 @@
 
     // digitization
     PhotoMultiplierHitDigiConfig digi_cfg;
-<<<<<<< HEAD
-    digi_cfg.seed            = 37;
-=======
     digi_cfg.seed            = 5; // FIXME: set to 0 for a 'unique' seed, but
                                   // that seems to delay the RNG from actually randomizing
->>>>>>> 429cb00b
     digi_cfg.hitTimeWindow   = 20.0; // [ns]
     digi_cfg.timeResolution  = 1/16.0; // [ns]
     digi_cfg.speMean         = 80.0;
