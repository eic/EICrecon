--- conflicted
+++ resolved
@@ -42,15 +42,9 @@
     //------------------------------------------
     // Process
     void Process(const std::shared_ptr<const JEvent> &event) override{
-<<<<<<< HEAD
         // Get input collection
-        auto hits_coll = static_cast<const edm4eic::CalorimeterHitCollection*>(event->GetCollectionBase(m_inputHit_tag));
-        auto sim_coll = static_cast<const edm4hep::SimCalorimeterHitCollection*>(event->GetCollectionBase(m_inputMCHit_tag));
-=======
-        // Prefill inputs
-        m_inputHits = event->Get<edm4eic::CalorimeterHit>(GetInputTags()[0]);
-        m_mcHits = event->Get<edm4hep::SimCalorimeterHit>(GetInputTags()[1]);
->>>>>>> 3283395f
+        auto hits_coll = static_cast<const edm4eic::CalorimeterHitCollection*>(event->GetCollectionBase(GetInputTags()[0]));
+        auto sim_coll = static_cast<const edm4hep::SimCalorimeterHitCollection*>(event->GetCollectionBase(GetInputTags()[1]));
 
         // Call Process for generic algorithm
         auto protoclust_coll = AlgorithmProcess(*hits_coll, *sim_coll);
