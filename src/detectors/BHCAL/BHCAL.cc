// SPDX-License-Identifier: LGPL-3.0-or-later
// Copyright (C) 2022 - 2024 David Lawrence, Derek Anderson, Wouter Deconinck

#include <DD4hep/Detector.h>
#include <DD4hep/IDDescriptor.h>
#include <DD4hep/Readout.h>
#include <Evaluator/DD4hepUnits.h>
#include <JANA/JApplication.h>
#include <algorithm>
#include <gsl/pointers>
#include <memory>
#include <stdexcept>

#include "algorithms/calorimetry/CalorimeterHitDigiConfig.h"
#include "algorithms/calorimetry/CalorimeterIslandClusterConfig.h"
#include "extensions/jana/JOmniFactoryGeneratorT.h"
#include "factories/calorimetry/CalorimeterClusterRecoCoG_factory.h"
#include "factories/calorimetry/CalorimeterHitDigi_factory.h"
#include "factories/calorimetry/CalorimeterHitReco_factory.h"
#include "factories/calorimetry/CalorimeterIslandCluster_factory.h"
#include "factories/calorimetry/CalorimeterTruthClustering_factory.h"
#include "factories/calorimetry/TrackClusterMergeSplitter_factory.h"
#include "services/geometry/dd4hep/DD4hep_service.h"

extern "C" {

    bool UseSectorIndexedBHCalReadout(JApplication *app) {

        using namespace eicrecon;

        // grab detector & segmentation descriptor
        auto detector   = app->GetService<DD4hep_service>()->detector();
        dd4hep::IDDescriptor descriptor;
        try {
          descriptor = detector->readout("HcalBarrelHits").idSpec();
        } catch(const std::runtime_error &e) {
          // detector not found in the geometry, result should not matter -
          // default to non-deprecated behavior
          return true;
        }

        // check if sector field is present
        bool useSectorIndex = false;
        try {
          auto sector = descriptor.field("sector");
          return true;
        } catch(const std::runtime_error &e) {
          return false;
        }

    }  // end 'UseSectorIndexedBHCalReadout(JApplication*)'

    void InitPlugin(JApplication *app) {

        using namespace eicrecon;

        InitJANAPlugin(app);

        // Make sure digi and reco use the same value
        decltype(CalorimeterHitDigiConfig::capADC)        HcalBarrel_capADC = 65536; //65536,  16bit ADC
        decltype(CalorimeterHitDigiConfig::dyRangeADC)    HcalBarrel_dyRangeADC = 1.0 * dd4hep::GeV;
        decltype(CalorimeterHitDigiConfig::pedMeanADC)    HcalBarrel_pedMeanADC = 300;
        decltype(CalorimeterHitDigiConfig::pedSigmaADC)   HcalBarrel_pedSigmaADC = 2;
        decltype(CalorimeterHitDigiConfig::resolutionTDC) HcalBarrel_resolutionTDC = 1 * dd4hep::picosecond;

        // Set default adjacency matrix. Magic constants:
        //  320 - number of tiles per row
        decltype(CalorimeterIslandClusterConfig::adjacencyMatrix) HcalBarrel_adjacencyMatrix =
          "("
          // check for vertically adjacent tiles
          "  ( (abs(eta_1 - eta_2) == 1) && (abs(phi_1 - phi_2) == 0) ) ||"
          // check for horizontally adjacent tiles
          "  ( (abs(eta_1 - eta_2) == 0) && (abs(phi_1 - phi_2) == 1) ) ||"
          // check for horizontally adjacent tiles at wraparound
          "  ( (abs(eta_1 - eta_2) == 0) && (abs(phi_1 - phi_2) == (320 - 1)) )"
          ") == 1";

        // If using readout structure with sector segmentation,
        // ensure adjacency matrix uses sector indices
        if ( UseSectorIndexedBHCalReadout(app) ) {
          HcalBarrel_adjacencyMatrix =
            "("
            "  abs(fmod(tower_1, 24) - fmod(tower_2, 24))"
            "  + min("
            "      abs((sector_1 - sector_2) * (2 * 5) + (floor(tower_1 / 24) - floor(tower_2 / 24)) * 5 + fmod(tile_1, 5) - fmod(tile_2, 5)),"
            "      (32 * 2 * 5) - abs((sector_1 - sector_2) * (2 * 5) + (floor(tower_1 / 24) - floor(tower_2 / 24)) * 5 + fmod(tile_1, 5) - fmod(tile_2, 5))"
            "    )"
            ") == 1";
        }

        app->Add(new JOmniFactoryGeneratorT<CalorimeterHitDigi_factory>(
          "HcalBarrelRawHits", {"HcalBarrelHits"}, {"HcalBarrelRawHits"},
          {
            .eRes = {},
            .tRes = 0.0 * dd4hep::ns,
            .threshold = 0.0, // Use ADC cut instead
            .capADC        = HcalBarrel_capADC,
            .capTime = 100, // given in ns, 4 samples in HGCROC
            .dyRangeADC    = HcalBarrel_dyRangeADC,
            .pedMeanADC    = HcalBarrel_pedMeanADC,
            .pedSigmaADC   = HcalBarrel_pedSigmaADC,
            .resolutionTDC = HcalBarrel_resolutionTDC,
            .corrMeanScale = "1.0",
            .readout = "HcalBarrelHits",
          },
          app   // TODO: Remove me once fixed
        ));
        app->Add(new JOmniFactoryGeneratorT<CalorimeterHitReco_factory>(
          "HcalBarrelRecHits", {"HcalBarrelRawHits"}, {"HcalBarrelRecHits"},
          {
            .capADC        = HcalBarrel_capADC,
            .dyRangeADC    = HcalBarrel_dyRangeADC,
            .pedMeanADC    = HcalBarrel_pedMeanADC,
            .pedSigmaADC   = HcalBarrel_pedSigmaADC, // not used; relying on energy cut
            .resolutionTDC = HcalBarrel_resolutionTDC,
            .thresholdFactor = 0.0, // not used; relying on flat ADC cut
            .thresholdValue = 33, // pedSigmaADC + thresholdValue = half-MIP (333 ADC)
            .sampFrac = "0.033", // average, from sPHENIX simulations
            .readout = "HcalBarrelHits",
            .layerField = "",
            .sectorField = "",
          },
          app   // TODO: Remove me once fixed
        ));
        app->Add(new JOmniFactoryGeneratorT<CalorimeterTruthClustering_factory>(
          "HcalBarrelTruthProtoClusters", {"HcalBarrelRecHits", "HcalBarrelHits"}, {"HcalBarrelTruthProtoClusters"},
          app   // TODO: Remove me once fixed
        ));
        app->Add(new JOmniFactoryGeneratorT<CalorimeterIslandCluster_factory>(
          "HcalBarrelIslandProtoClusters", {"HcalBarrelRecHits"}, {"HcalBarrelIslandProtoClusters"},
          {
            .adjacencyMatrix = HcalBarrel_adjacencyMatrix,
            .readout = "HcalBarrelHits",
            .sectorDist = 5.0 * dd4hep::cm,
            .localDistXY = {15*dd4hep::mm, 15*dd4hep::mm},
            .dimScaledLocalDistXY = {50.0*dd4hep::mm, 50.0*dd4hep::mm},
            .splitCluster = false,
            .minClusterHitEdep = 5.0 * dd4hep::MeV,
            .minClusterCenterEdep = 30.0 * dd4hep::MeV,
            .transverseEnergyProfileMetric = "globalDistEtaPhi",
            .transverseEnergyProfileScale = 1.,
          },
          app   // TODO: Remove me once fixed
        ));

        app->Add(
          new JOmniFactoryGeneratorT<CalorimeterClusterRecoCoG_factory>(
             "HcalBarrelClusters",
            {"HcalBarrelIslandProtoClusters",  // edm4eic::ProtoClusterCollection
             "HcalBarrelHits"},                // edm4hep::SimCalorimeterHitCollection
            {"HcalBarrelClusters",             // edm4eic::Cluster
             "HcalBarrelClusterAssociations"}, // edm4eic::MCRecoClusterParticleAssociation
            {
              .energyWeight = "log",
              .sampFrac = 1.0,
              .logWeightBase = 6.2,
              .enableEtaBounds = false
            },
            app   // TODO: Remove me once fixed
          )
        );

        app->Add(
          new JOmniFactoryGeneratorT<CalorimeterClusterRecoCoG_factory>(
             "HcalBarrelTruthClusters",
            {"HcalBarrelTruthProtoClusters",        // edm4eic::ProtoClusterCollection
             "HcalBarrelHits"},                     // edm4hep::SimCalorimeterHitCollection
            {"HcalBarrelTruthClusters",             // edm4eic::Cluster
             "HcalBarrelTruthClusterAssociations"}, // edm4eic::MCRecoClusterParticleAssociation
            {
              .energyWeight = "log",
              .sampFrac = 1.0,
              .logWeightBase = 6.2,
              .enableEtaBounds = false
            },
            app   // TODO: Remove me once fixed
          )
        );

        app->Add(
          new JOmniFactoryGeneratorT<TrackClusterMergeSplitter_factory>(
            "HcalBarrelSplitMergeProtoClusters",
            {"HcalBarrelIslandProtoClusters",
             "CalorimeterTrackProjections"},
            {"HcalBarrelSplitMergeProtoClusters"},
            {
              .minSigCut = -1,
<<<<<<< HEAD
              .avgEP = 1.0,
              .sigEP = 1.0,
              .drAdd = 0.4,
=======
              .avgEP = 0.50,
              .sigEP = 0.25,
              .drAdd = 0.40,
>>>>>>> 8bad1679
              .sampFrac = 1.0,
              .distScale = 1.0
            },
            app   // TODO: remove me once fixed
          )
        );

        app->Add(
          new JOmniFactoryGeneratorT<CalorimeterClusterRecoCoG_factory>(
             "HcalBarrelSplitMergeClusters",
            {"HcalBarrelSplitMergeProtoClusters",        // edm4eic::ProtoClusterCollection
             "HcalBarrelHits"},                          // edm4hep::SimCalorimeterHitCollection
            {"HcalBarrelSplitMergeClusters",             // edm4eic::Cluster
             "HcalBarrelSplitMergeClusterAssociations"}, // edm4eic::MCRecoClusterParticleAssociation
            {
              .energyWeight = "log",
              .sampFrac = 1.0,
              .logWeightBase = 6.2,
              .enableEtaBounds = false
            },
            app   // TODO: Remove me once fixed
          )
        );

    }
}<|MERGE_RESOLUTION|>--- conflicted
+++ resolved
@@ -185,15 +185,9 @@
             {"HcalBarrelSplitMergeProtoClusters"},
             {
               .minSigCut = -1,
-<<<<<<< HEAD
-              .avgEP = 1.0,
-              .sigEP = 1.0,
-              .drAdd = 0.4,
-=======
               .avgEP = 0.50,
               .sigEP = 0.25,
               .drAdd = 0.40,
->>>>>>> 8bad1679
               .sampFrac = 1.0,
               .distScale = 1.0
             },
@@ -217,6 +211,5 @@
             app   // TODO: Remove me once fixed
           )
         );
-
     }
 }