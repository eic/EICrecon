// SPDX-License-Identifier: LGPL-3.0-or-later
// Copyright (C) 2023, Dmitry Kalinkin

#include "DD4hep/DetFactoryHelper.h"
#include <DD4hep/Detector.h>
#include <DD4hep/IDDescriptor.h>
#include <DD4hep/Readout.h>
#include "DD4hep/VolumeManager.h"
#include <Evaluator/DD4hepUnits.h>
#include <catch2/catch_test_macros.hpp>
#include <catch2/generators/catch_generators.hpp>
#include <catch2/matchers/catch_matchers.hpp>
#include <catch2/matchers/catch_matchers_floating_point.hpp>
#include <edm4eic/CalorimeterHitCollection.h>
#include <edm4hep/Vector3f.h>
#include <podio/RelationRange.h>
#include <spdlog/common.h>
#include <spdlog/logger.h>
#include <spdlog/spdlog.h>
#include <limits>
#include <memory>
#include <string>
#include <utility>
#include <vector>

#include "algorithms/calorimetry/HEXPLIT.h"
#include "algorithms/calorimetry/HEXPLITConfig.h"

using eicrecon::HEXPLIT;
using eicrecon::HEXPLITConfig;

TEST_CASE( "the subcell-splitting algorithm runs", "[HEXPLIT]" ) {
  HEXPLIT algo("HEXPLIT");
  std::shared_ptr<spdlog::logger> logger = spdlog::default_logger()->clone("HEXPLIT");
  logger->set_level(spdlog::level::trace);
  HEXPLITConfig cfg;
  cfg.MIP = 472. * dd4hep::keV;
  cfg.tmax = 1000. * dd4hep::ns;
  std::cout << "creating mock detector"<<std::endl;
  auto detector = dd4hep::Detector::make_unique("");
  std::cout << "created mock detector"<<std::endl;
  dd4hep::Readout readout(std::string("MockCalorimeterHits"));
  std::cout << "created mock detector readout"<<std::endl;
  dd4hep::IDDescriptor id_desc("MockCalorimeterHits", "system:8,layer:8,x:8,y:8");
  std::cout << "created mock detector readout id_desc"<<std::endl;
  readout.setIDDescriptor(id_desc);
  std::cout << "set readout's id_desc"<<std::endl;
  detector->add(id_desc);
  std::cout << "added id_desc to detector"<<std::endl;
  detector->add(readout);
  std::cout << "added readout to detector"<<std::endl;






  //create a geometry for the fake detector.

  double side_length=31.3*dd4hep::mm;
  double layer_spacing=25.1*dd4hep::mm;
  double thickness=3*dd4hep::mm;

//  int detID=0;
//
//  //I'm not sure how much of this is necessary
//  dd4hep::Box envelope(10*side_length, 10*side_length, layer_spacing*10);
//  dd4hep::Material   mat        = detector->material("Pb");
//  // Defining envelope volume
//  dd4hep::Volume envelopeVol("MockDetector", envelope, mat);
//
//  dd4hep::DetElement   det("MockDetector", detID);
//  dd4hep::Volume motherVol = detector->pickMotherVolume(det);
//
//  // Placing detector in world volume
//  auto tr = dd4hep::Transform3D(dd4hep::RotationZYX(0, 0, 0),dd4hep::Position(0, 0, 0));
//  dd4hep::PlacedVolume phv = motherVol.placeVolume(envelopeVol, tr);
//  phv.addPhysVolID("system", detID);
//  det.setPlacement(phv);

  //dimension of a cell
  auto dimension = edm4hep::Vector3f(2*side_length, sqrt(3)*side_length, thickness);

  algo.applyConfig(cfg);
  std::cout << "applied config to algo"<<std::endl;
  algo.init(detector.get(), logger);
  std::cout << "initiated algo"<<std::endl;


  edm4eic::CalorimeterHitCollection hits_coll;

  //create a set of 5 hits in consecutive layers, all of which overlap in a single rhombus,
  // centered at (3/8, sqrt(3)/8)*side_length
  std::array<double,5> layer={0,1,2,3,4};
  std::array<double,5> x={0,0.75*side_length,0,0.75*side_length,0};
  std::array<double,5> y={sqrt(3)/2*side_length,-0.25*sqrt(3)*side_length,0,0.25*sqrt(3)*side_length,sqrt(3)/2*side_length};
  for(size_t i=0; i<5; i++){
    hits_coll.create(
                     id_desc.encode({{"system", 255}, {"x", 0}, {"y", 0}}), // std::uint64_t cellID,
                     5.0*dd4hep::MeV, // float energy,
                     0.0, // float energyError,
                     0.0, // float time,
                     0.0, // float timeError,
                     edm4hep::Vector3f(x[i], y[i], layer[i]*layer_spacing), // edm4hep::Vector3f position,
                     dimension, // edm4hep::Vector3f dimension,
                     0, // std::int32_t sector,
                     layer[i], // std::int32_t layer,
                     edm4hep::Vector3f(x[i], y[i], layer[i]*layer_spacing) // edm4hep::Vector3f local
                     );
  }
  std::cout << "created input hits"<<std::endl;
<<<<<<< HEAD
  //auto context = new dd4hep::VolumeManagerContext;
  //std::cout <<"created volume manager context" << std::endl;
  //detector->volumeManager().adoptPlacement(0,context);
  //std::cout <<"applied volume manager context" << std::endl;
  
  
=======
  auto context = new dd4hep::VolumeManagerContext;
  std::cout <<"created volume manager context" << std::endl;
  detector->volumeManager().adoptPlacement(0,context);
  std::cout <<"applied volume manager context" << std::endl;


>>>>>>> 5cc0ff57
  auto subcellhits_coll = std::make_unique<edm4eic::CalorimeterHitCollection>();
  //edm4eic::CalorimeterHitCollection subcellhits_coll;
  std::cout << "created output subcell hits collection"<<std::endl;
  algo.process({&hits_coll}, {subcellhits_coll.get()});
  std::cout << "processed hits;  subcells found=" << subcellhits_coll->size() << std::endl;
  for(auto subcell : *subcellhits_coll){
    std::cout << subcell.getLayer() << " " << subcell.getLocal().x/side_length << " " << subcell.getLocal().z/side_length << " " << subcell.getLocal().z/side_length << " " << subcell.getEnergy() << std::endl;

  }

  //the number of subcell hits should be equal to the
  //number of subcells per cell (12) times the number of cells (5)
  REQUIRE( (*subcellhits_coll).size() == 60);
  //REQUIRE( (*protoclust_coll)[0].hits_size() == 1 );
  //REQUIRE( (*protoclust_coll)[0].weights_size() == 1 );


}<|MERGE_RESOLUTION|>--- conflicted
+++ resolved
@@ -109,21 +109,12 @@
                      );
   }
   std::cout << "created input hits"<<std::endl;
-<<<<<<< HEAD
+
   //auto context = new dd4hep::VolumeManagerContext;
   //std::cout <<"created volume manager context" << std::endl;
   //detector->volumeManager().adoptPlacement(0,context);
   //std::cout <<"applied volume manager context" << std::endl;
-  
-  
-=======
-  auto context = new dd4hep::VolumeManagerContext;
-  std::cout <<"created volume manager context" << std::endl;
-  detector->volumeManager().adoptPlacement(0,context);
-  std::cout <<"applied volume manager context" << std::endl;
 
-
->>>>>>> 5cc0ff57
   auto subcellhits_coll = std::make_unique<edm4eic::CalorimeterHitCollection>();
   //edm4eic::CalorimeterHitCollection subcellhits_coll;
   std::cout << "created output subcell hits collection"<<std::endl;
