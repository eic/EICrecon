--- conflicted
+++ resolved
@@ -45,17 +45,8 @@
       }
       if (Etot>0){
           auto rec_part = out_neutrons->create();
-<<<<<<< HEAD
 	  double corr=calc_corr(Etot);
-	  
 	  Etot=Etot/(1+corr);
-	  
-=======
-          double corr=coeffs[0]+coeffs[1]/sqrt(Etot)+coeffs[2]/Etot;
-
-          Etot=Etot/(1+corr);
-
->>>>>>> 48929cce
           rec_part.setEnergy(Etot);
           rec_part.setPDG(2112);
           double p=sqrt(Etot*Etot-m_neutron*m_neutron);
