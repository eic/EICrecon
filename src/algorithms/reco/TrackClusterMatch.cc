--- conflicted
+++ resolved
@@ -27,12 +27,8 @@
         auto [tracks, clusters] = input;
         auto [matched_particles] = output;
         m_log->trace("We have {} tracks and {} clusters", tracks->size(), clusters->size());
-<<<<<<< HEAD
         
         std::set<int> used_tracks;
-=======
-
->>>>>>> f5ed4648
         // Loop across each cluster, and find the cloeset projected track
         for (auto cluster : *clusters) {
             const double cluster_eta = edm4hep::utils::eta(cluster.getPosition());
@@ -51,7 +47,6 @@
                 }
                 for (auto point : track.getPoints()) {
                     // Check if the point is at the calorimeter
-<<<<<<< HEAD
                     // int id = m_detector->volumeManager().lookupDetector(cluster.getHits()[0].getCellID()).id(); // TODO: Find programmatic way to get detector cluster is from
                     uint32_t ecal_barrel_id = 101;
                     uint32_t hcal_barrel_id = 111;
@@ -60,14 +55,6 @@
                     bool is_surface = point.surface == 1;
 
                     if (!(is_ecal || is_hcal) || !is_surface) {
-=======
-                    int id = m_detector->volumeManager().lookupDetector(cluster.getHits()[0].getCellID()).id();
-                    m_log->trace("Track point at detector ID {}", id);
-                    if (id == m_detector->constant<int>("EcalBarrel")) {
-                        m_log->trace("Skipping track point not at the calorimeter");
-                    }
-                    if (point.system != id || point.surface != 1) {
->>>>>>> f5ed4648
                         m_log->trace("Skipping track point not at the calorimeter");
                         continue;
                     }
