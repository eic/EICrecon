--- conflicted
+++ resolved
@@ -64,18 +64,12 @@
   return position;
 }
 
-<<<<<<< HEAD
 void LGADHitClustering::_calcCluster(const Output& output, 
 		const std::vector<edm4eic::TrackerHit>& hits, 
 		size_t id,
 		double timeWindow) const {
   constexpr double mm_acts = Acts::UnitConstants::mm;
   constexpr double mm_conv = mm_acts / dd4hep::mm;
-=======
-void LGADHitClustering::_calcCluster(const Output& output,
-                                     const std::vector<edm4eic::TrackerHit>& hits, size_t id,
-                                     double timeWindow) const {
->>>>>>> b2bb2619
   using dd4hep::mm;
 
   if (hits.size() == 0 || id >= hits.size())
@@ -160,15 +154,8 @@
   cluster.setSurface(surface->geometryId().value());
   cluster.setLoc(locPos);
   cluster.setTime(earliest_time);
-<<<<<<< HEAD
   cluster.setCovariance({cov(0, 0), cov(1, 1), time_err * time_err,
                           cov(0, 1)}); // Covariance on location and time
-=======
-  // covariance copied from TrackerMeasurementFromHits.vv
-  Acts::SquareMatrix2 cov = Acts::SquareMatrix2::Zero();
-  cluster.setCovariance(
-      {cov(0, 0), cov(1, 1), time_err * time_err, cov(0, 1)}); // Covariance on location and time
->>>>>>> b2bb2619
 }
 
 void LGADHitClustering::process(const LGADHitClustering::Input& input,
