cmake_minimum_required(VERSION 3.16)

print_header(">>>>   D I R E C T O R Y :   algorithms    <<<<")       # Fancy printing

<<<<<<< HEAD
project(algorithms_prj)

# Find dependencies
find_package(JANA REQUIRED)
find_package(EDM4HEP REQUIRED)
find_package(podio REQUIRED)
find_package(DD4hep REQUIRED)
find_package(ROOT REQUIRED)
find_package(fmt REQUIRED)

set(fmt_INCLUDE_DIR ${fmt_DIR}/../../../include)
set(INCLUDE_DIRS ${JANA_INCLUDE_DIR} ${podio_INCLUDE_DIR} ${EDM4HEP_INCLUDE_DIR} ${DD4hep_INCLUDE_DIRS} ${ROOT_INCLUDE_DIRS} ${fmt_INCLUDE_DIR})

set(ALGORITHMS_SOURCES
        tracking/SimTrackerHitsCollectorT.h
        digi/RawTrackerHit.h
        digi/RawTrackerHit.cc
        digi/SiliconTrackerDigiConfig.h
        digi/SiliconTrackerDigiT.h
        tracking/SimTrackerHitsCollectorConfig.h
        tracking/SimTrackerHitsCollectorT.h

        interfaces/ICollectionProducer.h
        interfaces/ICollector.h
        interfaces/ISingleProducer.h

        trk_chain_example/v1/TrackerHitReconstructionConfig.h
        trk_chain_example/v1/TrackerHitReconstructionT.h

        trk_chain_example/v2/JFactoryT_SiliconTrackerDigi.h
        trk_chain_example/v2/JFactoryT_SimTrackerHitsCollector.h
        trk_chain_example/v2/JFactoryT_TrackerHitReconstruction.h
        )

add_library(algorithms_lib STATIC ${ALGORITHMS_SOURCES})
target_include_directories(algorithms_lib SYSTEM PUBLIC ${INCLUDE_DIRS} )
target_include_directories(algorithms_lib PUBLIC ${CMAKE_SOURCE_DIR})
set_target_properties(algorithms_lib PROPERTIES PREFIX "lib" OUTPUT_NAME "algorithms" SUFFIX ".a")

install(TARGETS algorithms_lib DESTINATION ${PLUGIN_LIBRARY_OUTPUT_DIRECTORY})
install(FILES ${HEADER_FILES} DESTINATION include/algorithms)


#message(STATUS "BEMC: {PROJECT_SOURCE_DIR} ${PROJECT_SOURCE_DIR}")
#message(STATUS "BEMC: {CMAKE_SOURCE_DIR} ${CMAKE_SOURCE_DIR}/services/geometry/")
#message(STATUS "BEMC: {PROJECT_SOURCE_DIR} ${PROJECT_SOURCE_DIR}")
#string(REPLACE ${CMAKE_SOURCE_DIR} "" PROJECT_RELATIVE_PATH ${PROJECT_SOURCE_DIR})
#message(STATUS "BEMC: {PROJECT_RELATIVE_PATH} ${PROJECT_RELATIVE_PATH}")
#
#
#
#
## Define library
#a
#target_include_directories(${_name}_library PUBLIC ${CMAKE_SOURCE_DIR})
#target_include_directories(${_name}_library SYSTEM PRIVATE ${fmt_INCLUDE_DIR})
#set_target_properties(${_name}_library PROPERTIES PREFIX "lib" OUTPUT_NAME "${_name}" SUFFIX ".a")
#
## Define plugin
#add_library(${_name}_plugin SHARED ${PLUGIN_SOURCES})
#target_include_directories(${_name}_plugin PUBLIC ${CMAKE_SOURCE_DIR})
#target_include_directories(${_name}_plugin SYSTEM PRIVATE ${fmt_INCLUDE_DIR})
#set_target_properties(${_name}_plugin PROPERTIES PREFIX "" OUTPUT_NAME "${_name}" SUFFIX ".so")
#
## Install plugin and library
#install(TARGETS ${_name}_plugin DESTINATION ${PLUGIN_OUTPUT_DIRECTORY})
#install(TARGETS ${_name}_library DESTINATION ${PLUGIN_LIBRARY_OUTPUT_DIRECTORY})
#
#
#
## Source files for plugin only (not library)
#set(PLUGIN_SOURCES BEMC.cc)
#
## Compile all other sources into a library
#file(GLOB LIBRARY_SOURCES *.cpp *.cc *.c  *.hpp *.hh *.h)
#list(REMOVE_ITEM LIBRARY_SOURCES ${PLUGIN_SOURCES})
#
#set( INCLUDE_DIRS ${CMAKE_SOURCE_DIR} ${JANA_INCLUDE_DIR} ${podio_INCLUDE_DIR} ${EDM4HEP_INCLUDE_DIR} ${DD4hep_INCLUDE_DIRS} ${ROOT_INCLUDE_DIRS} ${fmt_INCLUDE_DIR})
#
## Define library
#add_library( BEMC_library STATIC ${LIBRARY_SOURCES} )
#target_include_directories( BEMC_library PUBLIC ${INCLUDE_DIRS} )
#target_include_directories(BEMC_library PUBLIC ${CMAKE_SOURCE_DIR})
#target_link_libraries(BEMC_library ${JANA_LIB})
#set_target_properties(BEMC_library PROPERTIES PREFIX "lib" OUTPUT_NAME "BEMC" SUFFIX ".so")
#
## Define plugin
#add_library(BEMC_plugin SHARED ${PLUGIN_SOURCES})
#target_include_directories(BEMC_plugin PUBLIC ${INCLUDE_DIRS})
#target_include_directories(BEMC_plugin PUBLIC ${CMAKE_SOURCE_DIR})
#target_link_libraries(BEMC_plugin BEMC_library ${JANA_LIB})
#set_target_properties(BEMC_plugin PROPERTIES PREFIX "" OUTPUT_NAME "BEMC" SUFFIX ".so")
#
## Install plugin
#install(TARGETS BEMC_plugin DESTINATION plugins)
#install(TARGETS BEMC_library DESTINATION lib)
#
## Install headers for plugin
#file(GLOB ALL_HEADERS "*.h*")
#install(FILES ${ALL_HEADERS} DESTINATION include/detectors/BEMC)
=======
add_subdirectory( calorimetry )
add_subdirectory( tracking )
>>>>>>> 8bbb73e3
<|MERGE_RESOLUTION|>--- conflicted
+++ resolved
@@ -2,16 +2,9 @@
 
 print_header(">>>>   D I R E C T O R Y :   algorithms    <<<<")       # Fancy printing
 
-<<<<<<< HEAD
-project(algorithms_prj)
+add_subdirectory( calorimetry )
+add_subdirectory( tracking )
 
-# Find dependencies
-find_package(JANA REQUIRED)
-find_package(EDM4HEP REQUIRED)
-find_package(podio REQUIRED)
-find_package(DD4hep REQUIRED)
-find_package(ROOT REQUIRED)
-find_package(fmt REQUIRED)
 
 set(fmt_INCLUDE_DIR ${fmt_DIR}/../../../include)
 set(INCLUDE_DIRS ${JANA_INCLUDE_DIR} ${podio_INCLUDE_DIR} ${EDM4HEP_INCLUDE_DIR} ${DD4hep_INCLUDE_DIRS} ${ROOT_INCLUDE_DIRS} ${fmt_INCLUDE_DIR})
@@ -102,8 +95,4 @@
 #
 ## Install headers for plugin
 #file(GLOB ALL_HEADERS "*.h*")
-#install(FILES ${ALL_HEADERS} DESTINATION include/detectors/BEMC)
-=======
-add_subdirectory( calorimetry )
-add_subdirectory( tracking )
->>>>>>> 8bbb73e3
+#install(FILES ${ALL_HEADERS} DESTINATION include/detectors/BEMC)