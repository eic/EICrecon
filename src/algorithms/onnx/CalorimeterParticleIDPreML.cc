--- conflicted
+++ resolved
@@ -56,16 +56,12 @@
       }
     }
   }
-<<<<<<< HEAD
-}
   if (!ep_pids || ep_pids->empty()) {
     edm4eic::MutableTensor feature_tensor = feature_tensors->create();
     //feature_tensor.addToShape(clusters->size());
     feature_tensor.addToShape(sel_clusters.size());
     feature_tensor.addToShape(11);    // p, E/p, azimuthal, polar, 7 shape parameters
     feature_tensor.setElementType(1); // 1 - float
-=======
->>>>>>> e32275ad
 
     edm4eic::MutableTensor target_tensor;
     if (cluster_assocs != nullptr) {
@@ -76,8 +72,7 @@
       target_tensor.setElementType(7); // 7 - int64
     }
 
-<<<<<<< HEAD
-    for (auto const &cluster : sel_clusters) {
+    for (auto const& cluster : sel_clusters) {
       double momentum = NAN;
       {
         // FIXME: use track momentum once matching to tracks becomes available
@@ -87,17 +82,6 @@
             if ((not best_assoc.isAvailable()) || (assoc.getWeight() > best_assoc.getWeight())) {
               best_assoc = assoc;
             }
-=======
-  for (auto const& cluster : sel_clusters) {
-    double momentum = NAN;
-    {
-      // FIXME: use track momentum once matching to tracks becomes available
-      edm4eic::MCRecoClusterParticleAssociation best_assoc;
-      for (auto assoc : *cluster_assocs) {
-        if (assoc.getRec() == cluster) {
-          if ((not best_assoc.isAvailable()) || (assoc.getWeight() > best_assoc.getWeight())) {
-            best_assoc = assoc;
->>>>>>> e32275ad
           }
         }
         if (best_assoc.isAvailable()) {
