--- conflicted
+++ resolved
@@ -81,16 +81,11 @@
 
     int identified_pdg = 0; // unknown
 
-<<<<<<< HEAD
     bool entry_found = entry != nullptr;
-    bool entry_valid = (entry->prob_electron != 0.) || (entry->prob_pion != 0.) || (entry->prob_kaon != 0.) || (entry->prob_electron != 0.);
+    bool entry_valid = (entry->prob_electron != 0.) || (entry->prob_pion != 0.) || (entry->prob_kaon != 0.) || (entry->prob_proton != 0.);
     bool momentum_cut_pass = (momentum >= m_cfg.momentum_cut_min) && (momentum < m_cfg.momentum_cut_max);
 
     if (entry_found && entry_valid && momentum_cut_pass) {
-=======
-    if ((entry != nullptr) && ((entry->prob_electron != 0.) || (entry->prob_pion != 0.) ||
-                               (entry->prob_kaon != 0.) || (entry->prob_proton != 0.))) {
->>>>>>> 1c7556c7
       double random_unit_interval = m_dist(m_gen);
 
       trace("entry with e:pi:K:P={}:{}:{}:{}", entry->prob_electron, entry->prob_pion,
