// SPDX-License-Identifier: LGPL-3.0-or-later
// Copyright (C) 2024, Nathan Brei, Dmitry Kalinkin

#pragma once

#include <vector>
#include <limits>

namespace eicrecon {

struct PIDLookupConfig {
  std::string filename;
  int system;
  std::vector<int> pdg_values;
  std::vector<int> charge_values;
  std::vector<double> momentum_edges;
  std::vector<double> polar_edges;
  std::vector<double> azimuthal_binning;
<<<<<<< HEAD
  double momentum_cut_max = std::numeric_limits<double>::infinity();
  double momentum_cut_min = -std::numeric_limits<double>::infinity();
  bool azimuthal_bin_centers_in_lut {false};
  bool momentum_bin_centers_in_lut {false};
  bool polar_bin_centers_in_lut {false};
  bool use_radians {false};
  bool missing_electron_prob {false};
=======
  bool azimuthal_bin_centers_in_lut{false};
  bool momentum_bin_centers_in_lut{false};
  bool polar_bin_centers_in_lut{false};
  bool use_radians{false};
  bool missing_electron_prob{false};
>>>>>>> 1c7556c7
};

} // namespace eicrecon<|MERGE_RESOLUTION|>--- conflicted
+++ resolved
@@ -16,21 +16,13 @@
   std::vector<double> momentum_edges;
   std::vector<double> polar_edges;
   std::vector<double> azimuthal_binning;
-<<<<<<< HEAD
-  double momentum_cut_max = std::numeric_limits<double>::infinity();
-  double momentum_cut_min = -std::numeric_limits<double>::infinity();
-  bool azimuthal_bin_centers_in_lut {false};
-  bool momentum_bin_centers_in_lut {false};
-  bool polar_bin_centers_in_lut {false};
-  bool use_radians {false};
-  bool missing_electron_prob {false};
-=======
+  double momentum_cut_max{std::numeric_limits<double>::infinity()};
+  double momentum_cut_min{-std::numeric_limits<double>::infinity()};
   bool azimuthal_bin_centers_in_lut{false};
   bool momentum_bin_centers_in_lut{false};
   bool polar_bin_centers_in_lut{false};
   bool use_radians{false};
   bool missing_electron_prob{false};
->>>>>>> 1c7556c7
 };
 
 } // namespace eicrecon