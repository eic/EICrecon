// SPDX-License-Identifier: LGPL-3.0-or-later
// Copyright (C) 2022 Chao Peng, Wouter Deconinck, Sylvester Joosten, Barak Schmookler, David Lawrence

// A general digitization for CalorimeterHit from simulation
// 1. Smear energy deposit with a/sqrt(E/GeV) + b + c/E or a/sqrt(E/GeV) (relative value)
// 2. Digitize the energy with dynamic ADC range and add pedestal (mean +- sigma)
// 3. Time conversion with smearing resolution (absolute value)
// 4. Signal is summed if the SumFields are provided
//
// Author: Chao Peng
// Date: 06/02/2021

#include "CalorimeterHitDigi.h"

#include <DD4hep/Detector.h>
#include <DD4hep/IDDescriptor.h>
#include <DD4hep/Readout.h>
#include <DD4hep/config.h>
#include <DDSegmentation/BitFieldCoder.h>
#include <Evaluator/DD4hepUnits.h>
#include <algorithms/service.h>
#include <edm4eic/EDM4eicVersion.h>
#if EDM4EIC_VERSION_MAJOR >= 7
#include <edm4eic/MCRecoCalorimeterHitAssociationCollection.h>
#endif
#include <edm4hep/CaloHitContributionCollection.h>
#include <fmt/core.h>
#include <podio/RelationRange.h>
#include <algorithm>
#include <cmath>
#include <cstddef>
#include <gsl/pointers>
#include <limits>
#include <stdexcept>
#include <string>
#include <unordered_map>
#include <utility>
#include <vector>

#include "algorithms/calorimetry/CalorimeterHitDigiConfig.h"
#include "services/evaluator/EvaluatorSvc.h"

using namespace dd4hep;

namespace eicrecon {

//
// TODO:
// - Array type configuration parameters are not yet supported in JANA (needs to be added)
// - Random number service needs to bew resolved (on global scale)
// - It is possible standard running of this with Gaudi relied on a number of parameters
//   being set in the config. If that is the case, they should be moved into the default
//   values here. This needs to be confirmed.

void CalorimeterHitDigi::init() {

  // Gaudi implements a random number generator service. It is not clear to me how this
  // can work. There are multiple race conditions that occur in parallel event processing:
  // 1. The exact same events processed by a given thread in one invocation will not
  //    necessarily be the combination of events any thread sees in a subsequent
  //    invocation. Thus, you can't rely on thread_local storage.
  // 2. Its possible for the factory execution order to be modified by the presence of
  //    a processor (e.g. monitoring plugin). This is not as serious since changing the
  //    command line should cause one not to expect reproducibility. Still, one may
  //    expect the inclusion of an "observer" plugin not to have such side affects.
  //
  // More information will be needed. In the meantime, we implement a local random number
  // generator. Ideally, this would be seeded with the run number+event number, but for
  // now, just use default values defined in header file.

  // set energy resolution numbers
  if (m_cfg.eRes.empty()) {
    m_cfg.eRes.resize(3);
  } else if (m_cfg.eRes.size() != 3) {
    error("Invalid m_cfg.eRes.size()");
    throw std::runtime_error("Invalid m_cfg.eRes.size()");
  }

  // using juggler internal units (GeV, mm, radian, ns)
  tRes    = m_cfg.tRes / dd4hep::ns;
  stepTDC = dd4hep::ns / m_cfg.resolutionTDC;

  // sanity checks
  if (m_cfg.readout.empty()) {
    error("readoutClass is not provided, it is needed to know the fields in readout ids");
    throw std::runtime_error("readoutClass is not provided");
  }

  // get decoders
  try {
    id_spec = m_geo.detector()->readout(m_cfg.readout).idSpec();
  } catch (...) {
    // Can not be more verbose. In JANA2, this will be attempted at each event, which
    // pollutes output for geometries that are less than complete.
    // We could save an exception and throw it from process.
    debug("Failed to load ID decoder for {}", m_cfg.readout);
    throw std::runtime_error(fmt::format("Failed to load ID decoder for {}", m_cfg.readout));
  }

  decltype(id_mask) id_inverse_mask = 0;
  // all these are for signal sum at digitization level
  if (!m_cfg.fields.empty()) {
    for (auto& field : m_cfg.fields) {
      id_inverse_mask |= id_spec.field(field)->mask();
    }
    debug("ID mask in {:s}: {:#064b}", m_cfg.readout, id_mask);
  }
  id_mask = ~id_inverse_mask;

  std::function hit_to_map = [this](const edm4hep::SimCalorimeterHit& h) {
    std::unordered_map<std::string, double> params;
    for (const auto& p : id_spec.fields()) {
      const std::string& name                  = p.first;
      const dd4hep::IDDescriptor::Field* field = p.second;
      params.emplace(name, field->value(h.getCellID()));
      trace("{} = {}", name, field->value(h.getCellID()));
    }
    return params;
  };

  auto& serviceSvc = algorithms::ServiceSvc::instance();
  corrMeanScale =
      serviceSvc.service<EvaluatorSvc>("EvaluatorSvc")->compile(m_cfg.corrMeanScale, hit_to_map);
}

void CalorimeterHitDigi::process(const CalorimeterHitDigi::Input& input,
                                 const CalorimeterHitDigi::Output& output) const {

  const auto [simhits] = input;
#if EDM4EIC_VERSION_MAJOR >= 7
  auto [rawhits, rawassocs] = output;
#else
  auto [rawhits] = output;
#endif

  // find the hits that belong to the same group (for merging)
  std::unordered_map<uint64_t, std::vector<std::size_t>> merge_map;
  std::size_t ix = 0;
  for (const auto& ahit : *simhits) {
    uint64_t hid = ahit.getCellID() & id_mask;

    trace("org cell ID in {:s}: {:#064b}", m_cfg.readout, ahit.getCellID());
    trace("new cell ID in {:s}: {:#064b}", m_cfg.readout, hid);

    merge_map[hid].push_back(ix);

    ix++;
  }

  // signal sum
  // NOTE: we take the cellID of the most energetic hit in this group so it is a real cellID from an MC hit
  for (const auto& [id, ixs] : merge_map) {

    // create hit and association in advance
    edm4hep::MutableRawCalorimeterHit rawhit;
#if EDM4EIC_VERSION_MAJOR >= 7
    std::vector<edm4eic::MutableMCRecoCalorimeterHitAssociation> rawassocs_staging;
#endif

    double edep      = 0;
    double time      = std::numeric_limits<double>::max();
    double max_edep  = 0;
    auto leading_hit = (*simhits)[ixs[0]];
    // sum energy, take time from the most energetic hit
    for (std::size_t i = 0; i < ixs.size(); ++i) {
      auto hit = (*simhits)[ixs[i]];

      double timeC = std::numeric_limits<double>::max();
      for (const auto& c : hit.getContributions()) {
        if (c.getTime() <= timeC) {
          timeC = c.getTime();
        }
      }
      if (timeC > m_cfg.capTime)
        continue;
      edep += hit.getEnergy();
      trace("adding {} \t total: {}", hit.getEnergy(), edep);

      // change maximum hit energy & time if necessary
      if (hit.getEnergy() > max_edep) {
        max_edep    = hit.getEnergy();
        leading_hit = hit;
        if (timeC <= time) {
          time = timeC;
        }
      }

#if EDM4EIC_VERSION_MAJOR >= 7
      edm4eic::MutableMCRecoCalorimeterHitAssociation assoc;
      assoc.setRawHit(rawhit);
      assoc.setSimHit(hit);
      assoc.setWeight(hit.getEnergy());
      rawassocs_staging.push_back(assoc);
#endif
<<<<<<< HEAD
        }
        if (time > m_cfg.capTime) continue;

        // safety check
        const double eResRel = (edep > m_cfg.threshold)
                ? m_gaussian(m_generator) * std::sqrt(
                     std::pow(m_cfg.eRes[0] / std::sqrt(edep), 2) +
                     std::pow(m_cfg.eRes[1], 2) +
                     std::pow(m_cfg.eRes[2] / (edep), 2)
                  )
                : 0;
        double corrMeanScale_value = corrMeanScale(leading_hit);
	
        double ped = m_cfg.pedMeanADC + m_gaussian(m_generator) * m_cfg.pedSigmaADC;

	//SiPM Saturation
	double saturation = 1.0;
	if(m_cfg.totalPixel>0){
	  double nPhoton = edep * corrMeanScale_value * m_cfg.nPhotonPerGeV;
	  saturation = (1.0 - exp(-nPhoton/m_cfg.totalPixel))*m_cfg.totalPixel/nPhoton;
	  //printf("edep=%8.4f nPhoton=%8.2f totalPixel=%8.1f Saturation=%8.6f\n",edep,nPhoton,m_cfg.totalPixel,saturation);
	}
	
        // Note: both adc and tdc values must be positive numbers to avoid integer wraparound
	unsigned long long adc = std::max(std::llround(ped + edep * corrMeanScale_value * saturation * (1.0 + eResRel) / m_cfg.dyRangeADC * m_cfg.capADC), 0LL);
        unsigned long long tdc = std::llround((time + m_gaussian(m_generator) * tRes) * stepTDC);

        if (edep> 1.e-3) trace("E sim {} \t adc: {} \t time: {}\t maxtime: {} \t tdc: {} \t corrMeanScale: {}", edep, adc, time, m_cfg.capTime, tdc, corrMeanScale_value);

        rawhit.setCellID(leading_hit.getCellID());
        rawhit.setAmplitude(adc > m_cfg.capADC ? m_cfg.capADC : adc);
        rawhit.setTimeStamp(tdc);
        rawhits->push_back(rawhit);
=======
    }
    if (time > m_cfg.capTime)
      continue;

    // safety check
    const double eResRel =
        (edep > m_cfg.threshold)
            ? m_gaussian(m_generator) *
                  std::sqrt(std::pow(m_cfg.eRes[0] / std::sqrt(edep), 2) +
                            std::pow(m_cfg.eRes[1], 2) + std::pow(m_cfg.eRes[2] / (edep), 2))
            : 0;
    double corrMeanScale_value = corrMeanScale(leading_hit);

    double ped = m_cfg.pedMeanADC + m_gaussian(m_generator) * m_cfg.pedSigmaADC;

    // Note: both adc and tdc values must be positive numbers to avoid integer wraparound
    unsigned long long adc =
        std::max(std::llround(ped + edep * corrMeanScale_value * (1.0 + eResRel) /
                                        m_cfg.dyRangeADC * m_cfg.capADC),
                 0LL);
    unsigned long long tdc = std::llround((time + m_gaussian(m_generator) * tRes) * stepTDC);

    if (edep > 1.e-3)
      trace("E sim {} \t adc: {} \t time: {}\t maxtime: {} \t tdc: {} \t corrMeanScale: {}", edep,
            adc, time, m_cfg.capTime, tdc, corrMeanScale_value);

    rawhit.setCellID(leading_hit.getCellID());
    rawhit.setAmplitude(adc > m_cfg.capADC ? m_cfg.capADC : adc);
    rawhit.setTimeStamp(tdc);
    rawhits->push_back(rawhit);
>>>>>>> a423d41c

#if EDM4EIC_VERSION_MAJOR >= 7
    for (auto& assoc : rawassocs_staging) {
      assoc.setWeight(assoc.getWeight() / edep);
      rawassocs->push_back(assoc);
    }
#endif
  }
}

} // namespace eicrecon<|MERGE_RESOLUTION|>--- conflicted
+++ resolved
@@ -192,44 +192,9 @@
       assoc.setWeight(hit.getEnergy());
       rawassocs_staging.push_back(assoc);
 #endif
-<<<<<<< HEAD
-        }
-        if (time > m_cfg.capTime) continue;
-
-        // safety check
-        const double eResRel = (edep > m_cfg.threshold)
-                ? m_gaussian(m_generator) * std::sqrt(
-                     std::pow(m_cfg.eRes[0] / std::sqrt(edep), 2) +
-                     std::pow(m_cfg.eRes[1], 2) +
-                     std::pow(m_cfg.eRes[2] / (edep), 2)
-                  )
-                : 0;
-        double corrMeanScale_value = corrMeanScale(leading_hit);
-	
-        double ped = m_cfg.pedMeanADC + m_gaussian(m_generator) * m_cfg.pedSigmaADC;
-
-	//SiPM Saturation
-	double saturation = 1.0;
-	if(m_cfg.totalPixel>0){
-	  double nPhoton = edep * corrMeanScale_value * m_cfg.nPhotonPerGeV;
-	  saturation = (1.0 - exp(-nPhoton/m_cfg.totalPixel))*m_cfg.totalPixel/nPhoton;
-	  //printf("edep=%8.4f nPhoton=%8.2f totalPixel=%8.1f Saturation=%8.6f\n",edep,nPhoton,m_cfg.totalPixel,saturation);
-	}
-	
-        // Note: both adc and tdc values must be positive numbers to avoid integer wraparound
-	unsigned long long adc = std::max(std::llround(ped + edep * corrMeanScale_value * saturation * (1.0 + eResRel) / m_cfg.dyRangeADC * m_cfg.capADC), 0LL);
-        unsigned long long tdc = std::llround((time + m_gaussian(m_generator) * tRes) * stepTDC);
-
-        if (edep> 1.e-3) trace("E sim {} \t adc: {} \t time: {}\t maxtime: {} \t tdc: {} \t corrMeanScale: {}", edep, adc, time, m_cfg.capTime, tdc, corrMeanScale_value);
-
-        rawhit.setCellID(leading_hit.getCellID());
-        rawhit.setAmplitude(adc > m_cfg.capADC ? m_cfg.capADC : adc);
-        rawhit.setTimeStamp(tdc);
-        rawhits->push_back(rawhit);
-=======
     }
     if (time > m_cfg.capTime)
-      continue;
+      continue;      
 
     // safety check
     const double eResRel =
@@ -242,9 +207,17 @@
 
     double ped = m_cfg.pedMeanADC + m_gaussian(m_generator) * m_cfg.pedSigmaADC;
 
+   	//SiPM Saturation
+	  double saturation = 1.0;
+	  if(m_cfg.totalPixel>0){
+	    double nPhoton = edep * corrMeanScale_value * (1.0 + eResRel) * m_cfg.nPhotonPerGeV;
+	    saturation = (1.0 - exp(-nPhoton/m_cfg.totalPixel))*m_cfg.totalPixel/nPhoton;
+	    //printf("edep=%8.4f nPhoton=%8.2f totalPixel=%8.1f Saturation=%8.6f\n",edep,nPhoton,m_cfg.totalPixel,saturation);
+	  }
+ 
     // Note: both adc and tdc values must be positive numbers to avoid integer wraparound
     unsigned long long adc =
-        std::max(std::llround(ped + edep * corrMeanScale_value * (1.0 + eResRel) /
+        std::max(std::llround(ped + edep * corrMeanScale_value * (1.0 + eResRel) * saturation /
                                         m_cfg.dyRangeADC * m_cfg.capADC),
                  0LL);
     unsigned long long tdc = std::llround((time + m_gaussian(m_generator) * tRes) * stepTDC);
@@ -257,7 +230,6 @@
     rawhit.setAmplitude(adc > m_cfg.capADC ? m_cfg.capADC : adc);
     rawhit.setTimeStamp(tdc);
     rawhits->push_back(rawhit);
->>>>>>> a423d41c
 
 #if EDM4EIC_VERSION_MAJOR >= 7
     for (auto& assoc : rawassocs_staging) {
