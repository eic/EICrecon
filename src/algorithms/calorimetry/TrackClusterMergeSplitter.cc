--- conflicted
+++ resolved
@@ -68,13 +68,8 @@
 #endif
 
   // exit if no clusters in collection
-<<<<<<< HEAD
   if (in_clusters->size() == 0) {
     debug("No clusters in input collection.");
-=======
-  if (in_protoclusters->empty()) {
-    debug("No proto-clusters in input collection.");
->>>>>>> 11fcd39f
     return;
   }
 
@@ -93,11 +88,8 @@
   if (vecProject.empty()) {
     debug("No projections to match clusters to.");
     return;
-<<<<<<< HEAD
   } else {
     match_clusters_to_tracks(in_clusters, vecProject, vecTrack, mapProjToSplit, mapTrkToMatch);
-=======
->>>>>>> 11fcd39f
   }
   match_clusters_to_tracks(in_protoclusters, vecProject, mapProjToSplit);
 
@@ -240,7 +232,7 @@
 //! Collect projections pointing to calorimeter
 // --------------------------------------------------------------------------
 /*! FIXME remove this once cluster-track matching has been centralized
-   */
+ */
 void TrackClusterMergeSplitter::get_projections(const edm4eic::TrackSegmentCollection* projections,
                                                 VecProj& relevant_projects,
                                                 VecTrk& relevant_trks) const {
@@ -269,7 +261,7 @@
 //! Match clusters to track projections
 // --------------------------------------------------------------------------
 /*! FIXME remove this once cluster-track matching has been centralized
-   */
+ */
 void TrackClusterMergeSplitter::match_clusters_to_tracks(const edm4eic::ClusterCollection* clusters,
                                                          const VecProj& projections,
                                                          const VecTrk& tracks,
