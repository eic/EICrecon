// SPDX-License-Identifier: LGPL-3.0-or-later
// Copyright (C) 2025 Derek Anderson, Dmitry Kalinkin

#include <edm4hep/MCParticle.h>
#include <edm4hep/Vector3f.h>
#include <edm4hep/utils/vector_utils.h>
#include <fmt/core.h>
#include <podio/ObjectID.h>
#include <podio/RelationRange.h>
#include <cmath>
#include <cstddef>
#include <gsl/pointers>

#include "TrackClusterMergeSplitter.h"
#include "algorithms/calorimetry/TrackClusterMergeSplitterConfig.h"

namespace eicrecon {

// --------------------------------------------------------------------------
//! Process inputs
// --------------------------------------------------------------------------
/*! Merges and splits clusters based on matched tracks
 *  according to the following algorithm:
 *    1. Build map of clusters onto matched track
 *       projections.
 *    2. For each cluster-track pair:
 *       a.  Calculate significance of pair's E/p wrt provided
 *           average and RMS of E/p
 *       b. If significance is less than `minSigCut`,
 *           merge all clusters within `drAdd`.
 *    3. Create a protocluster for each merged cluster
 *       - If multiple tracks point to same merged
 *         protocluster, create new protocluster for
 *         each projection with hits weighted relative
 *         to track.
 *    4. Convert any unmatched clusters into protoclusters.
 */
void TrackClusterMergeSplitter::process(const TrackClusterMergeSplitter::Input& input,
                                        const TrackClusterMergeSplitter::Output& output) const {

  // grab inputs/outputs
  const auto [in_match, in_cluster, in_project] = input;
#if EDM4EIC_VERSION_MAJOR >= 8 && EDM4EIC_VERSION_MINOR >= 4
  auto [out_proto, out_match] = output;
#else
  auto [out_proto] = output;
#endif

  // exit if no clusters in collection
  if (in_cluster->size() == 0) {
    debug("No clusters in input collection.");
    return;
  }

  // emit debugging message if no matched tracks in collection
  if (in_match->size() == 0) {
    debug("No matched tracks in collection.");
    return;
  }

  // --------------------------------------------------------------------------
  // 1. Build map of clusters onto tracks/projections
  // --------------------------------------------------------------------------
  MapToVecSeg mapProjToSplit;
  for (const auto& match : *in_match) {
    for (const auto& project : *in_project) {

      // pick out corresponding projection from track
      if (match.getTrack() != project.getTrack()) {
        continue;
      } else {
        mapProjToSplit[match.getCluster()].push_back(project);
      }

    }
  }  // end track-cluster match loop

  // ------------------------------------------------------------------------
  // 2. Loop over projection-cluster pairs to check if merging is needed
  // ------------------------------------------------------------------------
  SetClust setUsedClust;
  MapToVecClust mapClustToMerge;
  for (auto& [clust_seed, vecMatchProj] : mapProjToSplit) {

    // at this point, track-cluster matches are 1-to-1
    // so grab matched track and get its projection to
    // a specific point
    std::optional<edm4eic::TrackPoint> project_seed;
    for (auto point : vecMatchProj.front().getPoints()) {
      if (point.surface == m_cfg.surfaceToUse) {
        project_seed = point;
      }
    }
    if (!project_seed) continue;

    // skip if cluster is already used
    if (setUsedClust.contains(clust_seed)) {
      continue;
    }

    // add cluster to list and flag as used
    mapClustToMerge[clust_seed].push_back(clust_seed);
    setUsedClust.insert(clust_seed);

    // grab cluster energy and projection momentum
    const float eClustSeed = clust_seed.getEnergy();
    const float eProjSeed = m_cfg.avgEP * edm4hep::utils::magnitude(project_seed.value().momentum);

    // ----------------------------------------------------------------------
    // 2(a). Calculate significance
    // ----------------------------------------------------------------------
    const float sigSeed = (eClustSeed - eProjSeed) / m_cfg.sigEP;
    trace("Seed energy = {}, expected energy = {}, significance = {}", eClustSeed, eProjSeed,
          sigSeed);

    // ----------------------------------------------------------------------
    // 2(b). If significance is above threshold, do nothing.
    //       Otherwise identify clusters to merge.
    // ----------------------------------------------------------------------
    if (sigSeed > m_cfg.minSigCut) {
      continue;
    }

    // get eta, phi of seed
    const float etaSeed = edm4hep::utils::eta(clust_seed.getPosition());
    const float phiSeed = edm4hep::utils::angleAzimuthal(clust_seed.getPosition());

    // loop over other clusters
    float eClustSum = eClustSeed;
    float sigSum = sigSeed;
    for (auto cluster : *in_cluster) {

      // ignore used clusters
      if (setUsedClust.contains(cluster)) {
        continue;
      }

      // get eta, phi of cluster
      const float etaClust = edm4hep::utils::eta(cluster.getPosition());
      const float phiClust = edm4hep::utils::angleAzimuthal(cluster.getPosition());

      // get distance to seed
      const float drToSeed =
          std::hypot(etaSeed - etaClust, std::remainder(phiSeed - phiClust, 2. * M_PI));

      // --------------------------------------------------------------------
      // If inside merging-window, add to list of clusters to merge
      // --------------------------------------------------------------------
      if (drToSeed > m_cfg.drAdd) {
        continue;
      }
      mapClustToMerge[clust_seed].push_back(cluster);
      setUsedClust.insert(cluster);

      // --------------------------------------------------------------------
      // if picked up cluster w/ matched track, add projection to list
      // --------------------------------------------------------------------
      if (mapProjToSplit.contains(cluster)) {
        vecMatchProj.insert(vecMatchProj.end(), mapProjToSplit[cluster].begin(),
                            mapProjToSplit[cluster].end());
      }

      // increment sums and output debugging
      eClustSum += cluster.getEnergy();
      sigSum = (eClustSum - eProjSeed) / m_cfg.sigEP;
      trace("{} clusters to merge: current sum = {}, current significance = {}, {} track(s) "
            "pointing to merged cluster",
            mapClustToMerge[clust_seed].size(), eClustSum, sigSum, vecMatchProj.size());
    } // end cluster loop
  } // end matched cluster-projection loop

  // ------------------------------------------------------------------------
  // 3. Create an output protocluster for each merged cluster
  //    and for each track pointing to merged cluster
  // ------------------------------------------------------------------------
  for (auto& [clust_seed, vecClustToMerge] : mapClustToMerge) {

    // create a cluster for each projection to merged cluster
    VecProto new_protos;
    for (const auto& project : mapProjToSplit[clust_seed]) {
      new_protos.push_back(out_proto->create());
    }

    // merge & split as needed
    merge_and_split_clusters(vecClustToMerge, mapProjToSplit[clust_seed], new_protos);

#if EDM4EIC_VERSION_MAJOR >= 8 && EDM4EIC_VERSION_MINOR >= 4
    // and finally create a track-protocluster match for each pair
    for (std::size_t iProj = 0; const auto& project : mapProjToSplit[clust_seed]) {
      auto match = out_match->create();
      match.setTo(new_protos[iProj]);
      match.setFrom(project.getTrack());
      match.setWeight(1.0); // FIXME placeholder, should encode goodness of match
      trace("Matched output cluster {} to track {}", new_protos[iProj].getObjectID().index,
            project.getTrack().getObjectID().index);
      ++iProj;
    }
#endif
  } // end clusters to merge loop

  // ------------------------------------------------------------------------
  // 4. Convert unused clusters to protoclusters
  // ------------------------------------------------------------------------
  for (const auto& cluster : *in_cluster) {

    // ignore used clusters
    if (setUsedClust.contains(cluster)) {
      continue;
    }

    // copy cluster and add to output collection
    edm4eic::MutableProtoCluster proto = out_proto->create();
    add_cluster_to_proto(cluster, proto);
    trace("Copied input cluster {} onto output cluster {}", cluster.getObjectID().index,
          proto.getObjectID().index);

  } // end cluster loop

} // end 'process(Input&, Output&)'

// --------------------------------------------------------------------------
<<<<<<< HEAD
=======
//! Collect projections pointing to calorimeter
// --------------------------------------------------------------------------
void TrackClusterMergeSplitter::get_projections(const edm4eic::TrackSegmentCollection* projections,
                                                VecProj& relevant_projects) const {

  // return if projections are empty
  if (projections->empty()) {
    debug("No projections in input collection.");
    return;
  }

  // collect projections
  for (auto project : *projections) {
    for (auto point : project.getPoints()) {
      if ((point.system == m_idCalo) && (point.surface == 1)) {
        relevant_projects.push_back(point);
      }
    } // end point loop
  } // end projection loop
  debug("Collected relevant projections: {} to process", relevant_projects.size());

} // end 'get_projections(edm4eic::CalorimeterHit&, edm4eic::TrackSegmentCollection&, VecTrkPoint&)'

// --------------------------------------------------------------------------
//! Match clusters to track projections
// --------------------------------------------------------------------------
/*! FIXME remove this once cluster-track matching has been centralized
   */
void TrackClusterMergeSplitter::match_clusters_to_tracks(
    const edm4eic::ProtoClusterCollection* clusters, const VecProj& projections,
    MapToVecProj& matches) const {

  // loop over relevant projections
  for (auto project : projections) {

    // grab projection
    // get eta, phi of projection
    const float etaProj = edm4hep::utils::eta(project.position);
    const float phiProj = edm4hep::utils::angleAzimuthal(project.position);

    // to store matched cluster
    edm4eic::ProtoCluster match;

    // find closest cluster
    bool foundMatch = false;
    float dMatch    = m_cfg.drAdd;
    for (auto cluster : *clusters) {

      // get eta, phi of cluster
      const auto posClust  = get_cluster_position(cluster);
      const float etaClust = edm4hep::utils::eta(posClust);
      const float phiClust = edm4hep::utils::angleAzimuthal(posClust);

      // calculate distance to centroid
      const float dist =
          std::hypot(etaProj - etaClust, std::remainder(phiProj - phiClust, 2. * M_PI));

      // if closer, set match to current projection
      if (dist <= dMatch) {
        foundMatch = true;
        dMatch     = dist;
        match      = cluster;
      }
    } // end cluster loop

    // record match if found
    if (foundMatch) {
      matches[match].push_back(project);
      trace("Matched cluster to track projection: eta-phi distance = {}", dMatch);
    }
  } // end cluster loop
  debug("Finished matching clusters to track projections: {} matches", matches.size());

} // end 'match_clusters_to_tracks(edm4eic::ClusterCollection*, VecTrkPoint&, MapToVecProj&)'

// --------------------------------------------------------------------------
>>>>>>> f4948e9a
//! Merge identified clusters and split if needed
// --------------------------------------------------------------------------
/*! If multiple tracks are pointing to merged cluster, a new
 *  protocluster is created for each track w/ hits weighted by
 *  its distance to the track and the track's momentum.
 */
void TrackClusterMergeSplitter::merge_and_split_clusters(
    const VecClust& to_merge, const VecSeg& to_split,
    VecProto& new_protos) const {

  // if only 1 matched track, no need to split
  // otherwise split merged cluster for each
  // matched track
  if (to_split.size() == 1) {
    for (const auto& old_clust : to_merge) {
      add_cluster_to_proto(old_clust, new_protos.front());
    }
    return;
  } else {
    trace("Splitting merged cluster across {} tracks", to_split.size());
  }

  // calculate weights for splitting
  VecWeights weights(to_split.size());
  for (const auto& old_clust : to_merge) {
    for (const auto& hit : old_clust.getHits()) {

      // calculate a weight for each projection
      double wTotal = 0.;
      for (std::size_t iProj = 0; const auto& projToSplit : to_split) {

        // get track at specific point
        std::optional<edm4eic::TrackPoint> proj;
        for (auto point : projToSplit.getPoints()) {
          if (point.surface == m_cfg.surfaceToUse) {
            proj = point;
          }
        }
        if (!proj) continue;

        // get track eta, phi
        const float etaProj = edm4hep::utils::eta(proj.value().position);
        const float phiProj = edm4hep::utils::angleAzimuthal(proj.value().position);

        // get hit eta, phi
        const float etaHit = edm4hep::utils::eta(hit.getPosition());
        const float phiHit = edm4hep::utils::angleAzimuthal(hit.getPosition());

        // get track momentum, distance to hit
        const float mom = edm4hep::utils::magnitude(proj.value().momentum);
        const float dist =
            std::hypot(etaHit - etaProj, std::remainder(phiHit - phiProj, 2. * M_PI));

        // get weight
        const float weight = std::exp(-1. * dist / m_cfg.transverseEnergyProfileScale) * mom;

        // set weight & increment sum of weights
        weights[iProj][hit] = weight;
        wTotal += weight;
        ++iProj;
      }

      // normalize weights over all projections
      for (std::size_t iProj = 0; iProj < to_split.size(); ++iProj) {
        weights[iProj][hit] /= wTotal;
      }
    } // end hits to merge loop
<<<<<<< HEAD
=======
  } // end clusters to merge loop

} // end 'merge_and_split_clusters(VecClust&, VecProj&, edm4eic::MutableCluster&)'
>>>>>>> f4948e9a

    // merge cluster into split
    for (std::size_t iProj = 0; iProj < to_split.size(); ++iProj) {
      add_cluster_to_proto(old_clust, new_protos[iProj], weights[iProj]);
    }
  } // end clusters to merge loop

} // end 'merge_and_split_clusters(VecClust&, VecSeg&, std::vector<edm4eic::MutableProtoCluster>&)'

// --------------------------------------------------------------------------
//! Add a cluster's hits to a protocluster
// --------------------------------------------------------------------------
void TrackClusterMergeSplitter::add_cluster_to_proto(
    const edm4eic::Cluster& clust, edm4eic::MutableProtoCluster& proto,
    std::optional<MapToWeight> split_weights) const {
  // loop over hits to add
  for (const auto& hit : clust.getHits()) {

    // get weight if needed
    double weight = 1.0;
    if (split_weights.has_value()) {
      weight = split_weights.value()[hit];
    }

    // add to protocluster
    proto.addToHits(hit);
    proto.addToWeights(weight);
  } // end hit loop

} // end 'add_cluster_to_proto(...)'

} // namespace eicrecon<|MERGE_RESOLUTION|>--- conflicted
+++ resolved
@@ -219,85 +219,6 @@
 } // end 'process(Input&, Output&)'
 
 // --------------------------------------------------------------------------
-<<<<<<< HEAD
-=======
-//! Collect projections pointing to calorimeter
-// --------------------------------------------------------------------------
-void TrackClusterMergeSplitter::get_projections(const edm4eic::TrackSegmentCollection* projections,
-                                                VecProj& relevant_projects) const {
-
-  // return if projections are empty
-  if (projections->empty()) {
-    debug("No projections in input collection.");
-    return;
-  }
-
-  // collect projections
-  for (auto project : *projections) {
-    for (auto point : project.getPoints()) {
-      if ((point.system == m_idCalo) && (point.surface == 1)) {
-        relevant_projects.push_back(point);
-      }
-    } // end point loop
-  } // end projection loop
-  debug("Collected relevant projections: {} to process", relevant_projects.size());
-
-} // end 'get_projections(edm4eic::CalorimeterHit&, edm4eic::TrackSegmentCollection&, VecTrkPoint&)'
-
-// --------------------------------------------------------------------------
-//! Match clusters to track projections
-// --------------------------------------------------------------------------
-/*! FIXME remove this once cluster-track matching has been centralized
-   */
-void TrackClusterMergeSplitter::match_clusters_to_tracks(
-    const edm4eic::ProtoClusterCollection* clusters, const VecProj& projections,
-    MapToVecProj& matches) const {
-
-  // loop over relevant projections
-  for (auto project : projections) {
-
-    // grab projection
-    // get eta, phi of projection
-    const float etaProj = edm4hep::utils::eta(project.position);
-    const float phiProj = edm4hep::utils::angleAzimuthal(project.position);
-
-    // to store matched cluster
-    edm4eic::ProtoCluster match;
-
-    // find closest cluster
-    bool foundMatch = false;
-    float dMatch    = m_cfg.drAdd;
-    for (auto cluster : *clusters) {
-
-      // get eta, phi of cluster
-      const auto posClust  = get_cluster_position(cluster);
-      const float etaClust = edm4hep::utils::eta(posClust);
-      const float phiClust = edm4hep::utils::angleAzimuthal(posClust);
-
-      // calculate distance to centroid
-      const float dist =
-          std::hypot(etaProj - etaClust, std::remainder(phiProj - phiClust, 2. * M_PI));
-
-      // if closer, set match to current projection
-      if (dist <= dMatch) {
-        foundMatch = true;
-        dMatch     = dist;
-        match      = cluster;
-      }
-    } // end cluster loop
-
-    // record match if found
-    if (foundMatch) {
-      matches[match].push_back(project);
-      trace("Matched cluster to track projection: eta-phi distance = {}", dMatch);
-    }
-  } // end cluster loop
-  debug("Finished matching clusters to track projections: {} matches", matches.size());
-
-} // end 'match_clusters_to_tracks(edm4eic::ClusterCollection*, VecTrkPoint&, MapToVecProj&)'
-
-// --------------------------------------------------------------------------
->>>>>>> f4948e9a
 //! Merge identified clusters and split if needed
 // --------------------------------------------------------------------------
 /*! If multiple tracks are pointing to merged cluster, a new
@@ -365,12 +286,6 @@
         weights[iProj][hit] /= wTotal;
       }
     } // end hits to merge loop
-<<<<<<< HEAD
-=======
-  } // end clusters to merge loop
-
-} // end 'merge_and_split_clusters(VecClust&, VecProj&, edm4eic::MutableCluster&)'
->>>>>>> f4948e9a
 
     // merge cluster into split
     for (std::size_t iProj = 0; iProj < to_split.size(); ++iProj) {
