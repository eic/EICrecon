// SPDX-License-Identifier: LGPL-3.0-or-later
// Copyright (C) 2022 Chao Peng, Sylvester Joosten, Wouter Deconinck, Chao, Whitney Armstrong

// Reconstruct digitized outputs, paired with Jug::Digi::CalorimeterHitDigi
// Author: Chao Peng
// Date: 06/14/2021

#include "CalorimeterHitReco.h"

#include <JANA/JEvent.h>
#include <Evaluator/DD4hepUnits.h>
#include <fmt/format.h>
#include <cctype>

using namespace dd4hep;

//this algorithm converted from https://eicweb.phy.anl.gov/EIC/juggler/-/blob/master/JugReco/src/components/CalorimeterHitReco.cpp


//------------------------
// AlgorithmInit
//------------------------
void CalorimeterHitReco::AlgorithmInit(std::shared_ptr<spdlog::logger>& logger) {

    m_log=logger;

    // threshold for firing
    thresholdADC = m_thresholdFactor * m_pedSigmaADC + m_thresholdValue;
    // TDC channels to timing conversion
    stepTDC = dd4hep::ns / m_resolutionTDC;

    // do not get the layer/sector ID if no readout class provided
    if (m_readout.empty()) {
        return;
    }

    // First, try and get the IDDescriptor. This will throw an exception if it fails.
    try{
        auto id_spec = m_geoSvc->detector()->readout(m_readout).idSpec();
    } catch(...) {
        m_log->warn("Failed to get idSpec for {}", m_readout);
        return;
    }

    // Get id_spec again, but here it should always succeed.
    // TODO: This is a bit of a hack so should be cleaned up.
    auto id_spec = m_geoSvc->detector()->readout(m_readout).idSpec();
    try {
        id_dec = id_spec.decoder();
        if (!m_sectorField.empty()) {
            sector_idx = id_dec->index(m_sectorField);
            m_log->info("Find sector field {}, index = {}", m_sectorField, sector_idx);
        }
        if (!m_layerField.empty()) {
            layer_idx = id_dec->index(m_layerField);
            m_log->info("Find layer field {}, index = {}", m_layerField, sector_idx);
        }
        if (!u_maskPosFields.empty()) {
            size_t tmp_mask = 0;
            for (auto &field : u_maskPosFields) {
                tmp_mask |= id_spec.field(field)->mask();
            }
            // assign this mask if all fields succeed
            gpos_mask = tmp_mask;
        }
    } catch (...) {
        if (!id_dec) {
            m_log->warn("Failed to load ID decoder for {}", m_readout);
            std::stringstream readouts;
            for (auto r: m_geoSvc->detector()->readouts()) readouts << "\"" << r.first << "\", ";
            m_log->warn("Available readouts: {}", readouts.str() );
        } else {
            m_log->warn("Failed to find field index for {}.", m_readout);
            if (!m_sectorField.empty()) { m_log->warn(" -- looking for sector field \"{}\".", m_sectorField); }
            if (!m_layerField.empty()) { m_log->warn(" -- looking for layer field  \"{}\".", m_layerField); }
            if (!u_maskPosFields.empty()) {
                m_log->warn(" -- looking for masking fields  \"{}\".", fmt::join(u_maskPosFields, ", "));
            }
            std::stringstream fields;
            for (auto field: id_spec.decoder()->fields()) fields << "\"" << field.name() << "\", ";
            m_log->warn("Available fields: {}", fields.str() );
            m_log->warn("n.b. The local position, sector id and layer id will not be correct for this.");
            m_log->warn("Position masking may not be applied.");
            m_log->warn("however, the position, energy, and time values should still be good.");
        }

        return;
    }


    // local detector name has higher priority
    if (!m_localDetElement.empty()) {
        try {
            local = m_geoSvc->detector()->detector(m_localDetElement);
            m_log->info("local coordinate system from DetElement {}", m_localDetElement);
        } catch (...) {
            m_log->error("failed to load local coordinate system from DetElement {}", m_localDetElement);
            return;
        }
    } else {
        std::vector <std::pair<std::string, int >> fields;
        for (auto f : u_localDetFields) {
            fields.emplace_back(f, 0);
        }
        local_mask = id_spec.get_mask(fields);
        // use all fields if nothing provided
        if (fields.empty()) {
            local_mask = ~0;
        }
    }

    return;
}

//------------------------
// AlgorithmChangeRun
//------------------------
void CalorimeterHitReco::AlgorithmChangeRun() {
}

//------------------------
// AlgorithmProcess
//------------------------
void CalorimeterHitReco::AlgorithmProcess() {

    // For some detectors, the cellID in the raw hits may be broken
    // (currently this is the HcalBarrel). In this case, dd4hep
    // prints an error message and throws an exception. We catch
    // the exception and handle it, but the screen gets flooded
    // with these messages. Keep a count of these and if a max
    // number is encountered disable this algorithm. A useful message
    // indicating what is going on is printed below where the
    // error is detector.
    auto decoder = m_geoSvc->detector()->readout(m_readout).idSpec().decoder();
    if (NcellIDerrors >= MaxCellIDerrors) return;

    auto converter = m_geoSvc->cellIDPositionConverter();
    for (const auto rh: rawhits) {
//        #pragma GCC diagnostic push
//        #pragma GCC diagnostic error "-Wsign-converstion"

        //did not pass the zero-suppresion threshold
        const auto cellID = rh->getCellID();
        if (rh->getAmplitude() < m_pedMeanADC + thresholdADC) {
            continue;
        }

        // convert ADC to energy
        float energy = (((signed) rh->getAmplitude() - (signed) m_pedMeanADC)) / static_cast<float>(m_capADC) * m_dyRangeADC /
                m_sampFrac;
        if (m_readout == "LFHCALHits" && m_sampFracLayer[0] != 0.){
          energy = (((signed) rh->getAmplitude() - (signed) m_pedMeanADC)) / static_cast<float>(m_capADC) * m_dyRangeADC /
                    m_sampFracLayer[decoder->get(cellID, decoder->index("rlayerz"))]; // use readout layer depth information from decoder
        }

        const float time = rh->getTimeStamp() / stepTDC;
        m_log->trace("cellID {}, \t energy: {},  TDC: {}, time: ", cellID, energy, rh->getTimeStamp(), time);

        const int lid =
                id_dec != nullptr && !m_layerField.empty() ? static_cast<int>(id_dec->get(cellID, layer_idx)) : -1;
        const int sid =
                id_dec != nullptr && !m_sectorField.empty() ? static_cast<int>(id_dec->get(cellID, sector_idx)) : -1;
        dd4hep::Position gpos;
        try {
            // global positions
            gpos = converter->position(cellID);

            // masked position (look for a mother volume)
            if (gpos_mask != 0) {
                auto mpos = converter->position(cellID & ~gpos_mask);
                // replace corresponding coords
                for (const char &c : m_maskPos) {
                    switch (std::tolower(c)) {
                    case 'x':
                        gpos.SetX(mpos.X());
                        break;
                    case 'y':
                        gpos.SetY(mpos.Y());
                        break;
                    case 'z':
                        gpos.SetZ(mpos.Z());
                        break;
                    default:
                        break;
                    }
                }
            }

            // local positions
            if (m_localDetElement.empty()) {
                auto volman = m_geoSvc->detector()->volumeManager();
                local = volman.lookupDetElement(cellID & local_mask);
            }
        } catch (...) {
            // Error looking up cellID. Messages should already have been printed.
            // Also, see comment at top of this method.
            if (++NcellIDerrors >= MaxCellIDerrors) {
                m_log->error("Maximum number of errors reached: {}", MaxCellIDerrors);
                m_log->error("This is likely an issue with the cellID being unknown.");
                m_log->error("Note: local_mask={:X} example cellID={:x}", local_mask, cellID);
                m_log->error("Disabling this algorithm since it requires a valid cellID.");
                m_log->error("(See {}:{})", __FILE__,__LINE__);
            }
            continue;
        }

        const auto pos = local.nominal().worldToLocal(gpos);
//                dd4hep::Position(gpos.x(), gpos.y(), gpos.z()));//dd4hep::Position(gpos.x, gpos.y, gpos.z)
        std::vector<double> cdim;
        // get segmentation dimensions
        auto segmentation_type = converter->findReadout(local).segmentation().type();
        auto cell_dim = converter->cellDimensions(cellID);
        if (segmentation_type == "CartesianGridXY") {
            cdim.resize(3);
            cdim[0] = cell_dim[0];
            cdim[1] = cell_dim[1];
<<<<<<< HEAD
            m_log->error("Using segmentation for cell dimensions: {}", fmt::join(cdim, ", "));
        } else if (segmentation_type == "PolarGridRPhi2") {
            cdim.resize(3);
            cdim[0] = cell_dim[0];
            cdim[1] = cell_dim[1];
            m_log->error("Using segmentation for cell dimensions: {}", fmt::join(cdim, ", "));
=======
            m_log->debug("Using segmentation for cell dimensions: {}", fmt::join(cdim, ", "));
>>>>>>> fd2b6e97
        } else {
            if (segmentation_type != "NoSegmentation") {
                m_log->warn("Unsupported segmentation type \"{}\"", segmentation_type);
            }

            // Using bounding box instead of actual solid so the dimensions are always in dim_x, dim_y, dim_z
            cdim = converter->findContext(cellID)->volumePlacement().volume().boundingBox().dimensions();
            std::transform(cdim.begin(), cdim.end(), cdim.begin(),
                           std::bind(std::multiplies<double>(), std::placeholders::_1, 2));
            m_log->debug("Using bounding box for cell dimensions: {}", fmt::join(cdim, ", "));
        }

        //create constant vectors for passing to hit initializer list
        //FIXME: needs to come from the geometry service/converter
        const decltype(edm4eic::CalorimeterHitData::position) position(gpos.x() / m_lUnit, gpos.y() / m_lUnit,
                                                                    gpos.z() / m_lUnit);
        const decltype(edm4eic::CalorimeterHitData::dimension) dimension(cdim.at(0) / m_lUnit, cdim.at(1) / m_lUnit,
                                                                      cdim.at(2) / m_lUnit);
        const decltype(edm4eic::CalorimeterHitData::local) local_position(pos.x() / m_lUnit, pos.y() / m_lUnit,
                                                                       pos.z() / m_lUnit);

        auto hit = new edm4eic::CalorimeterHit(rh->getCellID(),
                                            energy,
                                            0,
                                            time,
                                            0,
                                            position,
                                            dimension,
                                            sid,
                                            lid,
                                            local_position);
        hits.push_back(hit);
    }
    return;
}<|MERGE_RESOLUTION|>--- conflicted
+++ resolved
@@ -214,16 +214,12 @@
             cdim.resize(3);
             cdim[0] = cell_dim[0];
             cdim[1] = cell_dim[1];
-<<<<<<< HEAD
-            m_log->error("Using segmentation for cell dimensions: {}", fmt::join(cdim, ", "));
+            m_log->debug("Using segmentation for cell dimensions: {}", fmt::join(cdim, ", "));
         } else if (segmentation_type == "PolarGridRPhi2") {
             cdim.resize(3);
             cdim[0] = cell_dim[0];
             cdim[1] = cell_dim[1];
-            m_log->error("Using segmentation for cell dimensions: {}", fmt::join(cdim, ", "));
-=======
             m_log->debug("Using segmentation for cell dimensions: {}", fmt::join(cdim, ", "));
->>>>>>> fd2b6e97
         } else {
             if (segmentation_type != "NoSegmentation") {
                 m_log->warn("Unsupported segmentation type \"{}\"", segmentation_type);
