// Copyright (C) 2023 Sebouh Paul
// SPDX-License-Identifier: LGPL-3.0-or-later

// References:
//   https://arxiv.org/abs/2308.06939

#include <DD4hep/Alignments.h>
#include <DD4hep/DetElement.h>
#include <DD4hep/Objects.h>
#include <DD4hep/VolumeManager.h>
#include <Evaluator/DD4hepUnits.h>
#include <Math/GenVector/Cartesian3D.h>
#include <Math/GenVector/DisplacementVector3D.h>
#include <edm4hep/Vector3f.h>
#include <algorithm>
#include <cmath>
#include <cstdlib>
#include <gsl/pointers> // for not_null
#include <numbers>
#include <vector>

#include "HEXPLIT.h"
#include "algorithms/calorimetry/HEXPLITConfig.h"

namespace eicrecon {

//positions where the overlapping cells are relative to a given cell (in units of hexagon side length)
<<<<<<< HEAD
const std::vector<double> HEXPLIT::neighbor_offsets_x_H4 =[]() {
=======
const std::vector<double> HEXPLIT::neighbor_offsets_x = []() {
>>>>>>> be68024d
  std::vector<double> x;
  double rs[2]      = {1.5, std::numbers::sqrt3 / 2.};
  double offsets[2] = {0, M_PI / 2};
  for (int i = 0; i < 2; i++) {
    for (int j = 0; j < 6; j += 1) {
      x.push_back(rs[i] * cos(j * M_PI / 3 + offsets[i]));
    }
  }
  return x;
}();

<<<<<<< HEAD
const std::vector<double> HEXPLIT::neighbor_offsets_y_H4 =[]() {
=======
const std::vector<double> HEXPLIT::neighbor_offsets_y = []() {
>>>>>>> be68024d
  std::vector<double> y;
  double rs[2]      = {1.5, std::numbers::sqrt3 / 2.};
  double offsets[2] = {0, M_PI / 2};
  for (int i = 0; i < 2; i++) {
    for (int j = 0; j < 6; j += 1) {
      y.push_back(rs[i] * sin(j * M_PI / 3 + offsets[i]));
    }
  }
  return y;
}();

//indices of the neighboring cells which overlap to produce a given subcell
<<<<<<< HEAD
const std::vector<std::vector<int>> HEXPLIT::neighbor_indices_H4={{0, 11,10}, {1, 6, 11},{2, 7, 6}, {3,8,7}, {4,9,8}, {5,10,9},
                         {6, 11, 7}, {7, 6, 8}, {8, 7, 9}, {9,8,10},{10,9,11},{11,10,6}};

//positions of the centers of subcells
const std::vector<double> HEXPLIT::subcell_offsets_x_H4 =[]() {
=======
const int HEXPLIT::neighbor_indices[SUBCELLS][OVERLAP] = {
    {0, 11, 10}, {1, 6, 11}, {2, 7, 6}, {3, 8, 7},  {4, 9, 8},   {5, 10, 9},
    {6, 11, 7},  {7, 6, 8},  {8, 7, 9}, {9, 8, 10}, {10, 9, 11}, {11, 10, 6}};

//positions of the centers of subcells
const std::vector<double> HEXPLIT::subcell_offsets_x = []() {
>>>>>>> be68024d
  std::vector<double> x;
  double rs[2]      = {0.75, std::numbers::sqrt3 / 4.};
  double offsets[2] = {0, M_PI / 2};
  for (int i = 0; i < 2; i++) {
    for (int j = 0; j < 6; j += 1) {
      x.push_back(rs[i] * cos(j * M_PI / 3 + offsets[i]));
    }
  }
  return x;
}();

<<<<<<< HEAD
const std::vector<double> HEXPLIT::subcell_offsets_y_H4 =[]() {
=======
const std::vector<double> HEXPLIT::subcell_offsets_y = []() {
>>>>>>> be68024d
  std::vector<double> y;
  double rs[2]      = {0.75, std::numbers::sqrt3 / 4.};
  double offsets[2] = {0, M_PI / 2};
  for (int i = 0; i < 2; i++) {
    for (int j = 0; j < 6; j += 1) {
      y.push_back(rs[i] * sin(j * M_PI / 3 + offsets[i]));
    }
  }
  return y;
}();

<<<<<<< HEAD
const std::vector<double> HEXPLIT::neighbor_offsets_x_S2 = {1, -1, -1, 1};
const std::vector<double> HEXPLIT::neighbor_offsets_y_S2 = {1, 1,-1,-1};

const std::vector<std::vector<int>> HEXPLIT::neighbor_indices_S2={{0},{1},{2},{3}};

const std::vector<double> HEXPLIT::subcell_offsets_x_S2 = {0.5, -0.5, -0.5, 0.5};
const std::vector<double> HEXPLIT::subcell_offsets_y_S2 = {0.5, 0.5,-0.5,-0.5};

void HEXPLIT::init() {
  if (m_cfg.stag_type==HEXPLITConfig::StaggerType::H4){
    stag=stag_H4;
  } else if (m_cfg.stag_type==HEXPLITConfig::StaggerType::S2){
    stag=stag_S2;
  } else if (m_cfg.stag_type==HEXPLITConfig::StaggerType::H3){
    std::cout << "error   H3 staggering not implemented yet in EICrecon" << std::endl;
  }
}

void HEXPLIT::process(const HEXPLIT::Input& input,
                      const HEXPLIT::Output& output) const {
  
  const auto [hits] = input;
=======
void HEXPLIT::init() {}

void HEXPLIT::process(const HEXPLIT::Input& input, const HEXPLIT::Output& output) const {

  const auto [hits]  = input;
>>>>>>> be68024d
  auto [subcellHits] = output;

  double MIP   = m_cfg.MIP / dd4hep::GeV;
  double delta = m_cfg.delta_in_MIPs * MIP;
  double Emin  = m_cfg.Emin_in_MIPs * MIP;
  double tmax  = m_cfg.tmax / dd4hep::ns;

  auto volman = m_detector->volumeManager();

  for (const auto& hit : *hits) {
    //skip hits that do not pass E and t cuts
    if (hit.getEnergy() < Emin || hit.getTime() > tmax) {
      continue;
    }

    //keep track of the energy in each neighboring cell
    std::vector<double> Eneighbors(stag.NEIGHBORS, 0.0);

    double sl = hit.getDimension().x / 2.;
    for (const auto& other_hit : *hits) {
      // maximum distance between where the neighboring cell is and where it should be
      // based on an ideal geometry using the staggered tessellation pattern.
      // Deviations could arise from rounding errors or from detector misalignment.
<<<<<<< HEAD
      double tol=0.1; // in units of side lengths
=======
      double tol = 0.1; // in units of side lengths.
>>>>>>> be68024d

      //only look at hits nearby within two layers of the current layer
      int dz = std::abs(hit.getLayer() - other_hit.getLayer());
      if (dz > 2 || dz == 0) {
        continue;
      }
      if (other_hit.getEnergy() < Emin || other_hit.getTime() > tmax) {
        continue;
      }
      //difference in transverse position (in units of side lengths)
      double dx = (other_hit.getLocal().x - hit.getLocal().x) / sl;
      double dy = (other_hit.getLocal().y - hit.getLocal().y) / sl;
      if (std::abs(dx) > 2 || std::abs(dy) > std::numbers::sqrt3) {
        continue;
      }

      //loop over locations of the neighboring cells
      //and check if the jth hit matches this location
<<<<<<< HEAD
      for(int k=0;k<stag.NEIGHBORS;k++){
        if(abs(dx-stag.neighbor_offsets_x[k])<tol && abs(dy-stag.neighbor_offsets_y[k])<tol){
          Eneighbors[k]+=other_hit.getEnergy();
=======
      for (int k = 0; k < NEIGHBORS; k++) {
        if (std::abs(dx - neighbor_offsets_x[k]) < tol &&
            std::abs(dy - neighbor_offsets_y[k]) < tol) {
          Eneighbors[k] += other_hit.getEnergy();
>>>>>>> be68024d
          break;
        }
      }
    }
<<<<<<< HEAD
    double weights[stag.SUBCELLS];
    for(int k=0; k<stag.NEIGHBORS; k++){
      Eneighbors[k]=std::max(Eneighbors[k],delta);
    }
    double sum_weights=0;
    if (m_cfg.stag_type==HEXPLITConfig::StaggerType::H4)
      for(int k=0; k<stag.SUBCELLS; k++){
        weights[k]=Eneighbors[stag.neighbor_indices[k][0]]*Eneighbors[stag.neighbor_indices[k][1]]*Eneighbors[stag.neighbor_indices[k][2]];
        sum_weights+=weights[k];
      }
    else if (m_cfg.stag_type==HEXPLITConfig::StaggerType::S2){
      for(int k=0; k<stag.SUBCELLS; k++){
        weights[k]=Eneighbors[stag.neighbor_indices[k][0]];
        sum_weights+=weights[k];
      }
    }
    else if (m_cfg.stag_type==HEXPLITConfig::StaggerType::H3){
      for(int k=0; k<stag.SUBCELLS; k++){
        weights[k]=Eneighbors[stag.neighbor_indices[k][0]]*Eneighbors[stag.neighbor_indices[k][1]];
        sum_weights+=weights[k];
      }
    }
    for(int k=0; k<stag.SUBCELLS;k++){

      //create the subcell hits.  First determine their positions in local coordinates.
      const decltype(edm4eic::CalorimeterHitData::local) local(hit.getLocal().x+stag.subcell_offsets_x[k]*sl, hit.getLocal().y+stag.subcell_offsets_y[k]*sl, hit.getLocal().z);
=======
    double weights[SUBCELLS];
    for (int k = 0; k < NEIGHBORS; k++) {
      Eneighbors[k] = std::max(Eneighbors[k], delta);
    }
    double sum_weights = 0;
    for (int k = 0; k < SUBCELLS; k++) {
      weights[k] = Eneighbors[neighbor_indices[k][0]] * Eneighbors[neighbor_indices[k][1]] *
                   Eneighbors[neighbor_indices[k][2]];
      sum_weights += weights[k];
    }
    for (int k = 0; k < SUBCELLS; k++) {

      //create the subcell hits.  First determine their positions in local coordinates.
      const decltype(edm4eic::CalorimeterHitData::local) local(
          hit.getLocal().x + subcell_offsets_x[k] * sl,
          hit.getLocal().y + subcell_offsets_y[k] * sl, hit.getLocal().z);
>>>>>>> be68024d

      //convert this to a position object so that the global position can be determined
      dd4hep::Position local_position;
      local_position.SetX(local.x * dd4hep::mm);
      local_position.SetY(local.y * dd4hep::mm);
      local_position.SetZ(local.z * dd4hep::mm);

      dd4hep::Position global_position;
      try {

        //also convert this to the detector's global coordinates.  To do: check if this is correct
        auto alignment = volman.lookupDetElement(hit.getCellID()).nominal();

        global_position = alignment.localToWorld(local_position);

      } catch (...) {
        // do this to prevent errors when running the test on the mock detector
        warning("Cannot find transformation from local to global coordinates.");
        global_position = local_position;
      }

      //convert this from position object to a vector object
      const decltype(edm4eic::CalorimeterHitData::position) position = {
          static_cast<float>(global_position.X() / dd4hep::mm),
          static_cast<float>(global_position.Y() / dd4hep::mm),
          static_cast<float>(global_position.Z() / dd4hep::mm)};

      //bounding box dimensions depend on the orientation of the rhombus
      int orientation = static_cast<int>(k % 3 == 0);
      const decltype(edm4eic::CalorimeterHitData::dimension) dimension(
          sl * (orientation != 0 ? 1 : 1.5),
          sl * std::numbers::sqrt3 / 2. * (orientation != 0 ? 2 : 1), hit.getDimension()[2]);

      subcellHits->create(hit.getCellID(), hit.getEnergy() * weights[k] / sum_weights, 0,
                          hit.getTime(), 0, position, dimension, hit.getSector(), hit.getLayer(),
                          local);
    }
  }
}

} // namespace eicrecon<|MERGE_RESOLUTION|>--- conflicted
+++ resolved
@@ -25,11 +25,7 @@
 namespace eicrecon {
 
 //positions where the overlapping cells are relative to a given cell (in units of hexagon side length)
-<<<<<<< HEAD
 const std::vector<double> HEXPLIT::neighbor_offsets_x_H4 =[]() {
-=======
-const std::vector<double> HEXPLIT::neighbor_offsets_x = []() {
->>>>>>> be68024d
   std::vector<double> x;
   double rs[2]      = {1.5, std::numbers::sqrt3 / 2.};
   double offsets[2] = {0, M_PI / 2};
@@ -41,11 +37,7 @@
   return x;
 }();
 
-<<<<<<< HEAD
 const std::vector<double> HEXPLIT::neighbor_offsets_y_H4 =[]() {
-=======
-const std::vector<double> HEXPLIT::neighbor_offsets_y = []() {
->>>>>>> be68024d
   std::vector<double> y;
   double rs[2]      = {1.5, std::numbers::sqrt3 / 2.};
   double offsets[2] = {0, M_PI / 2};
@@ -58,20 +50,12 @@
 }();
 
 //indices of the neighboring cells which overlap to produce a given subcell
-<<<<<<< HEAD
-const std::vector<std::vector<int>> HEXPLIT::neighbor_indices_H4={{0, 11,10}, {1, 6, 11},{2, 7, 6}, {3,8,7}, {4,9,8}, {5,10,9},
-                         {6, 11, 7}, {7, 6, 8}, {8, 7, 9}, {9,8,10},{10,9,11},{11,10,6}};
+const std::vector<std::vector<int>> HEXPLIT::neighbor_indices_H4 = {
+  {0, 11, 10}, {1, 6, 11}, {2, 7, 6}, {3, 8, 7},  {4, 9, 8},   {5, 10, 9},
+  {6, 11, 7},  {7, 6, 8},  {8, 7, 9}, {9, 8, 10}, {10, 9, 11}, {11, 10, 6}};
 
 //positions of the centers of subcells
 const std::vector<double> HEXPLIT::subcell_offsets_x_H4 =[]() {
-=======
-const int HEXPLIT::neighbor_indices[SUBCELLS][OVERLAP] = {
-    {0, 11, 10}, {1, 6, 11}, {2, 7, 6}, {3, 8, 7},  {4, 9, 8},   {5, 10, 9},
-    {6, 11, 7},  {7, 6, 8},  {8, 7, 9}, {9, 8, 10}, {10, 9, 11}, {11, 10, 6}};
-
-//positions of the centers of subcells
-const std::vector<double> HEXPLIT::subcell_offsets_x = []() {
->>>>>>> be68024d
   std::vector<double> x;
   double rs[2]      = {0.75, std::numbers::sqrt3 / 4.};
   double offsets[2] = {0, M_PI / 2};
@@ -83,11 +67,8 @@
   return x;
 }();
 
-<<<<<<< HEAD
+
 const std::vector<double> HEXPLIT::subcell_offsets_y_H4 =[]() {
-=======
-const std::vector<double> HEXPLIT::subcell_offsets_y = []() {
->>>>>>> be68024d
   std::vector<double> y;
   double rs[2]      = {0.75, std::numbers::sqrt3 / 4.};
   double offsets[2] = {0, M_PI / 2};
@@ -99,7 +80,6 @@
   return y;
 }();
 
-<<<<<<< HEAD
 const std::vector<double> HEXPLIT::neighbor_offsets_x_S2 = {1, -1, -1, 1};
 const std::vector<double> HEXPLIT::neighbor_offsets_y_S2 = {1, 1,-1,-1};
 
@@ -122,13 +102,6 @@
                       const HEXPLIT::Output& output) const {
   
   const auto [hits] = input;
-=======
-void HEXPLIT::init() {}
-
-void HEXPLIT::process(const HEXPLIT::Input& input, const HEXPLIT::Output& output) const {
-
-  const auto [hits]  = input;
->>>>>>> be68024d
   auto [subcellHits] = output;
 
   double MIP   = m_cfg.MIP / dd4hep::GeV;
@@ -152,11 +125,7 @@
       // maximum distance between where the neighboring cell is and where it should be
       // based on an ideal geometry using the staggered tessellation pattern.
       // Deviations could arise from rounding errors or from detector misalignment.
-<<<<<<< HEAD
-      double tol=0.1; // in units of side lengths
-=======
       double tol = 0.1; // in units of side lengths.
->>>>>>> be68024d
 
       //only look at hits nearby within two layers of the current layer
       int dz = std::abs(hit.getLayer() - other_hit.getLayer());
@@ -175,65 +144,44 @@
 
       //loop over locations of the neighboring cells
       //and check if the jth hit matches this location
-<<<<<<< HEAD
       for(int k=0;k<stag.NEIGHBORS;k++){
-        if(abs(dx-stag.neighbor_offsets_x[k])<tol && abs(dy-stag.neighbor_offsets_y[k])<tol){
-          Eneighbors[k]+=other_hit.getEnergy();
-=======
-      for (int k = 0; k < NEIGHBORS; k++) {
-        if (std::abs(dx - neighbor_offsets_x[k]) < tol &&
-            std::abs(dy - neighbor_offsets_y[k]) < tol) {
+        if(std::abs(dx - stag.neighbor_offsets_x[k]) < tol &&
+           std::abs(dy - stag.neighbor_offsets_y[k]) < tol){
           Eneighbors[k] += other_hit.getEnergy();
->>>>>>> be68024d
           break;
         }
       }
     }
-<<<<<<< HEAD
+    
     double weights[stag.SUBCELLS];
-    for(int k=0; k<stag.NEIGHBORS; k++){
-      Eneighbors[k]=std::max(Eneighbors[k],delta);
-    }
-    double sum_weights=0;
+    for(int k = 0; k < stag.NEIGHBORS; k++){
+      Eneighbors[k] = std::max(Eneighbors[k], delta);
+    }
+    double sum_weights = 0;
     if (m_cfg.stag_type==HEXPLITConfig::StaggerType::H4)
-      for(int k=0; k<stag.SUBCELLS; k++){
-        weights[k]=Eneighbors[stag.neighbor_indices[k][0]]*Eneighbors[stag.neighbor_indices[k][1]]*Eneighbors[stag.neighbor_indices[k][2]];
-        sum_weights+=weights[k];
-      }
-    else if (m_cfg.stag_type==HEXPLITConfig::StaggerType::S2){
-      for(int k=0; k<stag.SUBCELLS; k++){
-        weights[k]=Eneighbors[stag.neighbor_indices[k][0]];
-        sum_weights+=weights[k];
-      }
-    }
-    else if (m_cfg.stag_type==HEXPLITConfig::StaggerType::H3){
-      for(int k=0; k<stag.SUBCELLS; k++){
-        weights[k]=Eneighbors[stag.neighbor_indices[k][0]]*Eneighbors[stag.neighbor_indices[k][1]];
-        sum_weights+=weights[k];
-      }
-    }
-    for(int k=0; k<stag.SUBCELLS;k++){
-
-      //create the subcell hits.  First determine their positions in local coordinates.
-      const decltype(edm4eic::CalorimeterHitData::local) local(hit.getLocal().x+stag.subcell_offsets_x[k]*sl, hit.getLocal().y+stag.subcell_offsets_y[k]*sl, hit.getLocal().z);
-=======
-    double weights[SUBCELLS];
-    for (int k = 0; k < NEIGHBORS; k++) {
-      Eneighbors[k] = std::max(Eneighbors[k], delta);
-    }
-    double sum_weights = 0;
-    for (int k = 0; k < SUBCELLS; k++) {
-      weights[k] = Eneighbors[neighbor_indices[k][0]] * Eneighbors[neighbor_indices[k][1]] *
-                   Eneighbors[neighbor_indices[k][2]];
-      sum_weights += weights[k];
-    }
-    for (int k = 0; k < SUBCELLS; k++) {
+      for(int k = 0; k < stag.SUBCELLS; k++){
+        weights[k] = Eneighbors[stag.neighbor_indices[k][0]] * Eneighbors[stag.neighbor_indices[k][1]] *
+                   Eneighbors[stag.neighbor_indices[k][2]];
+        sum_weights += weights[k];
+      }
+    else if (m_cfg.stag_type == HEXPLITConfig::StaggerType::S2){
+      for(int k = 0; k < stag.SUBCELLS; k++){
+        weights[k] = Eneighbors[stag.neighbor_indices[k][0]];
+        sum_weights += weights[k];
+      }
+    }
+    else if (m_cfg.stag_type == HEXPLITConfig::StaggerType::H3){
+      for(int k = 0; k < stag.SUBCELLS; k++){
+        weights[k] = Eneighbors[stag.neighbor_indices[k][0]] * Eneighbors[stag.neighbor_indices[k][1]];
+        sum_weights += weights[k];
+      }
+    }
+    for(int k = 0; k < stag.SUBCELLS;k++){
 
       //create the subcell hits.  First determine their positions in local coordinates.
       const decltype(edm4eic::CalorimeterHitData::local) local(
-          hit.getLocal().x + subcell_offsets_x[k] * sl,
-          hit.getLocal().y + subcell_offsets_y[k] * sl, hit.getLocal().z);
->>>>>>> be68024d
+          hit.getLocal().x + stag.subcell_offsets_x[k] * sl,
+          hit.getLocal().y + stag.subcell_offsets_y[k] * sl, hit.getLocal().z);
 
       //convert this to a position object so that the global position can be determined
       dd4hep::Position local_position;
