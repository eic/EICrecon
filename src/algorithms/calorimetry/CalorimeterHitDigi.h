// SPDX-License-Identifier: LGPL-3.0-or-later
// Copyright (C) 2022 Chao Peng, Wouter Deconinck, Sylvester Joosten, Barak Schmookler, David Lawrence

// A general digitization for CalorimeterHit from simulation
// 1. Smear energy deposit with a/sqrt(E/GeV) + b + c/E or a/sqrt(E/GeV) (relative value)
// 2. Digitize the energy with dynamic ADC range and add pedestal (mean +- sigma)
// 3. Time conversion with smearing resolution (absolute value)
// 4. Signal is summed if the SumFields are provided
//
// Author: Chao Peng
// Date: 06/02/2021


#pragma once

#include <algorithms/algorithm.h>
#include <algorithms/geo.h>
#include <algorithms/random.h>
#include <edm4hep/RawCalorimeterHitCollection.h>
#include <edm4hep/SimCalorimeterHitCollection.h>
#include <stdint.h>
#include <string>
#include <string_view>

#include "CalorimeterHitDigiConfig.h"
#include "algorithms/interfaces/WithPodConfig.h"

namespace eicrecon {

  using CalorimeterHitDigiAlgorithm = algorithms::Algorithm<
    algorithms::Input<
      edm4hep::SimCalorimeterHitCollection
    >,
    algorithms::Output<
      edm4hep::RawCalorimeterHitCollection
    >
  >;

  class CalorimeterHitDigi
  : public CalorimeterHitDigiAlgorithm,
    public WithPodConfig<CalorimeterHitDigiConfig> {

  public:
    CalorimeterHitDigi(std::string_view name)
      : CalorimeterHitDigiAlgorithm{name,
                            {"inputHitCollection"},
                            {"outputRawHitCollection"},
                            "Smear energy deposit, digitize within ADC range, add pedestal, "
                            "convert time with smearing resolution, and sum signals."} {}

<<<<<<< HEAD
    void init() final;
=======
    void init(std::shared_ptr<spdlog::logger>& logger);
>>>>>>> 2d90b4d5
    void process(const Input&, const Output&) const final;

  private:

    // unitless counterparts of inputs
    double           dyRangeADC{0}, stepTDC{0}, tRes{0};

    uint64_t         id_mask{0};

  private:
    const algorithms::GeoSvc& m_geo = algorithms::GeoSvc::instance();
<<<<<<< HEAD
=======
    std::shared_ptr<spdlog::logger> m_log;

  private:
>>>>>>> 2d90b4d5
    algorithms::Generator m_rng = algorithms::RandomSvc::instance().generator();

  };

} // namespace eicrecon<|MERGE_RESOLUTION|>--- conflicted
+++ resolved
@@ -14,6 +14,7 @@
 #pragma once
 
 #include <algorithms/algorithm.h>
+#include <algorithms/geo.h>
 #include <algorithms/geo.h>
 #include <algorithms/random.h>
 #include <edm4hep/RawCalorimeterHitCollection.h>
@@ -48,11 +49,7 @@
                             "Smear energy deposit, digitize within ADC range, add pedestal, "
                             "convert time with smearing resolution, and sum signals."} {}
 
-<<<<<<< HEAD
     void init() final;
-=======
-    void init(std::shared_ptr<spdlog::logger>& logger);
->>>>>>> 2d90b4d5
     void process(const Input&, const Output&) const final;
 
   private:
@@ -64,12 +61,6 @@
 
   private:
     const algorithms::GeoSvc& m_geo = algorithms::GeoSvc::instance();
-<<<<<<< HEAD
-=======
-    std::shared_ptr<spdlog::logger> m_log;
-
-  private:
->>>>>>> 2d90b4d5
     algorithms::Generator m_rng = algorithms::RandomSvc::instance().generator();
 
   };
