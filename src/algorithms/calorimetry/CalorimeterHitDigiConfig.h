--- conflicted
+++ resolved
@@ -28,15 +28,9 @@
   // signal sums
   std::string readout{""};
   std::vector<std::string> fields{};
+
+  //SiPM Saturation
+  double                   totalPixel{0};
+  double                   nPhotonPerGeV{0};        
 };
-
-<<<<<<< HEAD
-    //SiPM Saturation
-    double                   totalPixel{0};
-    double                   nPhotonPerGeV{0};        
-  };
-
-} // eicrecon
-=======
-} // namespace eicrecon
->>>>>>> a423d41c
+} // namespace eicrecon