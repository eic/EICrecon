--- conflicted
+++ resolved
@@ -15,14 +15,8 @@
                                    const CalorimeterEoverPCut::Output& output) const {
   // Unpack all three pointers
   const auto& [clusters_notnull, track_matches_notnull, hits_notnull] = input;
-<<<<<<< HEAD
   auto const& clusters        = *clusters_notnull;
   auto const& track_matches   = *track_matches_notnull;
-=======
-  auto const& clusters                                                = *clusters_notnull;
-  auto const& track_matches                                           = *track_matches_notnull;
-  auto const& hits                                                    = *hits_notnull;
->>>>>>> ad8bf0a7
 
   auto& [pid_coll_ptr] = output;
   auto& pid_coll       = *pid_coll_ptr;
