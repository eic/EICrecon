--- conflicted
+++ resolved
@@ -48,7 +48,6 @@
                                                          const std::shared_ptr<const Acts::Surface> &targetSurf);
 
         /** Propagates a collection of trajectories to a list of surfaces, and returns the full `TrackSegment`;
-<<<<<<< HEAD
          * @param trajectories the input collection of trajectories
          * @param targetSurfaces the list of surfaces to propagate to
          * @param filterSurface if defined, do not propagate to any surfaces unless successful propagation to this filterSurface
@@ -56,10 +55,6 @@
          * @param stopIfTrackPointCutFailed if true, stop propagating a trajectory when trackPointCut returns false
          * @return the resulting collection of propagated tracks
          */
-=======
-         *  optionally omit track points with `trackPointCut`.
-         * @remark: being a simple wrapper of propagate(...) this method is more suitable for factories */
->>>>>>> 554435cc
         std::unique_ptr<edm4eic::TrackSegmentCollection> propagateToSurfaceList(
             std::vector<const eicrecon::TrackingResultTrajectory*> trajectories,
             std::vector<std::shared_ptr<Acts::Surface>> targetSurfaces,
