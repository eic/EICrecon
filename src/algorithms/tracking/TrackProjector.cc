--- conflicted
+++ resolved
@@ -144,13 +144,8 @@
                 const float pathLength = static_cast<float>(trackstate.pathLength());
                 const float pathLengthError = 0;
 
-<<<<<<< HEAD
                 uint64_t surface = 0; // trackstate.referenceSurface().geometryId().value(); FIXME - ASAN is not happy with this
-	        uint32_t system = 0;
-=======
-                uint64_t surface = trackstate.referenceSurface().geometryId().value();
                 uint32_t system = 0;
->>>>>>> 658b7f96
 
                 // Store track point
                 track_segment.addToPoints({
