--- conflicted
+++ resolved
@@ -52,18 +52,11 @@
         Acts::CalibrationContext m_calibctx;
         Acts::MagneticFieldContext m_fieldctx;
 
-<<<<<<< HEAD
-	int determineCharge(std::vector<std::pair<float,float>>& positions) const;
-	std::pair<float,float> findPCA(std::tuple<float,float,float>& circleParams) const;
-	std::vector<const eicrecon::SpacePoint*> getSpacePoints(std::vector<const edm4eic::TrackerHit*>& trk_hits);
-	std::vector<edm4eic::TrackParameters*> makeTrackParams(SeedContainer& seeds);
-=======
+
         int determineCharge(std::vector<std::pair<float,float>>& positions) const;
-        SeedContainer runSeeder(std::vector<const edm4eic::TrackerHit*>& trk_hits);
         std::pair<float,float> findPCA(std::tuple<float,float,float>& circleParams) const;
         std::vector<const eicrecon::SpacePoint*> getSpacePoints(std::vector<const edm4eic::TrackerHit*>& trk_hits);
         std::vector<edm4eic::TrackParameters*> makeTrackParams(SeedContainer& seeds);
->>>>>>> fc444ef5
 
         std::tuple<float,float,float> circleFit(std::vector<std::pair<float,float>>& positions) const;
         std::tuple<float,float> lineFit(std::vector<std::pair<float,float>>& positions) const;
