// Created by Joe Osborn
// Subject to the terms in the LICENSE file found in the top-level directory.
//

#include "IterativeVertexFinder.h"

#include <Acts/Definitions/Common.hpp>
#include <Acts/Definitions/Direction.hpp>
#include <Acts/Definitions/TrackParametrization.hpp>
#include <Acts/EventData/GenericBoundTrackParameters.hpp>
#include <Acts/EventData/GenericParticleHypothesis.hpp>
#include <Acts/EventData/ParticleHypothesis.hpp>
#include <Acts/EventData/TrackParameters.hpp>
#include <Acts/Geometry/GeometryIdentifier.hpp>
#include <Acts/Propagator/EigenStepper.hpp>
#include <Acts/Propagator/Propagator.hpp>
#include <Acts/Propagator/detail/VoidPropagatorComponents.hpp>
#include <Acts/Utilities/Logger.hpp>
#include <Acts/Utilities/Result.hpp>
#include <Acts/Utilities/VectorHelpers.hpp>
#include <Acts/Vertexing/FullBilloirVertexFitter.hpp>
#include <Acts/Vertexing/HelicalTrackLinearizer.hpp>
#include <Acts/Vertexing/ImpactPointEstimator.hpp>
#include <Acts/Vertexing/IterativeVertexFinder.hpp>
#include <Acts/Vertexing/Vertex.hpp>
#include <Acts/Vertexing/VertexingOptions.hpp>
#include <Acts/Vertexing/ZScanVertexFinder.hpp>
#include <ActsExamples/EventData/Trajectories.hpp>
#include <boost/container/vector.hpp>
#include <edm4eic/Cov3f.h>
#include <math.h>
#include <Eigen/Core>
#include <Eigen/Geometry>
#include <Eigen/LU>
#include <algorithm>
#include <optional>
#include <tuple>
#include <utility>

#include "extensions/spdlog/SpdlogToActs.h"

void eicrecon::IterativeVertexFinder::init(std::shared_ptr<const ActsGeometryProvider> geo_svc,
                                           std::shared_ptr<spdlog::logger> log) {

  m_log = log;

  m_geoSvc = geo_svc;

  m_BField =
      std::dynamic_pointer_cast<const eicrecon::BField::DD4hepBField>(m_geoSvc->getFieldProvider());
  m_fieldctx = eicrecon::BField::BFieldVariant(m_BField);
}

std::unique_ptr<edm4eic::VertexCollection> eicrecon::IterativeVertexFinder::produce(
    std::vector<const ActsExamples::Trajectories*> trajectories) {

  auto outputVertices = std::make_unique<edm4eic::VertexCollection>();

  using Propagator        = Acts::Propagator<Acts::EigenStepper<>>;
  using PropagatorOptions = Acts::PropagatorOptions<>;
  using Linearizer        = Acts::HelicalTrackLinearizer<Propagator>;
  using VertexFitter      = Acts::FullBilloirVertexFitter<Acts::BoundTrackParameters, Linearizer>;
  using ImpactPointEstimator = Acts::ImpactPointEstimator<Acts::BoundTrackParameters, Propagator>;
  using VertexSeeder         = Acts::ZScanVertexFinder<VertexFitter>;
  using VertexFinder         = Acts::IterativeVertexFinder<VertexFitter, VertexSeeder>;
  using VertexFinderOptions  = Acts::VertexingOptions<Acts::BoundTrackParameters>;

  ACTS_LOCAL_LOGGER(eicrecon::getSpdlogLogger("IVF", m_log));

  Acts::EigenStepper<> stepper(m_BField);

  // Set up propagator with void navigator
  auto propagator = std::make_shared<Propagator>(
    stepper, Acts::detail::VoidNavigator{}, logger().cloneWithSuffix("Prop"));
  Acts::PropagatorOptions opts(m_geoctx, m_fieldctx);

  // Setup the vertex fitter
  VertexFitter::Config vertexFitterCfg;
  VertexFitter vertexFitter(vertexFitterCfg);
  // Setup the track linearizer
  Linearizer::Config linearizerCfg(m_BField, propagator);
  Linearizer linearizer(linearizerCfg, logger().cloneWithSuffix("HelLin"));
  // Setup the seed finder
  ImpactPointEstimator::Config ipEstCfg(m_BField, propagator);
  ImpactPointEstimator ipEst(ipEstCfg);
  VertexSeeder::Config seederCfg(ipEst);
  VertexSeeder seeder(seederCfg);
  // Set up the actual vertex finder
  VertexFinder::Config finderCfg(std::move(vertexFitter), std::move(linearizer),
                                 std::move(seeder), std::move(ipEst));
  finderCfg.maxVertices                 = m_cfg.m_maxVertices;
  finderCfg.reassignTracksAfterFirstFit = m_cfg.m_reassignTracksAfterFirstFit;
  #if Acts_VERSION_MAJOR >= 31
  VertexFinder finder(std::move(finderCfg));
  #else
  VertexFinder finder(finderCfg);
  #endif
  VertexFinder::State state(*m_BField, m_fieldctx);
  VertexFinderOptions finderOpts(m_geoctx, m_fieldctx);

  std::vector<const Acts::BoundTrackParameters*> inputTrackPointers;

  for (const auto& trajectory : trajectories) {
    auto tips = trajectory->tips();
    if (tips.empty()) {
      continue;
    }
    /// CKF can provide multiple track trajectories for a single input seed
    for (auto& tip : tips) {
      inputTrackPointers.push_back(&(trajectory->trackParameters(tip)));
    }
  }

  std::vector<Acts::Vertex<Acts::BoundTrackParameters>> vertices;
  auto result = finder.find(inputTrackPointers, finderOpts, state);
  if (result.ok()) {
    vertices = std::move(result.value());
  }

  for (const auto& vtx : vertices) {
    #if EDM4EIC_VERSION_MAJOR >= 5
     edm4eic::Cov4f cov(vtx.fullCovariance()(0,0), vtx.fullCovariance()(1,1), vtx.fullCovariance()(2,2), vtx.fullCovariance()(3,3), vtx.fullCovariance()(0,1), vtx.fullCovariance()(0,2), vtx.fullCovariance()(0,3), vtx.fullCovariance()(1,2), vtx.fullCovariance()(1,3), vtx.fullCovariance()(2,3));
    auto eicvertex = outputVertices->create();
    eicvertex.setType(1);                                  // boolean flag if vertex is primary vertex of event
    eicvertex.setChi2((float)vtx.fitQuality().first);      // chi2
    eicvertex.setNdf((float)vtx.fitQuality().second);      // ndf
    eicvertex.setPosition({
         (float)vtx.position().x(),
         (float)vtx.position().y(),
           (float)vtx.position().z(),
           (float)vtx.time(),
    }); // vtxposition
    eicvertex.setPositionError(cov);                          // covariance
<<<<<<< HEAD
    #else
       edm4eic::Cov3f cov(vtx.covariance()(0, 0), vtx.covariance()(1, 1), vtx.covariance()(2, 2),
                       vtx.covariance()(0, 1), vtx.covariance()(0, 2), vtx.covariance()(1, 2));

    auto eicvertex = outputVertices->create();
    eicvertex.setPrimary(1);                                  // boolean flag if vertex is primary vertex of event
    eicvertex.setChi2((float)vtx.fitQuality().first);         // chi2
    eicvertex.setProbability((float)vtx.fitQuality().second); // ndf
    eicvertex.setPosition({
         (float)vtx.position().x(),
         (float)vtx.position().y(),
         (float)vtx.position().z()
    }); // vtxposition
    eicvertex.setPositionError(cov);                          // covariance
    eicvertex.setAlgorithmType(1);                            // algorithmtype
    eicvertex.setTime((float)vtx.time());                     // time

    #endif
=======

>>>>>>> ba8cd667
  }

  return std::move(outputVertices);
}<|MERGE_RESOLUTION|>--- conflicted
+++ resolved
@@ -131,7 +131,6 @@
            (float)vtx.time(),
     }); // vtxposition
     eicvertex.setPositionError(cov);                          // covariance
-<<<<<<< HEAD
     #else
        edm4eic::Cov3f cov(vtx.covariance()(0, 0), vtx.covariance()(1, 1), vtx.covariance()(2, 2),
                        vtx.covariance()(0, 1), vtx.covariance()(0, 2), vtx.covariance()(1, 2));
@@ -150,9 +149,6 @@
     eicvertex.setTime((float)vtx.time());                     // time
 
     #endif
-=======
-
->>>>>>> ba8cd667
   }
 
   return std::move(outputVertices);
