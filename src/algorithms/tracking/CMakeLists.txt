--- conflicted
+++ resolved
@@ -57,11 +57,8 @@
         ActsCore
         ActsCore ActsPluginIdentification ActsPluginTGeo ActsPluginDD4hep
         spdlog::spdlog
-<<<<<<< HEAD
         Boost::boost
         Eigen3::Eigen)
-=======
-        Boost::boost)
 
 target_link_libraries(${PLUGIN_NAME}_plugin
         ${ROOT_LIBRARIES}
@@ -73,5 +70,4 @@
         ActsCore
         ActsCore ActsPluginIdentification ActsPluginTGeo ActsPluginDD4hep
         spdlog::spdlog
-        Boost::boost)
->>>>>>> c6dc2449
+        Boost::boost)