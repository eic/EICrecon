--- conflicted
+++ resolved
@@ -191,10 +191,6 @@
 
     for (const auto& t : vtx.tracks()) {
       const auto& par = vertexfinderConfigSec.extractParameters(t.originalParams);
-<<<<<<< HEAD
-=======
-      auto& origpar   = t.originalParams;
->>>>>>> 917abf52
       m_log->trace("Track local position from vertex = {} mm, {} mm",
                    par.localPosition().x() / Acts::UnitConstants::mm,
                    par.localPosition().y() / Acts::UnitConstants::mm);
