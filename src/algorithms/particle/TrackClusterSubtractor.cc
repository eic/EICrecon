--- conflicted
+++ resolved
@@ -71,27 +71,6 @@
           mapClustToProj[ match.getCluster() ].push_back( project );
         }
 
-<<<<<<< HEAD
-=======
-        // locate relevant point to measure momentum
-        bool foundPoint = false;
-        for (const auto& point : project.getPoints()) {
-
-          // pick out surface specified in configuration
-          if (point.surface != m_cfg.surfaceToUse) {
-            continue;
-          }
-
-          // add to map and break
-          mapClustToProj[ match.getCluster() ].push_back(point);
-          break;
-        }
-
-        // break if needed
-        if (foundPoint) {
-          break;
-        }
->>>>>>> fb5a2025
       }  // end projection loop
     }  // end track-cluster match loop
     debug("Built map of clusters-onto-tracks, size = {}", mapClustToProj.size());
