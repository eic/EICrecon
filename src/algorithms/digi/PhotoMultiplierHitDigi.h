// SPDX-License-Identifier: LGPL-3.0-or-later
// Copyright (C) 2022, 2023, Chao Peng, Christopher Dilks, Luigi Dello Stritto

/*  General PhotoMultiplier Digitization
 *
 *  Apply the given quantum efficiency for photon detection
 *  Converts the number of detected photons to signal amplitude
 *
 *  Author: Chao Peng (ANL)
 *  Date: 10/02/2020
 */

//Ported by Thomas Britton (JLab)

#pragma once

#include <services/geometry/dd4hep/JDD4hep_service.h>
#include <services/geometry/richgeo/RichGeo_service.h>
#include <TRandomGen.h>
#include <edm4hep/SimTrackerHit.h>
#include <edm4eic/RawTrackerHit.h>
#include <spdlog/spdlog.h>
#include <Evaluator/DD4hepUnits.h>

#include "PhotoMultiplierHitDigiConfig.h"
#include <algorithms/interfaces/WithPodConfig.h>

namespace eicrecon {

class PhotoMultiplierHitDigi : public WithPodConfig<PhotoMultiplierHitDigiConfig> {

    // Insert any member variables here

public:
    PhotoMultiplierHitDigi() = default;
    ~PhotoMultiplierHitDigi(){}
    void AlgorithmInit(dd4hep::Detector *detector, std::shared_ptr<spdlog::logger>& logger);
    void AlgorithmChangeRun();
    std::vector<edm4eic::RawTrackerHit*> AlgorithmProcess(std::vector<const edm4hep::SimTrackerHit*>& sim_hits);

    // transform global position `pos` to sensor `id` frame position
    // IMPORTANT NOTE: this has only been tested for the dRICH; if you use it, test it carefully...
    dd4hep::Position get_sensor_local_position(uint64_t id, dd4hep::Position pos);

    //instantiate new spdlog logger
    std::shared_ptr<spdlog::logger> m_log;

    // random number generators
    TRandomMixMax m_random;
    std::function<double()> m_rngNorm;
    std::function<double()> m_rngUni;
    //Rndm::Numbers m_rngUni, m_rngNorm;

    // convert dd4hep::Position <-> edm4hep::Vector3d
    edm4hep::Vector3d pos2vec(dd4hep::Position p) {
      return edm4hep::Vector3d( p.x()/dd4hep::mm, p.y()/dd4hep::mm, p.z()/dd4hep::mm );
    }
    dd4hep::Position vec2pos(edm4hep::Vector3d v) {
      return dd4hep::Position( v.x*dd4hep::mm, v.y*dd4hep::mm, v.z*dd4hep::mm );
    }

    // set readout info
    void SetReadoutGeo(richgeo::ReadoutGeo *readout) { m_readoutGeo = readout; };

private:

<<<<<<< HEAD
    dd4hep::Detector* m_detector = nullptr;
=======
    dd4hep::Detector    *m_detector   = nullptr;
    richgeo::ReadoutGeo *m_readoutGeo = nullptr;

>>>>>>> 28d93c9c
    std::shared_ptr<const dd4hep::rec::CellIDPositionConverter> m_cellid_converter;

    // std::default_random_engine generator; // TODO: need something more appropriate here
    // std::normal_distribution<double> m_normDist; // defaults to mean=0, sigma=1

    std::vector<std::pair<double, double>> qeff;
    void qe_init();
    template<class RndmIter, typename T, class Compare> RndmIter interval_search(RndmIter beg, RndmIter end, const T &val, Compare comp) const;
    bool qe_pass(double ev, double rand) const;
<<<<<<< HEAD
    bool Noise_Digits(float noiseRate, int timeWindows) const;
=======
    bool has_noise_digits(float noiseRate, int timeWindows) const;
>>>>>>> 28d93c9c
};
}<|MERGE_RESOLUTION|>--- conflicted
+++ resolved
@@ -64,13 +64,9 @@
 
 private:
 
-<<<<<<< HEAD
-    dd4hep::Detector* m_detector = nullptr;
-=======
     dd4hep::Detector    *m_detector   = nullptr;
     richgeo::ReadoutGeo *m_readoutGeo = nullptr;
 
->>>>>>> 28d93c9c
     std::shared_ptr<const dd4hep::rec::CellIDPositionConverter> m_cellid_converter;
 
     // std::default_random_engine generator; // TODO: need something more appropriate here
@@ -80,10 +76,6 @@
     void qe_init();
     template<class RndmIter, typename T, class Compare> RndmIter interval_search(RndmIter beg, RndmIter end, const T &val, Compare comp) const;
     bool qe_pass(double ev, double rand) const;
-<<<<<<< HEAD
-    bool Noise_Digits(float noiseRate, int timeWindows) const;
-=======
     bool has_noise_digits(float noiseRate, int timeWindows) const;
->>>>>>> 28d93c9c
 };
 }