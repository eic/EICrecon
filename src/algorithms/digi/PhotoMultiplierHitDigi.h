--- conflicted
+++ resolved
@@ -33,23 +33,15 @@
   std::unique_ptr<edm4eic::MCRecoTrackerHitAssociationCollection> hit_assocs;
 };
 
-<<<<<<< HEAD
-=======
 class PhotoMultiplierHitDigi : public WithPodConfig<PhotoMultiplierHitDigiConfig> {
 
->>>>>>> 4faae12b
 public:
     PhotoMultiplierHitDigi() = default;
     ~PhotoMultiplierHitDigi(){}
     void AlgorithmInit(dd4hep::Detector *detector, std::shared_ptr<spdlog::logger>& logger);
     void AlgorithmChangeRun();
-<<<<<<< HEAD
-    std::vector<edm4eic::MCRecoTrackerHitAssociation*> AlgorithmProcess(
-        std::vector<const edm4hep::SimTrackerHit*>& sim_hits
-=======
     PhotoMultiplierHitDigiResult AlgorithmProcess(
         const edm4hep::SimTrackerHitCollection* sim_hits
->>>>>>> 4faae12b
         );
 
     // transform global position `pos` to sensor `id` frame position
