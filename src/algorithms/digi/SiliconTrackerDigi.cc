// SPDX-License-Identifier: LGPL-3.0-or-later
// Copyright (C) 2022 Whitney Armstrong, Wouter Deconinck, Sylvester Joosten, Dmitry Romanov

#include "SiliconTrackerDigi.h"

#include <Evaluator/DD4hepUnits.h>
#include <edm4eic/EDM4eicVersion.h>
#include <edm4hep/MCParticleCollection.h>
#include <edm4hep/Vector3d.h>
#include <edm4hep/Vector3f.h>
#include <fmt/core.h>
#include <vector>
#include <cmath>
#include <cstdint>
#include <gsl/pointers>
#include <unordered_map>
#include <utility>

#include "algorithms/digi/SiliconTrackerDigiConfig.h"

namespace eicrecon {

void SiliconTrackerDigi::init(std::shared_ptr<spdlog::logger>& logger) {
    // set logger
    m_log = logger;

    // Create random gauss function
    m_gauss = [&](){
        return m_random.Gaus(0, m_cfg.timeResolution);
        //return m_rng.gaussian<double>(0., m_cfg.timeResolution);
    };
}


void SiliconTrackerDigi::process(
        const SiliconTrackerDigi::Input& input,
        const SiliconTrackerDigi::Output& output) const {

    const auto [sim_hits] = input;
    auto [raw_hits,associations] = output;

    // A map of unique cellIDs with temporary structure RawHit
    std::unordered_map<std::uint64_t, std::vector<edm4eic::MutableRawTrackerHit>> cell_hit_map;

    for (const auto& sim_hit : *sim_hits) {

        // time smearing
        double time_smearing = m_gauss();
        double result_time = sim_hit.getTime() + time_smearing;
        auto hit_time_stamp = (std::int32_t) (result_time * 1e3);

        m_log->debug("--------------------");
        m_log->debug("Hit cellID   = {}", sim_hit.getCellID());
        m_log->debug("   position  = ({:.2f}, {:.2f}, {:.2f})", sim_hit.getPosition().x, sim_hit.getPosition().y, sim_hit.getPosition().z);
        m_log->debug("   xy_radius = {:.2f}", std::hypot(sim_hit.getPosition().x, sim_hit.getPosition().y));
        m_log->debug("   momentum  = ({:.2f}, {:.2f}, {:.2f})", sim_hit.getMomentum().x, sim_hit.getMomentum().y, sim_hit.getMomentum().z);
        m_log->debug("   edep = {:.2f}", sim_hit.getEDep());
        m_log->debug("   time = {:.4f}[ns]", sim_hit.getTime());
        m_log->debug("   particle time = {}[ns]", sim_hit.getMCParticle().getTime());
        m_log->debug("   time smearing: {:.4f}, resulting time = {:.4f} [ns]", time_smearing, result_time);
        m_log->debug("   hit_time_stamp: {} [~ps]", hit_time_stamp);


        if (sim_hit.getEDep() < m_cfg.threshold) {
            m_log->debug("  edep is below threshold of {:.2f} [keV]", m_cfg.threshold / dd4hep::keV);
            continue;
        }

        bool bucket_found = false;
        if (cell_hit_map.count(sim_hit.getCellID()) == 1) {
            // Update an existing hit?
            for (auto& hit : cell_hit_map[sim_hit.getCellID()]) {
                auto existing_time = hit.getTimeStamp();
                // TODO: edge cases?
                if ( hit_time_stamp >= existing_time && hit_time_stamp <= existing_time + m_cfg.timeResolution ) {
                    // There is already a hit within the same time window
                    m_log->debug("  Hit already exists in cell ID={}, within the same time bucket. Time stamp: {}, bucket from {} to {}",
                         sim_hit.getCellID(), hit.getTimeStamp(), existing_time, existing_time + m_cfg.timeResolution);
                    // sum deposited energy
                    auto charge = hit.getCharge();
                    hit.setCharge(charge + (std::int32_t) std::llround(sim_hit.getEDep() * 1e6));
                    bucket_found = true;
                    break;
                } // time bucket found
            } // loop over existing hits
        } // cellID found

        if (!bucket_found) {
            // There is no hit in the same time bucket
            m_log->debug("  No pre-existing hit in cell ID={} in the same time bucket. Time stamp: {}",
                        sim_hit.getCellID(), sim_hit.getTime());
            cell_hit_map[sim_hit.getCellID()].push_back(
                edm4eic::MutableRawTrackerHit{
                sim_hit.getCellID(),
                (std::int32_t) std::llround(sim_hit.getEDep() * 1e6),
                hit_time_stamp
            } );
        } // bucket found
    } // loop over sim hits

    for (auto item : cell_hit_map) {
<<<<<<< HEAD
        for (auto& hit : item.second) {
            raw_hits->push_back(hit);
        }
=======
        raw_hits->push_back(item.second);

        for (const auto& sim_hit : *sim_hits) {
          if (item.first == sim_hit.getCellID()) {
            // set association
            auto hitassoc = associations->create();
            hitassoc.setWeight(1.0);
            hitassoc.setRawHit(item.second);
#if EDM4EIC_VERSION_MAJOR >= 6
            hitassoc.setSimHit(sim_hit);
#else
            hitassoc.addToSimHits(sim_hit);
#endif
          }
        }

>>>>>>> 76a51d4b
    }
} // process

} // namespace eicrecon<|MERGE_RESOLUTION|>--- conflicted
+++ resolved
@@ -33,14 +33,16 @@
 
 
 void SiliconTrackerDigi::process(
-        const SiliconTrackerDigi::Input& input,
-        const SiliconTrackerDigi::Output& output) const {
+    const SiliconTrackerDigi::Input& input,
+    const SiliconTrackerDigi::Output& output) const {
 
     const auto [sim_hits] = input;
     auto [raw_hits,associations] = output;
 
     // A map of unique cellIDs with temporary structure RawHit
     std::unordered_map<std::uint64_t, std::vector<edm4eic::MutableRawTrackerHit>> cell_hit_map;
+
+    auto hit_time_stamp_err = (std::int32_t) (m_cfg.timeResolution * 1e3);
 
     for (const auto& sim_hit : *sim_hits) {
 
@@ -60,7 +62,6 @@
         m_log->debug("   time smearing: {:.4f}, resulting time = {:.4f} [ns]", time_smearing, result_time);
         m_log->debug("   hit_time_stamp: {} [~ps]", hit_time_stamp);
 
-
         if (sim_hit.getEDep() < m_cfg.threshold) {
             m_log->debug("  edep is below threshold of {:.2f} [keV]", m_cfg.threshold / dd4hep::keV);
             continue;
@@ -72,10 +73,10 @@
             for (auto& hit : cell_hit_map[sim_hit.getCellID()]) {
                 auto existing_time = hit.getTimeStamp();
                 // TODO: edge cases?
-                if ( hit_time_stamp >= existing_time && hit_time_stamp <= existing_time + m_cfg.timeResolution ) {
+                if ( hit_time_stamp >= existing_time - hit_time_stamp_err && hit_time_stamp <= existing_time + hit_time_stamp_err ) {
                     // There is already a hit within the same time window
                     m_log->debug("  Hit already exists in cell ID={}, within the same time bucket. Time stamp: {}, bucket from {} to {}",
-                         sim_hit.getCellID(), hit.getTimeStamp(), existing_time, existing_time + m_cfg.timeResolution);
+                         sim_hit.getCellID(), hit.getTimeStamp(), existing_time - hit_time_stamp_err, existing_time + hit_time_stamp_err);
                     // sum deposited energy
                     auto charge = hit.getCharge();
                     hit.setCharge(charge + (std::int32_t) std::llround(sim_hit.getEDep() * 1e6));
@@ -89,6 +90,9 @@
             // There is no hit in the same time bucket
             m_log->debug("  No pre-existing hit in cell ID={} in the same time bucket. Time stamp: {}",
                         sim_hit.getCellID(), sim_hit.getTime());
+
+
+            // Create a new hit
             cell_hit_map[sim_hit.getCellID()].push_back(
                 edm4eic::MutableRawTrackerHit{
                 sim_hit.getCellID(),
@@ -99,29 +103,26 @@
     } // loop over sim hits
 
     for (auto item : cell_hit_map) {
-<<<<<<< HEAD
         for (auto& hit : item.second) {
             raw_hits->push_back(hit);
-        }
-=======
-        raw_hits->push_back(item.second);
 
-        for (const auto& sim_hit : *sim_hits) {
-          if (item.first == sim_hit.getCellID()) {
-            // set association
-            auto hitassoc = associations->create();
-            hitassoc.setWeight(1.0);
-            hitassoc.setRawHit(item.second);
+            for (const auto& sim_hit : *sim_hits) {
+                if (item.first == sim_hit.getCellID()) {
+                    // set association
+                    auto hitassoc = associations->create();
+                    hitassoc.setWeight(1.0);
+                    hitassoc.setRawHit(hit);
 #if EDM4EIC_VERSION_MAJOR >= 6
-            hitassoc.setSimHit(sim_hit);
+                    hitassoc.setSimHit(sim_hit);
 #else
-            hitassoc.addToSimHits(sim_hit);
+                    hitassoc.addToSimHits(sim_hit);
 #endif
-          }
-        }
+                } // if cellID matches
+            } // sim_hits
+        } //hits
+    } // cell_hit_map
 
->>>>>>> 76a51d4b
-    }
+    
 } // process
 
 } // namespace eicrecon