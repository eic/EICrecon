// SPDX-License-Identifier: LGPL-3.0-or-later
// Copyright (C) 2022 Whitney Armstrong, Wouter Deconinck, Sylvester Joosten, Dmitry Romanov

#include "SiliconTrackerDigi.h"

#include <Evaluator/DD4hepUnits.h>
#include <edm4eic/EDM4eicVersion.h>
#include <edm4hep/MCParticleCollection.h>
#include <edm4hep/Vector3d.h>
#include <edm4hep/Vector3f.h>
#include <fmt/core.h>
#include <vector>
#include <cmath>
#include <cstdint>
#include <gsl/pointers>
#include <unordered_map>
#include <utility>

#include "algorithms/digi/SiliconTrackerDigiConfig.h"

namespace eicrecon {

void SiliconTrackerDigi::init() {
    // Create random gauss function
    m_gauss = [&](){
        return m_random.Gaus(0, m_cfg.timeResolution);
        //return m_rng.gaussian<double>(0., m_cfg.timeResolution);
    };
}

// Logic: timeResolution is the smearing of the time.
// Smeared time marks the beginning of a bucket. If another hit falls within the same bucket,
// the energy is summed up. If not, a new hit is created.

void SiliconTrackerDigi::process(
    const SiliconTrackerDigi::Input& input,
    const SiliconTrackerDigi::Output& output) const {

    const auto [sim_hits] = input;
    auto [raw_hits,associations] = output;

    // A map of unique cellIDs with temporary structure RawHit
    std::unordered_map<std::uint64_t, std::vector<edm4eic::MutableRawTrackerHit>> cell_hit_map;

    auto bucket_width = (std::int32_t) (m_cfg.integrationWindow * 1e3);

    // Some detectors have a steady pulse of hits - generate empty time buckets for those
    // Conundrum: We can't know the number of buckets without knowing the timeSlice length
    // Assuming this is only used for MAPS, and that the time slice length is <= 1ms,
    // we need at most 1ms / 2000ns = 500 buckets
    // Let's use 1000, and pad with over and underflow to allow smearing out of range
    if ( m_cfg.prepopulate ) {
        for (auto cell : cell_hit_map) {
            auto& hits = cell.second;
            for (int i = -1; i <= 1001; i++) {
                hits.push_back(
                    edm4eic::MutableRawTrackerHit{
                    cell.first,
                    0,
                    0
                } );
            }
        }
    }
    
    for (const auto& sim_hit : *sim_hits) {
        // time smearing
        double time_smearing = m_gauss();
        double result_time = sim_hit.getTime() + time_smearing;
        auto hit_time_stamp = (std::int32_t) (result_time * 1e3);

        debug("--------------------");
        debug("Hit cellID   = {}", sim_hit.getCellID());
        debug("   position  = ({:.2f}, {:.2f}, {:.2f})", sim_hit.getPosition().x, sim_hit.getPosition().y, sim_hit.getPosition().z);
        debug("   xy_radius = {:.2f}", std::hypot(sim_hit.getPosition().x, sim_hit.getPosition().y));
        debug("   momentum  = ({:.2f}, {:.2f}, {:.2f})", sim_hit.getMomentum().x, sim_hit.getMomentum().y, sim_hit.getMomentum().z);
        debug("   edep = {:.2f}", sim_hit.getEDep());
        debug("   time = {:.4f}[ns]", sim_hit.getTime());
        debug("   particle time = {}[ns]", sim_hit.getMCParticle().getTime());
        debug("   time smearing: {:.4f}, resulting time = {:.4f} [ns]", time_smearing, result_time);
        debug("   hit_time_stamp: {} [~ps]", hit_time_stamp);

        if (sim_hit.getEDep() < m_cfg.threshold) {
            debug("  edep is below threshold of {:.2f} [keV]", m_cfg.threshold / dd4hep::keV);
            continue;
        }

        bool bucket_found = false;
        if (cell_hit_map.count(sim_hit.getCellID()) == 1) {
            // Update an existing hit?
            for (auto& hit : cell_hit_map[sim_hit.getCellID()]) {
                auto existing_time = hit.getTimeStamp();
                // TODO: edge cases?
                if ( hit_time_stamp >= existing_time && hit_time_stamp <= existing_time + bucket_width ) {
                    // There is already a hit within the same time window
                    m_log->debug("  Hit already exists in cell ID={}, within the same time bucket. Time stamp: {}, bucket from {} to {}",
                         sim_hit.getCellID(), hit.getTimeStamp(), existing_time, existing_time + bucket_width);
                    // sum deposited energy
                    auto charge = hit.getCharge();
                    hit.setCharge(charge + (std::int32_t) std::llround(sim_hit.getEDep() * 1e6));
                    bucket_found = true;
                    break;
                } // time bucket found
            } // loop over existing hits
        } // cellID found

        if (!bucket_found) {
            // There is no hit in the same time bucket
            m_log->debug("  No pre-existing hit in cell ID={} in the same time bucket. Time stamp: {}",
                        sim_hit.getCellID(), sim_hit.getTime());

            // Create a new hit
            // Note: time uncertainty in the TrackerHitReconstruction is set independently
            // It would probably be better to move it into the RawTrackerHit class
            // (same for spatial uncertainty, actually)
            // Note 2: It's possible to not fall into a bucket but still be close enough to one or
            // more that uncertainties overlap. Cannot be avoided in the current setup.
            // It could lead to ambiguity which bucket is chosen for a third hit in this area.
            // In reality, this is probably more like dead time; revisit later.
            cell_hit_map[sim_hit.getCellID()].push_back(
                edm4eic::MutableRawTrackerHit{
                sim_hit.getCellID(),
                (std::int32_t) std::llround(sim_hit.getEDep() * 1e6),
<<<<<<< HEAD
                hit_time_stamp
            } );
        } // bucket found
    } // loop over sim hits

    for (auto cell : cell_hit_map) {
        for (auto& hit : cell.second) {
            raw_hits->push_back(hit);

            for (const auto& sim_hit : *sim_hits) {
                if (cell.first == sim_hit.getCellID()) {
                    // set association
                    auto hitassoc = associations->create();
                    hitassoc.setWeight(1.0);
                    hitassoc.setRawHit(hit);
=======
                hit_time_stamp  // ns->ps
            };
        } else {
            // There is previous values in the cell
            auto& hit = cell_hit_map[sim_hit.getCellID()];
            debug("  Hit already exists in cell ID={}, prev. hit time: {}", sim_hit.getCellID(), hit.getTimeStamp());

            // keep earliest time for hit
            auto time_stamp = hit.getTimeStamp();
            hit.setTimeStamp(std::min(hit_time_stamp, hit.getTimeStamp()));

            // sum deposited energy
            auto charge = hit.getCharge();
            hit.setCharge(charge + (std::int32_t) std::llround(sim_hit.getEDep() * 1e6));
        }
    }

    for (auto item : cell_hit_map) {
        raw_hits->push_back(item.second);

        for (const auto& sim_hit : *sim_hits) {
          if (item.first == sim_hit.getCellID()) {
            // set association
            auto hitassoc = associations->create();
            hitassoc.setWeight(1.0);
            hitassoc.setRawHit(item.second);
>>>>>>> 9a032a2d
#if EDM4EIC_VERSION_MAJOR >= 6
                    hitassoc.setSimHit(sim_hit);
#else
                    hitassoc.addToSimHits(sim_hit);
#endif
                } // if cellID matches
            } // sim_hits
        } //hits
    } // cell_hit_map


} // process

} // namespace eicrecon<|MERGE_RESOLUTION|>--- conflicted
+++ resolved
@@ -93,7 +93,7 @@
                 // TODO: edge cases?
                 if ( hit_time_stamp >= existing_time && hit_time_stamp <= existing_time + bucket_width ) {
                     // There is already a hit within the same time window
-                    m_log->debug("  Hit already exists in cell ID={}, within the same time bucket. Time stamp: {}, bucket from {} to {}",
+                    debug("  Hit already exists in cell ID={}, within the same time bucket. Time stamp: {}, bucket from {} to {}",
                          sim_hit.getCellID(), hit.getTimeStamp(), existing_time, existing_time + bucket_width);
                     // sum deposited energy
                     auto charge = hit.getCharge();
@@ -106,7 +106,7 @@
 
         if (!bucket_found) {
             // There is no hit in the same time bucket
-            m_log->debug("  No pre-existing hit in cell ID={} in the same time bucket. Time stamp: {}",
+            debug("  No pre-existing hit in cell ID={} in the same time bucket. Time stamp: {}",
                         sim_hit.getCellID(), sim_hit.getTime());
 
             // Create a new hit
@@ -121,12 +121,12 @@
                 edm4eic::MutableRawTrackerHit{
                 sim_hit.getCellID(),
                 (std::int32_t) std::llround(sim_hit.getEDep() * 1e6),
-<<<<<<< HEAD
                 hit_time_stamp
             } );
         } // bucket found
     } // loop over sim hits
 
+    // Make associations
     for (auto cell : cell_hit_map) {
         for (auto& hit : cell.second) {
             raw_hits->push_back(hit);
@@ -137,34 +137,6 @@
                     auto hitassoc = associations->create();
                     hitassoc.setWeight(1.0);
                     hitassoc.setRawHit(hit);
-=======
-                hit_time_stamp  // ns->ps
-            };
-        } else {
-            // There is previous values in the cell
-            auto& hit = cell_hit_map[sim_hit.getCellID()];
-            debug("  Hit already exists in cell ID={}, prev. hit time: {}", sim_hit.getCellID(), hit.getTimeStamp());
-
-            // keep earliest time for hit
-            auto time_stamp = hit.getTimeStamp();
-            hit.setTimeStamp(std::min(hit_time_stamp, hit.getTimeStamp()));
-
-            // sum deposited energy
-            auto charge = hit.getCharge();
-            hit.setCharge(charge + (std::int32_t) std::llround(sim_hit.getEDep() * 1e6));
-        }
-    }
-
-    for (auto item : cell_hit_map) {
-        raw_hits->push_back(item.second);
-
-        for (const auto& sim_hit : *sim_hits) {
-          if (item.first == sim_hit.getCellID()) {
-            // set association
-            auto hitassoc = associations->create();
-            hitassoc.setWeight(1.0);
-            hitassoc.setRawHit(item.second);
->>>>>>> 9a032a2d
 #if EDM4EIC_VERSION_MAJOR >= 6
                     hitassoc.setSimHit(sim_hit);
 #else
