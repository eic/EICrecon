--- conflicted
+++ resolved
@@ -10,7 +10,7 @@
     public:
 
       // random number generator seed
-      unsigned long seed = 37;
+      unsigned long seed = 0;
 
       // triggering
       double hitTimeWindow = 20.0;   // [ns]
@@ -58,14 +58,6 @@
         {900, 0.04}
       };
 
-<<<<<<< HEAD
-      // noise
-      bool noiseInjection = false;
-      double noiseRate = 20000; // [Hz]
-      double timeWindow = 20.;  // [ns]
-
-=======
->>>>>>> 28d93c9c
       /*
          std::vector<std::pair<double, double> > quantumEfficiency = { // test unit QE
          {325, 1.00},
@@ -81,21 +73,6 @@
         auto print_param = [&m_log, &lvl] (auto name, auto val) {
           m_log->log(lvl, "  {:>20} = {:<}", name, val);
         };
-<<<<<<< HEAD
-        puts("seed",seed);
-        puts("hitTimeWindow",hitTimeWindow);
-        puts("timeStep",timeStep);
-        puts("speMean",speMean);
-        puts("speError",speError);
-        puts("pedMean",pedMean);
-        puts("pedError",pedError);
-        puts("enablePixelGaps",enablePixelGaps);
-        puts("pixelSize",pixelSize);
-        puts("safetyFactor",safetyFactor);
-        puts("noiseInjection",noiseInjection);
-        puts("noiseRate",noiseRate);
-        puts("timeWindow",timeWindow);
-=======
         print_param("seed",seed);
         print_param("hitTimeWindow",hitTimeWindow);
         print_param("timeStep",timeStep);
@@ -109,7 +86,6 @@
         print_param("enableNoise",enableNoise);
         print_param("noiseRate",noiseRate);
         print_param("noiseTimeWindow",noiseTimeWindow);
->>>>>>> 28d93c9c
         m_log->log(lvl, "{:-^60}"," Quantum Efficiency vs. Wavelength ");
         for(auto& [wl,qe] : quantumEfficiency)
           m_log->log(lvl, "  {:>10} {:<}",wl,qe);
