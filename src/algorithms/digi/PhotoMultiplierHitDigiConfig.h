--- conflicted
+++ resolved
@@ -11,17 +11,6 @@
 
       // random number generator seed
       // FIXME: don't use 0 if `TRandomMixMax` is the RNG, it can get "stuck"
-<<<<<<< HEAD
-      unsigned long seed = 0; // seed for RNG (note: `0` might mean "unique" seed)
-
-      // triggering
-      double hitTimeWindow = 20.0;  // time gate in which 2 input hits will be grouped to 1 output hit // [ns]
-      double timeStep      = 16.0;  // number of TDC counts per unit time // [ns^-1]
-      double speMean       = 80.0;  // mean ADC counts for a single photon
-      double speError      = 16.0;  // sigma of ADC counts for a single photon
-      double pedMean       = 200.0; // mean ADC counts for the pedestal
-      double pedError      = 3.0;   // sigma of ADC counts for the pedestal
-=======
       // FIXME: a warning will be printed if 0 is used; remove this warning when a better RNG is used
       unsigned long seed = 1; // seed for RNG (note: `0` might mean "unique" seed)
 
@@ -32,7 +21,6 @@
       double speError       = 16.0;   // sigma of ADC counts for a single photon
       double pedMean        = 200.0;  // mean ADC counts for the pedestal
       double pedError       = 3.0;    // sigma of ADC counts for the pedestal
->>>>>>> aa2a0de7
 
       // SiPM pixels
       bool   enablePixelGaps = false; // enable/disable removal of hits in gaps between pixels
