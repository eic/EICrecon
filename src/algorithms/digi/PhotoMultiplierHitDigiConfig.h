// SPDX-License-Identifier: LGPL-3.0-or-later
<<<<<<< HEAD
// Copyright (C) 2022, 2023, Christopher Dilks, Luigi Dello Stritto
=======
// Copyright (C) 2022, 2023, Christopher Dilks
>>>>>>> 429cb00b

#pragma once

#include <spdlog/spdlog.h>

namespace eicrecon {
  class PhotoMultiplierHitDigiConfig {
    public:

      // random number generator seed
      /* FIXME: don't use 0 if `TRandomMixMax` is the RNG, it can get "stuck"
       * FIXME: remove this warning when this issue is resolved:
       *        https://github.com/eic/EICrecon/issues/539
       */
      unsigned long seed = 1; // seed for RNG (note: `0` might mean "unique" seed)

      // triggering
      double hitTimeWindow  = 20.0;   // time gate in which 2 input hits will be grouped to 1 output hit // [ns]
      double timeResolution = 1/16.0; // time resolution (= 1 / TDC counts per unit time) // [ns]
      double speMean        = 80.0;   // mean ADC counts for a single photon
      double speError       = 16.0;   // sigma of ADC counts for a single photon
      double pedMean        = 200.0;  // mean ADC counts for the pedestal
      double pedError       = 3.0;    // sigma of ADC counts for the pedestal

      // noise
      bool enableNoise       = false;
      double noiseRate       = 20000; // [Hz]
      double noiseTimeWindow = 20.0;  // [ns]

      // SiPM pixels
      bool   enablePixelGaps = false; // enable/disable removal of hits in gaps between pixels
      double pixelSize       = 3.0;   // pixel (active) size // [mm]

      // overall safety factor
      /* simulations assume the detector is ideal and perfect, but reality is
       * often neither; use this safety factor to reduce the number of initial
       * photon hits for a more conservative estimate of the number of
       * photoelectrons, or set to 1 to apply no such factor
       */
      double safetyFactor = 1.0; // allowed range: (0,1]

      // quantum efficiency
      // - wavelength units are [nm]
      // FIXME: figure out how users can override this, maybe an external `yaml` file
      std::vector<std::pair<double, double> > quantumEfficiency = {
        {325, 0.04},
        {340, 0.10},
        {350, 0.20},
        {370, 0.30},
        {400, 0.35},
        {450, 0.40},
        {500, 0.38},
        {550, 0.35},
        {600, 0.27},
        {650, 0.20},
        {700, 0.15},
        {750, 0.12},
        {800, 0.08},
        {850, 0.06},
        {900, 0.04}
      };

      /*
         std::vector<std::pair<double, double> > quantumEfficiency = { // test unit QE
         {325, 1.00},
         {900, 1.00}
         };
         */

      // ------------------------------------------------

      // print all parameters
      void Print(std::shared_ptr<spdlog::logger> m_log, spdlog::level::level_enum lvl=spdlog::level::debug) {
        m_log->log(lvl, "{:=^60}"," PhotoMultiplierHitDigiConfig Settings ");
        auto print_param = [&m_log, &lvl] (auto name, auto val) {
          m_log->log(lvl, "  {:>20} = {:<}", name, val);
        };
        print_param("seed",seed);
        print_param("hitTimeWindow",hitTimeWindow);
<<<<<<< HEAD
        print_param("timeStep",timeStep);
=======
        print_param("timeResolution",timeResolution);
>>>>>>> 429cb00b
        print_param("speMean",speMean);
        print_param("speError",speError);
        print_param("pedMean",pedMean);
        print_param("pedError",pedError);
        print_param("enablePixelGaps",enablePixelGaps);
        print_param("pixelSize",pixelSize);
        print_param("safetyFactor",safetyFactor);
<<<<<<< HEAD
        print_param("enableNoise",enableNoise);
        print_param("noiseRate",noiseRate);
        print_param("noiseTimeWindow",noiseTimeWindow);
=======
>>>>>>> 429cb00b
        m_log->log(lvl, "{:-^60}"," Quantum Efficiency vs. Wavelength ");
        for(auto& [wl,qe] : quantumEfficiency)
          m_log->log(lvl, "  {:>10} {:<}",wl,qe);
      }

  };
}<|MERGE_RESOLUTION|>--- conflicted
+++ resolved
@@ -1,9 +1,5 @@
 // SPDX-License-Identifier: LGPL-3.0-or-later
-<<<<<<< HEAD
 // Copyright (C) 2022, 2023, Christopher Dilks, Luigi Dello Stritto
-=======
-// Copyright (C) 2022, 2023, Christopher Dilks
->>>>>>> 429cb00b
 
 #pragma once
 
@@ -83,11 +79,7 @@
         };
         print_param("seed",seed);
         print_param("hitTimeWindow",hitTimeWindow);
-<<<<<<< HEAD
-        print_param("timeStep",timeStep);
-=======
         print_param("timeResolution",timeResolution);
->>>>>>> 429cb00b
         print_param("speMean",speMean);
         print_param("speError",speError);
         print_param("pedMean",pedMean);
@@ -95,12 +87,9 @@
         print_param("enablePixelGaps",enablePixelGaps);
         print_param("pixelSize",pixelSize);
         print_param("safetyFactor",safetyFactor);
-<<<<<<< HEAD
         print_param("enableNoise",enableNoise);
         print_param("noiseRate",noiseRate);
         print_param("noiseTimeWindow",noiseTimeWindow);
-=======
->>>>>>> 429cb00b
         m_log->log(lvl, "{:-^60}"," Quantum Efficiency vs. Wavelength ");
         for(auto& [wl,qe] : quantumEfficiency)
           m_log->log(lvl, "  {:>10} {:<}",wl,qe);
