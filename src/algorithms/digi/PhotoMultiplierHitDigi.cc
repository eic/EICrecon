--- conflicted
+++ resolved
@@ -1,9 +1,5 @@
 // SPDX-License-Identifier: LGPL-3.0-or-later
-<<<<<<< HEAD
-// Copyright (C) 2023 Chao Peng, Christopher Dilks
-=======
 // Copyright (C) 2022, 2023, Chao Peng, Thomas Britton, Christopher Dilks
->>>>>>> aa2a0de7
 
 /*  General PhotoMultiplier Digitization
  *
@@ -107,11 +103,7 @@
 
             // cell time, signal amplitude, truth photon
             auto   time = ahit->getTime();
-<<<<<<< HEAD
-            double amp  = m_cfg.speMean + m_rngNorm()*m_cfg.speError;
-=======
             double amp  = m_cfg.speMean + m_rngNorm() * m_cfg.speError;
->>>>>>> aa2a0de7
 
             // group hits
             auto it = hit_groups.find(id);
@@ -129,21 +121,13 @@
                 }
                 // no hits group found
                 if (i >= it->second.size()) {
-<<<<<<< HEAD
-                    auto sig = amp + m_cfg.pedMean + m_cfg.pedError*m_rngNorm();
-=======
                     auto sig = amp + m_cfg.pedMean + m_cfg.pedError * m_rngNorm();
->>>>>>> aa2a0de7
                     it->second.emplace_back(HitData{1, sig, time, pos_hit, {ahit}});
                     m_log->trace(" -> no group found,");
                     m_log->trace("    so new group @ {:#X}: signal={}", id, sig);
                 }
             } else {
-<<<<<<< HEAD
-                auto sig = amp + m_cfg.pedMean + m_cfg.pedError*m_rngNorm();
-=======
                 auto sig = amp + m_cfg.pedMean + m_cfg.pedError * m_rngNorm();
->>>>>>> aa2a0de7
                 hit_groups[id] = {HitData{1, sig, time, pos_hit, {ahit}}};
                 m_log->trace(" -> new group @ {:#X}: signal={}", id, sig);
             }
@@ -167,13 +151,8 @@
                 // build `RawTrackerHit`
                 edm4eic::MutableRawTrackerHit raw_hit;
                 raw_hit.setCellID(it.first);
-<<<<<<< HEAD
-                raw_hit.setCharge(    static_cast<decltype(edm4eic::RawTrackerHitData::charge)>    (data.signal)              );
-                raw_hit.setTimeStamp( static_cast<decltype(edm4eic::RawTrackerHitData::timeStamp)> (data.time*m_cfg.timeStep) );
-=======
                 raw_hit.setCharge(    static_cast<decltype(edm4eic::RawTrackerHitData::charge)>    (data.signal)                    );
                 raw_hit.setTimeStamp( static_cast<decltype(edm4eic::RawTrackerHitData::timeStamp)> (data.time/m_cfg.timeResolution) );
->>>>>>> aa2a0de7
                 // raw_hit.setPosition(pos2vec(data.pos)) // TEST gap cuts; FIXME: requires member `edm4hep::Vector3d position`
                                                           // in data model datatype, think of a better way
                 m_log->trace("raw_hit: cellID={:#X} -> charge={} timeStamp={}",
