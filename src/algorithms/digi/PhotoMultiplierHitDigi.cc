--- conflicted
+++ resolved
@@ -72,11 +72,7 @@
           uint32_t npe;
           double signal;
           double time;
-<<<<<<< HEAD
-          dd4hep::Position pos;
-=======
           dd4hep::Position pos_local;
->>>>>>> 28d93c9c
           dd4hep::Position pos_global;
         };
         std::unordered_map<decltype(edm4eic::RawTrackerHitData::cellID), std::vector<HitData>> hit_groups;
@@ -150,49 +146,6 @@
             }
         }
 
-<<<<<<< HEAD
-        if (m_cfg.noiseInjection) {
-          //build noise raw hits
-          std::unordered_map<uint64_t, std::vector<HitData>> hit_groups_noise;
-
-          const auto& readoutCoder = *m_detector->readout("DRICHHits").idSpec().decoder();
-          auto m_detRICH = m_detector->detector("DRICH");
-          auto systemID = m_detRICH.id();
-          auto m_posRICH = m_detRICH.placement().position();
-          auto nSectors = m_detector->constant<int>("DRICH_num_sectors");
-          auto num_px = m_detector->constant<int>("DRICH_num_px");
-
-          for (int isec = 0; isec < nSectors; isec++) {
-            std::string secName = "sec" + std::to_string(isec);
-
-            for(auto const& [de_name, detSensor] : m_detRICH.children()) {
-              if(de_name.find("sensor_de_"+secName)!=std::string::npos) {
-                // get sensors info
-                auto imodsec = detSensor.id();
-                uint64_t x_encoded = 0;
-
-                for (uint64_t x = 0; x < num_px; x++){
-                  x_encoded = ( x << readoutCoder["x"].offset() )  & readoutCoder["x"].mask();
-                  uint64_t y_encoded = 0;
-                  for (uint64_t y = 0; y < num_px; y++){
-                    y_encoded = ( y << readoutCoder["y"].offset() ) & readoutCoder["y"].mask();
-                    auto cellID = systemID + imodsec + x_encoded + y_encoded;
-                    auto it = hit_groups.find(cellID);
-                    if (Noise_Digits(m_cfg.noiseRate, m_cfg.timeWindow)){
-                      // cell time, signal amplitude
-                      double amp = m_cfg.speMean + m_rngNorm()*m_cfg.speError;
-                      double time = m_cfg.timeWindow*m_rngUni();
-                      dd4hep::Position pos_hit_global = m_cellid_converter->position(cellID);
-                      dd4hep::Position pos_hit = {0,0,0}; // unused
-                      hit_groups_noise[cellID] = {HitData{1, amp + m_cfg.pedMean + m_cfg.pedError*m_rngNorm(), time, pos_hit, pos_hit_global}};
-                    }
-                    else continue;
-                  }
-                }
-              }
-            }
-          }
-=======
         //build noise raw hits
         if (m_cfg.enableNoise) {
           m_log->trace("{:=^70}"," BEGIN NOISE INJECTION ");
@@ -208,7 +161,6 @@
             hit_groups_noise[cellID] = {HitData{1, amp + m_cfg.pedMean + m_cfg.pedError*m_rngNorm(), time, pos_hit, pos_hit_global}};
           };
           m_readoutGeo->VisitAllRngPixels(cellID_action, p);
->>>>>>> 28d93c9c
 
           for (auto &it : hit_groups_noise) {
             for (auto &data : it.second) {
@@ -216,11 +168,7 @@
                 it.first,
                 static_cast<decltype(edm4eic::RawTrackerHitData::charge)>(data.signal),
                 static_cast<decltype(edm4eic::RawTrackerHitData::timeStamp)>(data.time/m_cfg.timeStep)
-<<<<<<< HEAD
-                //,pos2vec(data.pos) // TEST gap cuts; requires member `edm4hep::Vector3d position` in data model datatype
-=======
                 //,pos2vec(data.pos_local) // TEST gap cuts; requires member `edm4hep::Vector3d position` in data model datatype
->>>>>>> 28d93c9c
               };
               raw_hits.push_back(hit);
             }
@@ -361,11 +309,7 @@
   return pos_transformed;
 }
 
-<<<<<<< HEAD
-bool  eicrecon::PhotoMultiplierHitDigi::Noise_Digits(float noiseRate, int timeWindow) const
-=======
 bool  eicrecon::PhotoMultiplierHitDigi::has_noise_digits(float noiseRate, int timeWindow) const
->>>>>>> 28d93c9c
 {
   return (m_rngUni() < (noiseRate*timeWindow*dd4hep::ns));
 }