// SPDX-License-Identifier: LGPL-3.0-or-later
// Copyright (C) 2023 Chao Peng, Christopher Dilks

/*  General PhotoMultiplier Digitization
 *
 *  Apply the given quantum efficiency for photon detection
 *  Converts the number of detected photons to signal amplitude
 *
 *  Author: Chao Peng (ANL)
 *  Date: 10/02/2020
 */

//Ported by Thomas Britton (JLab)


#include "PhotoMultiplierHitDigi.h"

#include <JANA/JEvent.h>

//------------------------
// AlgorithmInit
//------------------------
void eicrecon::PhotoMultiplierHitDigi::AlgorithmInit(dd4hep::Detector *detector, std::shared_ptr<spdlog::logger>& logger)
{
    // services
    m_cellid_converter = std::make_shared<const dd4hep::rec::CellIDPositionConverter>(*detector);
    m_log=logger;

    // print the configuration parameters
    m_cfg.Print(m_log, spdlog::level::debug);

    // random number generators
    m_random.SetSeed(m_cfg.seed);
    m_rngNorm = [&](){
        return m_random.Gaus(0., 1.0);
    };
    m_rngUni = [&](){
        return m_random.Uniform(0., 1.0);
    };
    //auto randSvc = svc<IRndmGenSvc>("RndmGenSvc", true);
    auto sc1 = m_rngUni;//m_rngUni.initialize(randSvc, Rndm::Flat(0., 1.));
    auto sc2 = m_rngNorm;//m_rngNorm.initialize(randSvc, Rndm::Gauss(0., 1.));
    //if (!sc1.isSuccess() || !sc2.isSuccess()) {
    if (!sc1 || !sc2) {
        throw std::runtime_error("Cannot initialize random generator!");
    }

    // initialize quantum efficiency table
    qe_init();
}



//------------------------
// AlgorithmChangeRun
//------------------------
void eicrecon::PhotoMultiplierHitDigi::AlgorithmChangeRun() {
    /// This is automatically run before Process, when a new run number is seen
    /// Usually we update our calibration constants by asking a JService
    /// to give us the latest data for this run number
}

//------------------------
// AlgorithmProcess
//------------------------
<<<<<<< HEAD
eicrecon::PhotoMultiplierHitDigiResult eicrecon::PhotoMultiplierHitDigi::AlgorithmProcess(
    std::vector<const edm4hep::SimTrackerHit*>& sim_hits
    )
{
=======
std::vector<edm4eic::RawTrackerHit*>
eicrecon::PhotoMultiplierHitDigi::AlgorithmProcess(std::vector<const edm4hep::SimTrackerHit*>& sim_hits) {
>>>>>>> f537c764

        m_log->trace("{:=^70}"," call PhotoMultiplierHitDigi::AlgorithmProcess ");
        struct HitData {
          int npe;
          double signal;
          decltype(edm4hep::SimTrackerHitData::time) time;
          dd4hep::Position pos;
          edm4hep::MCParticle photon;
        };
        std::unordered_map<decltype(edm4eic::RawTrackerHitData::cellID), std::vector<HitData>> hit_groups;
        // collect the photon hit in the same cell
        // calculate signal
        for(const auto& ahit : sim_hits) {
            auto edep_eV = ahit->getEDep() * 1e9; // [GeV] -> [eV] // FIXME: use common unit converters, when available
            auto id      = ahit->getCellID();
            m_log->trace("hit: pixel id={:#X}  edep = {} eV", id, edep_eV);

            // overall safety factor
            if (m_rngUni() > m_cfg.safetyFactor) continue;

            // quantum efficiency
            if (!qe_pass(edep_eV, m_rngUni())) continue;

            // pixel gap cuts
            // FIXME: generalize; this assumes the segmentation is `CartesianGridXY`
            dd4hep::Position pos_pixel, pos_hit;
            if(m_cfg.enablePixelGaps) {
              pos_pixel = get_sensor_local_position( id, m_cellid_converter->position(id) );
              pos_hit   = get_sensor_local_position( id, vec2pos(ahit->getPosition())     );
              if( std::abs( pos_hit.x()/dd4hep::mm - pos_pixel.x()/dd4hep::mm ) > m_cfg.pixelSize/2 ||
                  std::abs( pos_hit.y()/dd4hep::mm - pos_pixel.y()/dd4hep::mm ) > m_cfg.pixelSize/2
                ) continue;
            }

            // cell time, signal amplitude, truth photon
            auto   time = ahit->getTime();
            double amp  = m_cfg.speMean + m_rngNorm()*m_cfg.speError;
            auto   phot = ahit->getMCParticle(); // TODO::::::::::::::::::::::::::::: what happens here if we don't have photons enabled?

            // group hits
            auto it = hit_groups.find(id);
            if (it != hit_groups.end()) {
                size_t i = 0;
                for (auto git = it->second.begin(); git != it->second.end(); ++git, ++i) {
                    if (std::abs(time - git->time) <= (m_cfg.hitTimeWindow)) {
                        git->npe += 1;
                        git->signal += amp;
                        m_log->trace(" -> add to group @ {:#X}: signal={}", id, git->signal);
                        break;
                    }
                }
                // no hits group found
                if (i >= it->second.size()) {
                    auto sig = amp + m_cfg.pedMean + m_cfg.pedError*m_rngNorm();
                    it->second.emplace_back(HitData{1, sig, time, pos_hit, phot});
                    m_log->trace(" -> no group found,");
                    m_log->trace("    so new group @ {:#X}: signal={}", id, sig);
                }
            } else {
                auto sig = amp + m_cfg.pedMean + m_cfg.pedError*m_rngNorm();
                hit_groups[id] = {HitData{1, sig, time, pos_hit, phot}};
                m_log->trace(" -> new group @ {:#X}: signal={}", id, sig);
            }
        }

        // print `hit_groups`
        if(m_log->level() <= spdlog::level::trace)
          for(auto &[id,hitVec] : hit_groups)
            for(auto &hit : hitVec)
              m_log->trace("hit_group: pixel id={:#X} -> npe={} signal={} time={}", id, hit.npe, hit.signal, hit.time);

<<<<<<< HEAD
        // build output `PhotoMultiplierHitDigiResult`
        PhotoMultiplierHitDigiResult result;
        for (auto &it : hit_groups) {
            for (auto &data : it.second) {
                edm4eic::MutableRawTrackerHit hit;
                hit.setCellID(it.first);
                hit.setCharge(    static_cast<decltype(edm4eic::RawTrackerHitData::charge)>    (data.signal)              );
                hit.setTimeStamp( static_cast<decltype(edm4eic::RawTrackerHitData::timeStamp)> (data.time*m_cfg.timeStep) );
                // hit.setPosition(pos2vec(data.pos)) // TEST gap cuts; requires member `edm4hep::Vector3d position` in data model datatype
                result.raw_hits.push_back(new edm4eic::RawTrackerHit(hit)); // force immutable
                result.photons.push_back(data.photon);
                m_log->trace("raw_hit: cellID={:#X} -> charge={} timeStamp={}",
                    hit.getCellID(),
                    hit.getCharge(),
                    hit.getTimeStamp()
                    );
=======
        // build raw hits
        std::vector<edm4eic::RawTrackerHit*> raw_hits;
        for (auto &it : hit_groups) {
            for (auto &data : it.second) {
                edm4eic::RawTrackerHit* hit = new edm4eic::RawTrackerHit{
                  it.first,
                  static_cast<decltype(edm4eic::RawTrackerHitData::charge)>(data.signal),
                  static_cast<decltype(edm4eic::RawTrackerHitData::timeStamp)>(data.time/m_cfg.timeStep)
                  //,pos2vec(data.pos) // TEST gap cuts; requires member `edm4hep::Vector3d position` in data model datatype
                };
                raw_hits.push_back(hit);
>>>>>>> f537c764
            }
        }
        return result;

}

void  eicrecon::PhotoMultiplierHitDigi::qe_init()
{
        // get quantum efficiency table
        qeff.clear();
        for(const auto &[wl,qe] : m_cfg.quantumEfficiency)
          qeff.push_back({ 1239.84 / wl, qe }); // convert wavelength [nm] -> energy [eV]

        // sort quantum efficiency data first
        std::sort(qeff.begin(), qeff.end(),
            [] (const std::pair<double, double> &v1, const std::pair<double, double> &v2) {
                return v1.first < v2.first;
            });

        // print the table
        m_log->debug("{:-^60}"," Quantum Efficiency vs. Energy ");
        for(auto& [en,qe] : qeff)
          m_log->debug("  {:>10.4} {:<}",en,qe);
        m_log->trace("{:=^60}","");

        // sanity checks
        if (qeff.empty()) {
            qeff = {{2.6, 0.3}, {7.0, 0.3}};
            m_log->warn("Invalid quantum efficiency data provided, using default values {} {:.2f} {} {:.2f} {} {:.2f} {} {:.2f} {}","{{", qeff.front().first, ",", qeff.front().second, "},{",qeff.back().first,",",qeff.back().second,"}}");
        }
        if (qeff.front().first > 3.0) {
            m_log->warn("Quantum efficiency data start from {:.2f} {}", qeff.front().first, " eV, maybe you are using wrong units?");
        }
        if (qeff.back().first < 3.0) {
            m_log->warn("Quantum efficiency data end at {:.2f} {}", qeff.back().first, " eV, maybe you are using wrong units?");
        }
}


template<class RndmIter, typename T, class Compare> RndmIter  eicrecon::PhotoMultiplierHitDigi::interval_search(RndmIter beg, RndmIter end, const T &val, Compare comp) const
{
        // special cases
        auto dist = std::distance(beg, end);
        if ((dist < 2) || (comp(*beg, val) > 0) || (comp(*std::prev(end), val) < 0)) {
            return end;
        }
        auto mid = std::next(beg, dist / 2);

        while (mid != end) {
            if (comp(*mid, val) == 0) {
                return mid;
            } else if (comp(*mid, val) > 0) {
                end = mid;
            } else {
                beg = std::next(mid);
            }
            mid = std::next(beg, std::distance(beg, end)/2);
        }

        if (mid == end || comp(*mid, val) > 0) {
            return std::prev(mid);
        }
        return mid;
}

bool  eicrecon::PhotoMultiplierHitDigi::qe_pass(double ev, double rand) const
{
        auto it = interval_search(qeff.begin(), qeff.end(), ev,
                    [] (const std::pair<double, double> &vals, double val) {
                        return vals.first - val;
                    });

        if (it == qeff.end()) {
            // m_log->warn("{} eV is out of QE data range, assuming 0\% efficiency",ev);
            return false;
        }

        double prob = it->second;
        auto itn = std::next(it);
        if (itn != qeff.end() && (itn->first - it->first != 0)) {
            prob = (it->second*(itn->first - ev) + itn->second*(ev - it->first)) / (itn->first - it->first);
        }

        // m_log->trace("{} eV, QE: {}\%",ev,prob*100.);
        return rand <= prob;
}


// transform global position `pos` to sensor `id` frame position
// IMPORTANT NOTE: this has only been tested for the dRICH; if you use it, test it carefully...
// FIXME: here be dragons...
dd4hep::Position eicrecon::PhotoMultiplierHitDigi::get_sensor_local_position(uint64_t id, dd4hep::Position pos) {

  // get the VolumeManagerContext for this sensitive detector
  auto context = m_cellid_converter->findContext(id);

  // transformation vector buffers
  double xyz_l[3], xyz_e[3], xyz_g[2];
  double pv_g[3], pv_l[3];

  // get sensor position w.r.t. its parent
  auto sensor_elem = context->element;
  sensor_elem.placement().position().GetCoordinates(xyz_l);

  // convert sensor position to global position (cf. `CellIDPositionConverter::positionNominal()`)
  const auto& volToElement = context->toElement();
  volToElement.LocalToMaster(xyz_l, xyz_e);
  const auto& elementToGlobal = sensor_elem.nominal().worldTransformation();
  elementToGlobal.LocalToMaster(xyz_e, xyz_g);
  dd4hep::Position pos_sensor;
  pos_sensor.SetCoordinates(xyz_g);

  // get the position vector of `pos` w.r.t. the sensor position `pos_sensor`
  dd4hep::Direction pos_pv = pos - pos_sensor;

  // then transform it to the sensor's local frame
  pos_pv.GetCoordinates(pv_g);
  volToElement.MasterToLocalVect(pv_g, pv_l);
  dd4hep::Position pos_transformed;
  pos_transformed.SetCoordinates(pv_l);

  // trace log
  /*
  if(m_log->level() <= spdlog::level::trace) {
    m_log->trace("pixel hit on cellID={:#018x}",id);
    auto print_pos = [&] (std::string name, dd4hep::Position p) {
      m_log->trace("  {:>30} x={:.2f} y={:.2f} z={:.2f} [mm]: ", name, p.x()/dd4hep::mm,  p.y()/dd4hep::mm,  p.z()/dd4hep::mm);
    };
    print_pos("input position",  pos);
    print_pos("sensor position", pos_sensor);
    print_pos("output position", pos_transformed);
    // auto dim = m_cellid_converter->cellDimensions(id);
    // for (size_t j = 0; j < std::size(dim); ++j)
    //   m_log->trace("   - dimension {:<5} size: {:.2}",  j, dim[j]);
  }
  */

  return pos_transformed;
}<|MERGE_RESOLUTION|>--- conflicted
+++ resolved
@@ -63,16 +63,10 @@
 //------------------------
 // AlgorithmProcess
 //------------------------
-<<<<<<< HEAD
 eicrecon::PhotoMultiplierHitDigiResult eicrecon::PhotoMultiplierHitDigi::AlgorithmProcess(
     std::vector<const edm4hep::SimTrackerHit*>& sim_hits
     )
 {
-=======
-std::vector<edm4eic::RawTrackerHit*>
-eicrecon::PhotoMultiplierHitDigi::AlgorithmProcess(std::vector<const edm4hep::SimTrackerHit*>& sim_hits) {
->>>>>>> f537c764
-
         m_log->trace("{:=^70}"," call PhotoMultiplierHitDigi::AlgorithmProcess ");
         struct HitData {
           int npe;
@@ -143,7 +137,6 @@
             for(auto &hit : hitVec)
               m_log->trace("hit_group: pixel id={:#X} -> npe={} signal={} time={}", id, hit.npe, hit.signal, hit.time);
 
-<<<<<<< HEAD
         // build output `PhotoMultiplierHitDigiResult`
         PhotoMultiplierHitDigiResult result;
         for (auto &it : hit_groups) {
@@ -160,19 +153,6 @@
                     hit.getCharge(),
                     hit.getTimeStamp()
                     );
-=======
-        // build raw hits
-        std::vector<edm4eic::RawTrackerHit*> raw_hits;
-        for (auto &it : hit_groups) {
-            for (auto &data : it.second) {
-                edm4eic::RawTrackerHit* hit = new edm4eic::RawTrackerHit{
-                  it.first,
-                  static_cast<decltype(edm4eic::RawTrackerHitData::charge)>(data.signal),
-                  static_cast<decltype(edm4eic::RawTrackerHitData::timeStamp)>(data.time/m_cfg.timeStep)
-                  //,pos2vec(data.pos) // TEST gap cuts; requires member `edm4hep::Vector3d position` in data model datatype
-                };
-                raw_hits.push_back(hit);
->>>>>>> f537c764
             }
         }
         return result;
