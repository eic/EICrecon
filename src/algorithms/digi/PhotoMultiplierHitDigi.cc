--- conflicted
+++ resolved
@@ -64,13 +64,8 @@
 //------------------------
 // AlgorithmProcess
 //------------------------
-<<<<<<< HEAD
-std::vector<edm4eic::MCRecoTrackerHitAssociation*> eicrecon::PhotoMultiplierHitDigi::AlgorithmProcess(
-    std::vector<const edm4hep::SimTrackerHit*>& sim_hits
-=======
 eicrecon::PhotoMultiplierHitDigiResult eicrecon::PhotoMultiplierHitDigi::AlgorithmProcess(
     const edm4hep::SimTrackerHitCollection* sim_hits
->>>>>>> 4faae12b
     )
 {
         m_log->trace("{:=^70}"," call PhotoMultiplierHitDigi::AlgorithmProcess ");
@@ -84,15 +79,9 @@
         std::unordered_map<decltype(edm4eic::RawTrackerHitData::cellID), std::vector<HitData>> hit_groups;
         // collect the photon hit in the same cell
         // calculate signal
-<<<<<<< HEAD
-        for(const auto& ahit : sim_hits) {
-            auto edep_eV = ahit->getEDep() * 1e9; // [GeV] -> [eV] // FIXME: use common unit converters, when available
-            auto id      = ahit->getCellID();
-=======
         for(const auto& sim_hit : *sim_hits) {
             auto edep_eV = sim_hit.getEDep() * 1e9; // [GeV] -> [eV] // FIXME: use common unit converters, when available
             auto id      = sim_hit.getCellID();
->>>>>>> 4faae12b
             m_log->trace("hit: pixel id={:#X}  edep = {} eV", id, edep_eV);
 
             // overall safety factor
@@ -113,11 +102,7 @@
             }
 
             // cell time, signal amplitude, truth photon
-<<<<<<< HEAD
-            auto   time = ahit->getTime();
-=======
             auto   time = sim_hit.getTime();
->>>>>>> 4faae12b
             double amp  = m_cfg.speMean + m_rngNorm() * m_cfg.speError;
 
             // group hits
@@ -129,11 +114,7 @@
                         // hit group found, update npe, signal, and list of mc_hits
                         ghit->npe += 1;
                         ghit->signal += amp;
-<<<<<<< HEAD
-                        ghit->mc_hits.push_back(ahit);
-=======
                         ghit->mc_hits.push_back(&sim_hit);
->>>>>>> 4faae12b
                         m_log->trace(" -> add to group @ {:#X}: signal={}", id, ghit->signal);
                         break;
                     }
@@ -141,21 +122,13 @@
                 // no hits group found
                 if (i >= it->second.size()) {
                     auto sig = amp + m_cfg.pedMean + m_cfg.pedError * m_rngNorm();
-<<<<<<< HEAD
-                    it->second.emplace_back(HitData{1, sig, time, pos_hit, {ahit}});
-=======
                     hit_groups.insert({ id, {HitData{1, sig, time, pos_hit, {&sim_hit}}} });
->>>>>>> 4faae12b
                     m_log->trace(" -> no group found,");
                     m_log->trace("    so new group @ {:#X}: signal={}", id, sig);
                 }
             } else {
                 auto sig = amp + m_cfg.pedMean + m_cfg.pedError * m_rngNorm();
-<<<<<<< HEAD
-                hit_groups[id] = {HitData{1, sig, time, pos_hit, {ahit}}};
-=======
                 hit_groups.insert({ id, {HitData{1, sig, time, pos_hit, {&sim_hit}}} });
->>>>>>> 4faae12b
                 m_log->trace(" -> new group @ {:#X}: signal={}", id, sig);
             }
         }
@@ -171,22 +144,14 @@
         }
 
         // build output `MCRecoTrackerHitAssociation`
-<<<<<<< HEAD
-        std::vector<edm4eic::MCRecoTrackerHitAssociation*> hit_assocs;
-=======
         PhotoMultiplierHitDigiResult result;
         result.raw_hits   = std::make_unique<edm4eic::RawTrackerHitCollection>();
         result.hit_assocs = std::make_unique<edm4eic::MCRecoTrackerHitAssociationCollection>();
->>>>>>> 4faae12b
         for (auto &it : hit_groups) {
             for (auto &data : it.second) {
 
                 // build `RawTrackerHit`
-<<<<<<< HEAD
-                edm4eic::MutableRawTrackerHit raw_hit;
-=======
                 auto raw_hit = result.raw_hits->create();
->>>>>>> 4faae12b
                 raw_hit.setCellID(it.first);
                 raw_hit.setCharge(    static_cast<decltype(edm4eic::RawTrackerHitData::charge)>    (data.signal)                    );
                 raw_hit.setTimeStamp( static_cast<decltype(edm4eic::RawTrackerHitData::timeStamp)> (data.time/m_cfg.timeResolution) );
@@ -199,25 +164,14 @@
                     );
 
                 // build `MCRecoTrackerHitAssociation`
-<<<<<<< HEAD
-                edm4eic::MutableMCRecoTrackerHitAssociation hit_assoc;
-=======
                 auto hit_assoc = result.hit_assocs->create();
->>>>>>> 4faae12b
                 hit_assoc.setWeight(1.0); // not used
                 hit_assoc.setRawHit(raw_hit);
                 for(auto &mc_hit : data.mc_hits)
                   hit_assoc.addToSimHits(*mc_hit);
-<<<<<<< HEAD
-                hit_assocs.push_back(new edm4eic::MCRecoTrackerHitAssociation(hit_assoc)); // force immutable
-            }
-        }
-        return hit_assocs;
-=======
             }
         }
         return std::move(result);
->>>>>>> 4faae12b
 }
 
 void  eicrecon::PhotoMultiplierHitDigi::qe_init()
