// SPDX-License-Identifier: LGPL-3.0-or-later
// Copyright (C) 2024-2025 Chun Yuen Tsang, Prithwish Tribedy, Simon Gardner
//
// Spread energy deposition from one strip to neighboring strips within sensor boundaries

#include <DD4hep/DetElement.h>
#include <DD4hep/detail/SegmentationsInterna.h>
#include <DD4hep/detail/Handle.inl>
#include <DD4hep/Handle.h>
#include <DD4hep/Readout.h>
#include <DD4hep/Objects.h>
#include <DD4hep/Segmentations.h>
#include <DD4hep/MultiSegmentation.h>
#include <DDSegmentation/BitFieldCoder.h>
#include <DDSegmentation/MultiSegmentation.h>
#include <DDSegmentation/Segmentation.h>
#include <DD4hep/Volumes.h>
#include <edm4hep/EDM4hepVersion.h>
#include <Evaluator/DD4hepUnits.h>
#include <Math/GenVector/Cartesian3D.h>
#include <Math/GenVector/DisplacementVector3D.h>
#include <TGeoManager.h>
#include <TGeoMatrix.h>
#include <TGeoVolume.h>
#include <algorithms/geo.h>
#include <algorithms/service.h>
#include <fmt/core.h>
#include <cmath>
#include <gsl/pointers>
#include <stdexcept>
#include <utility>
#include <vector>

#include "DD4hep/Detector.h"
#include "SiliconChargeSharing.h"
#include "algorithms/digi/SiliconChargeSharingConfig.h"
#include "services/evaluator/EvaluatorSvc.h"

namespace eicrecon {

void SiliconChargeSharing::init() {
  m_converter = algorithms::GeoSvc::instance().cellIDPositionConverter();
  m_seg       = algorithms::GeoSvc::instance().detector()->readout(m_cfg.readout).segmentation();
}

void SiliconChargeSharing::process(const SiliconChargeSharing::Input& input,
                                   const SiliconChargeSharing::Output& output) const {
  const auto [simhits] = input;
  auto [sharedHits]    = output;

  for (const auto& hit : *simhits) {

<<<<<<< HEAD
    auto cellID     = hit.getCellID();

    auto context  = m_converter->findContext(cellID); // volume context
    // Set transformation map if it hasn't already been set 
    m_transform_map.try_emplace(context, &context->element.nominal().worldTransformation());
    m_segmentation_map.try_emplace(context,  getLocalSegmentation(cellID));

    auto transform    = m_transform_map[context];
    auto segmentation = m_segmentation_map[context];
    
    auto edep         = hit.getEDep();
    auto time         = hit.getTime();
    auto momentum     = hit.getMomentum();
    auto globalHitPos = hit.getPosition();
    ;
    auto hitPos     = global2Local(
      dd4hep::Position(globalHitPos.x * dd4hep::mm, globalHitPos.y * dd4hep::mm, globalHitPos.z * dd4hep::mm),
      transform );
=======
    auto cellID   = hit.getCellID();
    auto edep     = hit.getEDep();
    auto time     = hit.getTime();
    auto momentum = hit.getMomentum();
    auto hitPos   = global2Local(hit);
>>>>>>> d737983e
#if EDM4HEP_BUILD_VERSION >= EDM4HEP_VERSION(0, 99, 0)
    auto particle = hit.getParticle();
#else
    auto particle = hit.getMCParticle();
#endif


    std::unordered_set<dd4hep::rec::CellID> tested_cells;
    std::vector<std::pair<dd4hep::rec::CellID, float>> cell_charge;
    findAllNeighborsInSensor(cellID, tested_cells, cell_charge, edep, hitPos, context);

    //cout number of neighbors found
    error("Found {} neighbors for cellID {}", cell_charge.size(), cellID);

    // Create a new simhit for each cell with deposited energy
    for (const auto& [testCellID, edep_cell] : cell_charge) {
      auto globalCellPos = m_converter->position(testCellID);
      auto hit           = sharedHits->create();
      hit.setCellID(testCellID);
      hit.setEDep(edep_cell);
      hit.setTime(time);
      hit.setPosition({globalCellPos.x(), globalCellPos.y(), globalCellPos.z()});
      hit.setMomentum({momentum.x, momentum.y, momentum.z});
#if EDM4HEP_BUILD_VERSION >= EDM4HEP_VERSION(0, 99, 0)
      hit.setParticle(particle);
#else
      hit.setMCParticle(particle);
#endif
    }

  } // for simhits
} // SiliconChargeSharing:process

// Recursively find neighbors where a charge is deposited
void SiliconChargeSharing::findAllNeighborsInSensor(
    const dd4hep::rec::CellID testCellID, std::unordered_set<dd4hep::rec::CellID>& tested_cells,
    std::vector<std::pair<dd4hep::rec::CellID, float>>& cell_charge, const float edep,
    const dd4hep::Position hitPos, const dd4hep::VolumeManagerContext* context ) const {

  // Tag cell as tested
  tested_cells.insert(testCellID);

  // Calculate deposited energy in cell
  float edepCell = energyAtCell(testCellID, hitPos, edep);
  // error("energy {} at cellID {}", edepCell, testCellID);
  if (edepCell <= m_cfg.min_edep) {
    return;
  }

  // Store cellID and deposited energy
  cell_charge.push_back(std::make_pair(testCellID, edepCell));

  // As there is charge in the cell, test the neighbors too
  std::set<dd4hep::rec::CellID> testCellNeighbours;
  m_segmentation_map[context]->neighbours(testCellID, testCellNeighbours);
  std::string segType = segmentation->type();
  // error("Segmentation type: {}", segType);

  // error("Segmentation {} neighbours for cellID {}", testCellNeighbours.size(), testCellID);

  for (const auto& neighbourCell : testCellNeighbours) {
    // error("Testing neighbour cellID {}", neighbourCell);
    if (tested_cells.find(neighbourCell) == tested_cells.end()) {
      findAllNeighborsInSensor(neighbourCell, tested_cells, cell_charge, edep, hitPos, context);
    }
  }
}

// Calculate integral of Gaussian distribution
float SiliconChargeSharing::integralGaus(float mean, float sd, float low_lim, float up_lim) const {
  // return integral Gauss(mean, sd) dx from x = low_lim to x = up_lim
  // default value is set when sd = 0
  float up  = mean > up_lim ? -0.5 : 0.5;
  float low = mean > low_lim ? -0.5 : 0.5;
  if (sd > 0) {
    up  = -0.5 * std::erf(std::sqrt(2) * (mean - up_lim) / sd);
    low = -0.5 * std::erf(std::sqrt(2) * (mean - low_lim) / sd);
  }
  return up - low;
}

// Convert cellID to local position
dd4hep::Position SiliconChargeSharing::cell2LocalPosition(const dd4hep::rec::CellID& cell) const {
  auto position = m_seg->position(cell); // local position
  return position;
}

// Convert global position to local position
dd4hep::Position SiliconChargeSharing::global2Local(const dd4hep::Position& globalPosition, const TGeoHMatrix* transform) const {

  double g[3];
  double l[3];

  globalPosition.GetCoordinates(g);
  transform->MasterToLocal(g, l);
  dd4hep::Position localPosition;
  localPosition.SetCoordinates(l);
  return localPosition;
}

// Calculate energy deposition in a cell relative to the hit position
float SiliconChargeSharing::energyAtCell(const dd4hep::rec::CellID& cell, dd4hep::Position hitPos,
                                         float edep) const {
  auto localPos = cell2LocalPosition(cell);

  // cout the local position and hit position
  auto cellDimension = m_converter->cellDimensions(cell);
  float energy =
      edep *
      integralGaus(hitPos.x(), m_cfg.sigma_sharingx, localPos.x() - 0.5 * cellDimension[0],
                   localPos.x() + 0.5 * cellDimension[0]) *
      integralGaus(hitPos.y(), m_cfg.sigma_sharingy, localPos.y() - 0.5 * cellDimension[1],
                   localPos.y() + 0.5 * cellDimension[1]);
  return energy;
}

const dd4hep::DDSegmentation::Segmentation *
SiliconChargeSharing::getLocalSegmentation(const dd4hep::rec::CellID& cellID) const {
  // Get the segmentation type
  auto segmentation_type                                   = m_seg.type();
  const dd4hep::DDSegmentation::Segmentation* segmentation = m_seg.segmentation();
  // Check if the segmentation is a multi-segmentation
  while (segmentation_type == "MultiSegmentation") {
    const auto* multi_segmentation =
        dynamic_cast<const dd4hep::DDSegmentation::MultiSegmentation*>(segmentation);
    segmentation      = &multi_segmentation->subsegmentation(cellID);
    segmentation_type = segmentation->type();
  }
  return segmentation;
}

} // namespace eicrecon<|MERGE_RESOLUTION|>--- conflicted
+++ resolved
@@ -50,7 +50,6 @@
 
   for (const auto& hit : *simhits) {
 
-<<<<<<< HEAD
     auto cellID     = hit.getCellID();
 
     auto context  = m_converter->findContext(cellID); // volume context
@@ -69,13 +68,6 @@
     auto hitPos     = global2Local(
       dd4hep::Position(globalHitPos.x * dd4hep::mm, globalHitPos.y * dd4hep::mm, globalHitPos.z * dd4hep::mm),
       transform );
-=======
-    auto cellID   = hit.getCellID();
-    auto edep     = hit.getEDep();
-    auto time     = hit.getTime();
-    auto momentum = hit.getMomentum();
-    auto hitPos   = global2Local(hit);
->>>>>>> d737983e
 #if EDM4HEP_BUILD_VERSION >= EDM4HEP_VERSION(0, 99, 0)
     auto particle = hit.getParticle();
 #else
@@ -177,7 +169,7 @@
 }
 
 // Calculate energy deposition in a cell relative to the hit position
-float SiliconChargeSharing::energyAtCell(const dd4hep::rec::CellID& cell, dd4hep::Position hitPos,
+float SiliconChargeSharing::energyAtCell(const dd4hep::rec::CellID& cell, const dd4hep::Position hitPos,
                                          float edep) const {
   auto localPos = cell2LocalPosition(cell);
 
