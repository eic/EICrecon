// SPDX-License-Identifier: LGPL-3.0-or-later
// Copyright (C) 2025 Simon Gardner
//
// Adds noise to a time series pulse
//

#include <edm4hep/MCParticle.h>
#include <edm4hep/SimCalorimeterHit.h>
#include <edm4hep/SimTrackerHit.h>
#include <podio/RelationRange.h>
#include <cstddef>
#include <gsl/pointers>
#include <vector>

#include "PulseNoise.h"

namespace eicrecon {

void PulseNoise::init() {
  m_noise = dd4hep::detail::FalphaNoise(m_cfg.poles, m_cfg.variance, m_cfg.alpha);
}

void PulseNoise::process(const PulseNoise::Input& input, const PulseNoise::Output& output) const {
  const auto [inPulses] = input;
  auto [outPulses]      = output;

  for (const auto& pulse : *inPulses) {

    //Clone input pulse to a mutable output pulse
    auto out_pulse = outPulses->create();
    out_pulse.setCellID(pulse.getCellID());
    out_pulse.setInterval(pulse.getInterval());
    out_pulse.setTime(pulse.getTime());

    float integral = 0;
    //Add noise to the pulse
<<<<<<< HEAD
    for (int i = 0; i < pulse.getAmplitude().size(); i++) {
      double noise     = m_noise(m_generator) * m_cfg.scale;
=======
    for (std::size_t i = 0; i < pulse.getAmplitude().size(); i++) {
      double noise     = m_noise(generator) * m_cfg.scale;
>>>>>>> 7c074a10
      double amplitude = pulse.getAmplitude()[i] + noise;
      out_pulse.addToAmplitude(amplitude);
      integral += amplitude;
    }

#if EDM4EIC_VERSION_MAJOR > 8 || (EDM4EIC_VERSION_MAJOR == 8 && EDM4EIC_VERSION_MINOR >= 1)
    out_pulse.setIntegral(integral);
    out_pulse.setPosition(pulse.getPosition());
    out_pulse.addToPulses(pulse);

    for (auto particle : pulse.getParticles()) {
      out_pulse.addToParticles(particle);
    }
    // Not sure if we want/need to keep the hits themselves at this point?
    for (auto hit : pulse.getTrackerHits()) {
      out_pulse.addToTrackerHits(hit);
    }
    for (auto hit : pulse.getCalorimeterHits()) {
      out_pulse.addToCalorimeterHits(hit);
    }

#endif
  }

} // PulseNoise:process
} // namespace eicrecon<|MERGE_RESOLUTION|>--- conflicted
+++ resolved
@@ -34,13 +34,8 @@
 
     float integral = 0;
     //Add noise to the pulse
-<<<<<<< HEAD
-    for (int i = 0; i < pulse.getAmplitude().size(); i++) {
+    for (std::size_t i = 0; i < pulse.getAmplitude().size(); i++) {
       double noise     = m_noise(m_generator) * m_cfg.scale;
-=======
-    for (std::size_t i = 0; i < pulse.getAmplitude().size(); i++) {
-      double noise     = m_noise(generator) * m_cfg.scale;
->>>>>>> 7c074a10
       double amplitude = pulse.getAmplitude()[i] + noise;
       out_pulse.addToAmplitude(amplitude);
       integral += amplitude;
