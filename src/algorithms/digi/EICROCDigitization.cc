--- conflicted
+++ resolved
@@ -26,17 +26,6 @@
   int adc_range = m_cfg.adc_range;
 
   for (const auto& pulse : *simhits) {
-<<<<<<< HEAD
-    double intersectionX = 0.0;
-    int tdc              = std::numeric_limits<int>::max();
-    int V                = 0;
-
-    int time_bin         = 0;
-    double adc_prev      = 0;
-    double time_interval = pulse.getInterval();
-    auto adcs            = pulse.getAdcCounts();
-    int n_EICROC_cycle   = static_cast<int>(std::floor(pulse.getTime() / m_cfg.tMax + 1e-3));
-=======
     int tdc  = std::numeric_limits<int>::max();
     int adc  = 0;
     double V = 0.0;
@@ -45,7 +34,6 @@
     double adc_prev       = 0;
     auto adcs             = pulse.getAdcCounts();
     double n_EICROC_cycle = static_cast<int>(std::floor(pulse.getTime() / m_cfg.tMax + 1e-3));
->>>>>>> 96ebfd92
     for (const auto adc : adcs) {
       if (adc_prev >= thres && adc <= thres) {
         tdc = time_bin + n_EICROC_cycle * m_cfg.tdc_range;
