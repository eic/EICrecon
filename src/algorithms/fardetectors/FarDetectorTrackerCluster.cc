// SPDX-License-Identifier: LGPL-3.0-or-later
// Copyright (C) 2023 - 2025, Simon Gardner

#include <DD4hep/Handle.h>
#include <DD4hep/IDDescriptor.h>
#include <DD4hep/Objects.h>
#include <DD4hep/Readout.h>
#include <DD4hep/detail/SegmentationsInterna.h>
#include <DDSegmentation/BitFieldCoder.h>
#include <JANA/JException.h>
#include <Math/GenVector/Cartesian3D.h>
#include <Math/GenVector/DisplacementVector3D.h>
#include <ROOT/RVec.hxx>
#include <algorithms/geo.h>
#include <edm4eic/Cov3f.h>
#include <edm4hep/Vector2f.h>
#include <fmt/core.h>
#include <sys/types.h>
#include <gsl/pointers>

#include "algorithms/fardetectors/FarDetectorTrackerCluster.h"
#include "algorithms/fardetectors/FarDetectorTrackerClusterConfig.h"

namespace eicrecon {

void FarDetectorTrackerCluster::init() {

  m_detector         = algorithms::GeoSvc::instance().detector();

  if (m_cfg.readout.empty()) {
    throw JException("Readout is empty");
  }
  try {
    m_seg    = m_detector->readout(m_cfg.readout).segmentation();
    m_id_dec = m_detector->readout(m_cfg.readout).idSpec().decoder();
    if (!m_cfg.x_field.empty()) {
      m_x_idx = m_id_dec->index(m_cfg.x_field);
      debug("Find layer field {}, index = {}", m_cfg.x_field, m_x_idx);
    }
    if (!m_cfg.y_field.empty()) {
      m_y_idx = m_id_dec->index(m_cfg.y_field);
      debug("Find layer field {}, index = {}", m_cfg.y_field, m_y_idx);
    }
  } catch (...) {
    error("Failed to load ID decoder for {}", m_cfg.readout);
    throw JException("Failed to load ID decoder");
  }
}

void FarDetectorTrackerCluster::process(const FarDetectorTrackerCluster::Input& input,
                                        const FarDetectorTrackerCluster::Output& output) const {

  const auto [inputHitsCollections] = input;
  auto [outputClustersCollection]   = output;

  // Loop over input and output collections - Any collection should only contain hits from a single
  // surface
  for (size_t i = 0; i < inputHitsCollections.size(); i++) {
    auto inputHits = inputHitsCollections[i];
    if (inputHits->size() == 0)
      continue;
    auto outputClusters = outputClustersCollection[i];

    // Make clusters
    ClusterHits(*inputHits, *outputClusters);

  }
}

// Create vector of Measurement2D from list of hits
void  FarDetectorTrackerCluster::ClusterHits(const edm4eic::TrackerHitCollection& inputHits, edm4eic::Measurement2DCollection& outputClusters) const {


  ROOT::VecOps::RVec<unsigned long> id;
  ROOT::VecOps::RVec<int> x;
  ROOT::VecOps::RVec<int> y;
  ROOT::VecOps::RVec<float> e;
  ROOT::VecOps::RVec<float> t;

  // Gather detector id positions
  for (const auto& hit : inputHits) {
    auto cellID = hit.getCellID();
    id.push_back(cellID);
    x.push_back(m_id_dec->get(cellID, m_x_idx));
    y.push_back(m_id_dec->get(cellID, m_y_idx));
    e.push_back(hit.getEdep());
    t.push_back(hit.getTime());
  }

  // Set up clustering variables
  ROOT::VecOps::RVec<bool> available(id.size(), 1);
  auto indices = Enumerate(id);

  // Loop while there are unclustered hits
  while (ROOT::VecOps::Any(available)) {

    dd4hep::Position localPos = {0, 0, 0};
    float weightSum           = 0;

    float esum    = 0;
    float t0      = 0;
    float tError  = 0;
    auto maxIndex = ROOT::VecOps::ArgMax(e * available);

    available[maxIndex] = 0;

    ROOT::VecOps::RVec<unsigned long> clusterList = {maxIndex};
    ROOT::VecOps::RVec<float> clusterT;
<<<<<<< HEAD
=======
    ROOT::VecOps::RVec<float> clusterW;
>>>>>>> bfc673f3

    // Create cluster
    auto cluster = outputClusters->create();

    // Loop over hits, adding neighbouring hits as relevant
    while (clusterList.size()) {

      // Takes first remaining hit in cluster list
      auto index = clusterList[0];

      // Finds neighbours of cluster within time limit
      auto filter = available * (abs(x - x[index]) <= 1) * (abs(y - y[index]) <= 1) *
                    (abs(t - t[index]) < m_cfg.hit_time_limit);

      // Adds the found hits to the cluster
      clusterList = Concatenate(clusterList, indices[filter]);

      // Removes the found hits from the list of still available hits
      available = available * (!filter);

      // Removes current hit from remaining found cluster hits
      clusterList.erase(clusterList.begin());

      // TODO - See if now a single detector element is expected a better function is available.
      auto pos = m_seg->position(id[index]);

      // Weighted position
      float weight = e[index]; // TODO - Calculate appropriate weighting based on sensor charge sharing
      weightSum += weight;
      localPos += pos * weight;

      // Time
      clusterT.push_back(t[index]);

<<<<<<< HEAD
      // Adds hit and weight to Measurement2D contribution
      cluster.addToHits(inputHits[index]);
      cluster.addToWeights(weight);
=======

      // Adds hit and weight to Measurement2D contribution
      cluster.addToHits(inputHits[index]);
      clusterW.push_back(e[index]);

>>>>>>> bfc673f3
    }

    // Finalise position
    localPos /= weightSum;

    edm4hep::Vector2f xyPos = {static_cast<float>(localPos.x()), static_cast<float>(localPos.y())};

    // Finalise time
    t0     = Mean(clusterT);

<<<<<<< HEAD
    edm4eic::Cov3f    covariance;

    cluster.setSurface(id[maxIndex]);
    cluster.setLoc(xyPos);
    cluster.setTime(t0);
    cluster.setCovariance(covariance);
=======
    // Normalize weights then add to cluster
    clusterW /= weightSum;

    for(auto& w : clusterW) {
      cluster.addToWeights(w);
    }
>>>>>>> bfc673f3

    edm4eic::Cov3f    covariance;

    cluster.setSurface(id[maxIndex]);
    cluster.setLoc(xyPos);
    cluster.setTime(t0);
    cluster.setCovariance(covariance);

  }

}

} // namespace eicrecon<|MERGE_RESOLUTION|>--- conflicted
+++ resolved
@@ -106,10 +106,7 @@
 
     ROOT::VecOps::RVec<unsigned long> clusterList = {maxIndex};
     ROOT::VecOps::RVec<float> clusterT;
-<<<<<<< HEAD
-=======
     ROOT::VecOps::RVec<float> clusterW;
->>>>>>> bfc673f3
 
     // Create cluster
     auto cluster = outputClusters->create();
@@ -144,17 +141,11 @@
       // Time
       clusterT.push_back(t[index]);
 
-<<<<<<< HEAD
-      // Adds hit and weight to Measurement2D contribution
-      cluster.addToHits(inputHits[index]);
-      cluster.addToWeights(weight);
-=======
 
       // Adds hit and weight to Measurement2D contribution
       cluster.addToHits(inputHits[index]);
       clusterW.push_back(e[index]);
 
->>>>>>> bfc673f3
     }
 
     // Finalise position
@@ -165,21 +156,12 @@
     // Finalise time
     t0     = Mean(clusterT);
 
-<<<<<<< HEAD
-    edm4eic::Cov3f    covariance;
-
-    cluster.setSurface(id[maxIndex]);
-    cluster.setLoc(xyPos);
-    cluster.setTime(t0);
-    cluster.setCovariance(covariance);
-=======
     // Normalize weights then add to cluster
     clusterW /= weightSum;
 
     for(auto& w : clusterW) {
       cluster.addToWeights(w);
     }
->>>>>>> bfc673f3
 
     edm4eic::Cov3f    covariance;
 
