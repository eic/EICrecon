// SPDX-License-Identifier: LGPL-3.0-or-later
// Copyright (C) 2024 - 2025 Simon Gardner

#include <edm4eic/EDM4eicVersion.h>

#if EDM4EIC_VERSION_MAJOR >= 8
#include <edm4hep/Vector3f.h>
#include <fmt/core.h>
#include <podio/RelationRange.h>
#include <cmath>
#include <cstddef>
#include <gsl/pointers>
#include <stdexcept>

#include "FarDetectorTransportationPostML.h"
#include "algorithms/interfaces/ParticleSvc.h"

namespace eicrecon {

void FarDetectorTransportationPostML::init() {
  m_beamE           = m_cfg.beamE;
  auto& particleSvc = algorithms::ParticleSvc::instance();
  m_mass            = particleSvc.particle(m_cfg.pdg_value).mass;
  m_charge          = particleSvc.particle(m_cfg.pdg_value).charge;
}

void FarDetectorTransportationPostML::process(
    const FarDetectorTransportationPostML::Input& input,
    const FarDetectorTransportationPostML::Output& output) const {

  const auto [prediction_tensors, track_associations, beamElectrons] = input;
  auto [out_particles, out_associations]                             = output;

  //Set beam energy from first MCBeamElectron, using std::call_once
  if (beamElectrons != nullptr) {
    std::call_once(m_initBeamE, [&]() {
      // Check if beam electrons are present
      if (beamElectrons->empty()) { // NOLINT(clang-analyzer-core.NullDereference)
        if (m_cfg.requireBeamElectron) {
          critical("No beam electrons found");
          throw std::runtime_error("No beam electrons found");
        }
        return;
      }
      m_beamE = beamElectrons->at(0).getEnergy();
      //Round beam energy to nearest GeV - Should be 5, 10 or 18GeV
      m_beamE = round(m_beamE);
    });
  }

  if (prediction_tensors->size() != 1) {
    error("Expected to find a single tensor, found {}", prediction_tensors->size());
    throw std::runtime_error("");
  }
  edm4eic::Tensor prediction_tensor = (*prediction_tensors)[0];

  if (prediction_tensor.shape_size() != 2) {
    error("Expected tensor rank to be 2, but it is {}", prediction_tensor.shape_size());
    throw std::runtime_error(
        fmt::format("Expected tensor rank to be 2, but it is {}", prediction_tensor.shape_size()));
  }

  if (prediction_tensor.getShape(1) != 3) {
    error("Expected 2 values per cluster in the output tensor, got {}",
          prediction_tensor.getShape(0));
    throw std::runtime_error(
        fmt::format("Expected 2 values per cluster in the output tensor, got {}",
                    prediction_tensor.getShape(0)));
  }

  if (prediction_tensor.getElementType() != 1) { // 1 - float
    error("Expected a tensor of floats, but element type is {}",
          prediction_tensor.getElementType());
    throw std::runtime_error(fmt::format("Expected a tensor of floats, but element type is {}",
                                         prediction_tensor.getElementType()));
  }

  auto prediction_tensor_data = prediction_tensor.getFloatData();

  // Ensure the size of prediction_tensor_data is a multiple of its shape
  if (prediction_tensor_data.size() % 3 != 0 || prediction_tensor.getShape(1) != 3) {
    error("The size of prediction_tensor_data is not a multiple of 3.");
    throw std::runtime_error("The size of prediction_tensor_data is not a multiple of 3.");
  }

  edm4eic::MutableReconstructedParticle particle;

  // Iterate over the prediction_tensor_data in steps of three
  for (std::size_t i = 0; i < static_cast<std::size_t>(prediction_tensor.getShape(0)); i++) {

    std::size_t base_index = i * 3;

    if (base_index + 2 >= prediction_tensor_data.size()) {
      error("Incomplete data for a prediction tensor at the end of the vector.");
      throw std::runtime_error("Incomplete data for a prediction tensor at the end of the vector.");
    }

    // Extract the current prediction
    float px = prediction_tensor_data[base_index] * m_beamE;
    float py = prediction_tensor_data[base_index + 1] * m_beamE;
    float pz = prediction_tensor_data[base_index + 2] * m_beamE;

    // Calculate reconstructed electron energy
    double energy = sqrt(px * px + py * py + pz * pz + m_mass * m_mass);

    particle = out_particles->create();

    particle.setEnergy(energy);
    particle.setMomentum({px, py, pz});
<<<<<<< HEAD
    particle.setCharge(m_charge);
    particle.setMass(m_mass);
    particle.setPDG(m_cfg.pdg_value);
=======
    particle.setCharge(-1);
    particle.setMass(0.000511);
    particle.setPDG(11);

    //Check if both association collections are set and copy the MCParticle association
    if ((track_associations != nullptr) && (track_associations->size() > i)) {
      // Copy the association from the input to the output
      auto association     = track_associations->at(i);
      auto out_association = out_associations->create();
      out_association.setSim(association.getSim());
      out_association.setRec(particle);
      out_association.setWeight(association.getWeight());
    }
>>>>>>> e35cefc8
  }

  // TODO: Implement the association of the reconstructed particles with the tracks
}

} // namespace eicrecon
#endif<|MERGE_RESOLUTION|>--- conflicted
+++ resolved
@@ -107,14 +107,9 @@
 
     particle.setEnergy(energy);
     particle.setMomentum({px, py, pz});
-<<<<<<< HEAD
     particle.setCharge(m_charge);
     particle.setMass(m_mass);
     particle.setPDG(m_cfg.pdg_value);
-=======
-    particle.setCharge(-1);
-    particle.setMass(0.000511);
-    particle.setPDG(11);
 
     //Check if both association collections are set and copy the MCParticle association
     if ((track_associations != nullptr) && (track_associations->size() > i)) {
@@ -125,7 +120,6 @@
       out_association.setRec(particle);
       out_association.setWeight(association.getWeight());
     }
->>>>>>> e35cefc8
   }
 
   // TODO: Implement the association of the reconstructed particles with the tracks
