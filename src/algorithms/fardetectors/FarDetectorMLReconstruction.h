// SPDX-License-Identifier: LGPL-3.0-or-later
// Copyright (C) 2023-2025, Simon Gardner

#pragma once

#include <TMVA/MethodBase.h>
#include <TMVA/Reader.h>
#include <algorithms/algorithm.h>
// Event Model related classes
#include <edm4eic/TrackCollection.h>
#include <edm4eic/TrackParametersCollection.h>
#include <edm4eic/TrajectoryCollection.h>
#include <edm4eic/MCRecoTrackParticleAssociationCollection.h>
#include <edm4hep/MCParticleCollection.h>
#include <mutex>
#include <string>
#include <string_view>

#include "FarDetectorMLReconstructionConfig.h"
#include "algorithms/interfaces/WithPodConfig.h"

namespace eicrecon {

enum FarDetectorMLNNIndexIn { PosY, PosZ, DirX, DirY };
enum FarDetectorMLNNIndexOut { MomX, MomY, MomZ };

<<<<<<< HEAD
  using FarDetectorMLReconstructionAlgorithm = algorithms::Algorithm<
    algorithms::Input<
      edm4eic::TrackParametersCollection,
      edm4hep::MCParticleCollection,
      edm4eic::TrackCollection,
      edm4eic::MCRecoTrackParticleAssociationCollection
    >,
    algorithms::Output<
      edm4eic::TrajectoryCollection,
      edm4eic::TrackParametersCollection,
      edm4eic::TrackCollection,
      edm4eic::MCRecoTrackParticleAssociationCollection
    >
  >;
=======
using FarDetectorMLReconstructionAlgorithm = algorithms::Algorithm<
    algorithms::Input<edm4eic::TrackParametersCollection, edm4hep::MCParticleCollection>,
    algorithms::Output<edm4eic::TrajectoryCollection, edm4eic::TrackParametersCollection,
                       edm4eic::TrackCollection>>;
>>>>>>> a21854f9

class FarDetectorMLReconstruction : public FarDetectorMLReconstructionAlgorithm,
                                    public WithPodConfig<FarDetectorMLReconstructionConfig> {

<<<<<<< HEAD
  public:
      FarDetectorMLReconstruction(std::string_view name)
        : FarDetectorMLReconstructionAlgorithm{name,
                              {"TrackParameters","BeamElectrons","FittedTracks","FittedTrackAssociations"},
                              {"Trajectory","TrackParameters","Track","PropegatedTrackAssociations"},
                              "Reconstruct track parameters using ML method."} {}
=======
public:
  FarDetectorMLReconstruction(std::string_view name)
      : FarDetectorMLReconstructionAlgorithm{name,
                                             {"TrackParameters", "BeamElectrons"},
                                             {"Trajectory", "TrackParameters", "Track"},
                                             "Reconstruct track parameters using ML method."} {}
>>>>>>> a21854f9

  /** One time initialization **/
  void init();

  /** Event by event processing **/
  void process(const Input&, const Output&);

  //----- Define constants here ------

private:
  TMVA::Reader* m_reader{nullptr};
  TMVA::MethodBase* m_method{nullptr};
  float m_beamE{10.0};
  std::once_flag m_initBeamE;
  float nnInput[4] = {0.0, 0.0, 0.0, 0.0};
};

} // namespace eicrecon<|MERGE_RESOLUTION|>--- conflicted
+++ resolved
@@ -24,7 +24,6 @@
 enum FarDetectorMLNNIndexIn { PosY, PosZ, DirX, DirY };
 enum FarDetectorMLNNIndexOut { MomX, MomY, MomZ };
 
-<<<<<<< HEAD
   using FarDetectorMLReconstructionAlgorithm = algorithms::Algorithm<
     algorithms::Input<
       edm4eic::TrackParametersCollection,
@@ -39,31 +38,16 @@
       edm4eic::MCRecoTrackParticleAssociationCollection
     >
   >;
-=======
-using FarDetectorMLReconstructionAlgorithm = algorithms::Algorithm<
-    algorithms::Input<edm4eic::TrackParametersCollection, edm4hep::MCParticleCollection>,
-    algorithms::Output<edm4eic::TrajectoryCollection, edm4eic::TrackParametersCollection,
-                       edm4eic::TrackCollection>>;
->>>>>>> a21854f9
 
 class FarDetectorMLReconstruction : public FarDetectorMLReconstructionAlgorithm,
                                     public WithPodConfig<FarDetectorMLReconstructionConfig> {
 
-<<<<<<< HEAD
   public:
       FarDetectorMLReconstruction(std::string_view name)
         : FarDetectorMLReconstructionAlgorithm{name,
                               {"TrackParameters","BeamElectrons","FittedTracks","FittedTrackAssociations"},
                               {"Trajectory","TrackParameters","Track","PropegatedTrackAssociations"},
                               "Reconstruct track parameters using ML method."} {}
-=======
-public:
-  FarDetectorMLReconstruction(std::string_view name)
-      : FarDetectorMLReconstructionAlgorithm{name,
-                                             {"TrackParameters", "BeamElectrons"},
-                                             {"Trajectory", "TrackParameters", "Track"},
-                                             "Reconstruct track parameters using ML method."} {}
->>>>>>> a21854f9
 
   /** One time initialization **/
   void init();
