// SPDX-License-Identifier: LGPL-3.0-or-later
// Copyright (C) 2022 - 2025 Alex Jentsch, Wouter Deconinck, Sylvester Joosten, David Lawrence, Simon Gardner
//
// This converted from: https://eicweb.phy.anl.gov/EIC/juggler/-/blob/master/JugReco/src/components/FarForwardParticles.cpp

#include "MatrixTransferStatic.h"

#include <DD4hep/Alignments.h>
#include <DD4hep/DetElement.h>
#include <DD4hep/Objects.h>
#include <DD4hep/VolumeManager.h>
#include <Evaluator/DD4hepUnits.h>
#include <Math/GenVector/Cartesian3D.h>
#include <Math/GenVector/DisplacementVector3D.h>
#include <edm4hep/Vector3f.h>
#include <edm4hep/utils/vector_utils.h>
#include <cmath>
#include <fmt/core.h>
#include <stdlib.h>
#include <gsl/pointers>
#include <vector>

#include "algorithms/fardetectors/MatrixTransferStaticConfig.h"

void eicrecon::MatrixTransferStatic::init() {

}

void eicrecon::MatrixTransferStatic::process(
    const MatrixTransferStatic::Input& input,
    const MatrixTransferStatic::Output& output) const {

  const auto [mcparts, rechits] = input;
  auto [outputParticles] = output;

  std::vector<std::vector<double>> aX(m_cfg.aX);
  std::vector<std::vector<double>> aY(m_cfg.aY);

  //----- Define constants here ------
  double aXinv[2][2] = {{0.0, 0.0},
                        {0.0, 0.0}};
  double aYinv[2][2] = {{0.0, 0.0},
                        {0.0, 0.0}};

  double nomMomentum     = m_cfg.nomMomentum; //extract the nominal value first -- will be overwritten by MCParticle
  double local_x_offset  = m_cfg.local_x_offset;
  double local_y_offset  = m_cfg.local_y_offset;
  double local_x_slope_offset  = m_cfg.local_x_slope_offset;
  double local_y_slope_offset  = m_cfg.local_y_slope_offset;

  double numBeamProtons = 0;
  double runningMomentum = 0.0;

  for (const auto& p: *mcparts) {
          if(mcparts->size() == 1 && p.getPDG() == 2212){
                runningMomentum = p.getMomentum().z;
                numBeamProtons++;
          }
        if (p.getGeneratorStatus() == 4 && p.getPDG() == 2212) { //look for "beam" proton
                runningMomentum += p.getMomentum().z;
                numBeamProtons++;
        }
  }

  if(numBeamProtons == 0) {error("No beam protons to choose matrix!! Skipping!!"); return;}

  nomMomentum = runningMomentum/numBeamProtons;

  double nomMomentumError = 0.05;

  //This is a temporary solution to get the beam energy information
  //needed to select the correct matrix

  if(std::abs(275.0 - nomMomentum)/275.0 < nomMomentumError){

     aX[0][0] = 3.251116; //a
     aX[0][1] = 30.285734; //b
     aX[1][0] = 0.186036375; //c
     aX[1][1] = 0.196439472; //d

     aY[0][0] = 0.4730500000; //a
     aY[0][1] = 3.062999454; //b
     aY[1][0] = 0.0204108951; //c
     aY[1][1] = -0.139318692; //d

     local_x_offset       = -1209.29;//-0.339334; these are the local coordinate values
     local_y_offset       = 0.00132511;//-0.000299454;
     local_x_slope_offset = -45.4772;//-0.219603248;
     local_y_slope_offset = 0.000745498;//-0.000176128;

  }
<<<<<<< HEAD
  else if(std::abs(100.0 - nomMomentum)/100.0 < nomMomentumError){
=======
  else if(abs(130.0 - nomMomentum)/130.0 < nomMomentumError){ //NOT TUNED -- just for testing purposes

     aX[0][0] = 3.251116; //a
     aX[0][1] = 30.285734; //b
     aX[1][0] = 0.186036375; //c
     aX[1][1] = 0.196439472; //d

     aY[0][0] = 0.4730500000; //a
     aY[0][1] = 3.062999454; //b
     aY[1][0] = 0.0204108951; //c
     aY[1][1] = -0.139318692; //d

     local_x_offset       = -1209.29;//-0.339334; these are the local coordinate values
     local_y_offset       = 0.00132511;//-0.000299454;
     local_x_slope_offset = -45.4772;//-0.219603248;
     local_y_slope_offset = 0.000745498;//-0.000176128;

  }
  else if(abs(100.0 - nomMomentum)/100.0 < nomMomentumError){
>>>>>>> 96f23185

     aX[0][0] = 3.152158; //a
     aX[0][1] = 20.852072; //b
     aX[1][0] = 0.181649517; //c
     aX[1][1] = -0.303998487; //d

     aY[0][0] = 0.5306100000; //a
     aY[0][1] = 3.19623343; //b
     aY[1][0] = 0.0226283320; //c
     aY[1][1] = -0.082666019; //d

     local_x_offset       = -1209.27;//-0.329072;
     local_y_offset       = 0.00355218;//-0.00028343;
     local_x_slope_offset = -45.4737;//-0.218525084;
     local_y_slope_offset = 0.00204394;//-0.00015321;

  }
  else if(std::abs(41.0 - nomMomentum)/41.0 < nomMomentumError){

         aX[0][0] = 3.135997; //a
         aX[0][1] = 18.482273; //b
         aX[1][0] = 0.176479921; //c
         aX[1][1] = -0.497839483; //d

         aY[0][0] = 0.4914400000; //a
         aY[0][1] = 4.53857451; //b
         aY[1][0] = 0.0179664765; //c
         aY[1][1] = 0.004160679; //d

         local_x_offset       = -1209.22;//-0.283273;
         local_y_offset       = 0.00868737;//-0.00552451;
         local_x_slope_offset = -45.4641;//-0.21174031;
         local_y_slope_offset = 0.00498786;//-0.003212011;

  }
  else if(std::abs(135.0 - nomMomentum)/135.0 < nomMomentumError){ //135 GeV deuterons

      aX[0][0] = 1.6248;
      aX[0][1] = 12.966293;
      aX[1][0] = 0.1832;
      aX[1][1] = -2.8636535;

      aY[0][0] = 0.0001674; //a
      aY[0][1] = -28.6003; //b
      aY[1][0] = 0.0000837; //c
      aY[1][1] = -2.87985; //d

      local_x_offset       = -11.9872;
      local_y_offset       = -0.0146;
      local_x_slope_offset = -14.75315;
      local_y_slope_offset = -0.0073;

  }
  else if(abs(130.0 - nomMomentum)/130.0 < nomMomentumError){ //130 GeV deuterons

      aX[0][0] = 1.6248;
      aX[0][1] = 12.966293;
      aX[1][0] = 0.1832;
      aX[1][1] = -2.8636535;

      aY[0][0] = 0.0001674; //a
      aY[0][1] = -28.6003; //b
      aY[1][0] = 0.0000837; //c
      aY[1][1] = -2.87985; //d

      local_x_offset       = -11.9872;
      local_y_offset       = -0.0146;
      local_x_slope_offset = -14.75315;
      local_y_slope_offset = -0.0073;

  }

  else {
    error("MatrixTransferStatic:: No valid matrix found to match beam momentum!! Skipping!!");
    return;
  }

  double determinant = aX[0][0] * aX[1][1] - aX[0][1] * aX[1][0];

  if (determinant == 0) {
    error("Reco matrix determinant = 0! Matrix cannot be inverted! Double-check matrix!");
    return;
  }

  aXinv[0][0] =  aX[1][1] / determinant;
  aXinv[0][1] = -aX[0][1] / determinant;
  aXinv[1][0] = -aX[1][0] / determinant;
  aXinv[1][1] =  aX[0][0] / determinant;


  determinant = aY[0][0] * aY[1][1] - aY[0][1] * aY[1][0];

  if (determinant == 0) {
    error("Reco matrix determinant = 0! Matrix cannot be inverted! Double-check matrix!");
    return;
  }

  aYinv[0][0] =  aY[1][1] / determinant;
  aYinv[0][1] = -aY[0][1] / determinant;
  aYinv[1][0] = -aY[1][0] / determinant;
  aYinv[1][1] =  aY[0][0] / determinant;

  //---- begin Reconstruction code ----

  edm4hep::Vector3f goodHit[2] = {{0.0,0.0,0.0},{0.0,0.0,0.0}};

  double goodHitX[2] = {0.0, 0.0};
  double goodHitY[2] = {0.0, 0.0};
  double goodHitZ[2] = {0.0, 0.0};

  bool goodHit1 = false;
  bool goodHit2 = false;

  int numGoodHits1 = 0;
  int numGoodHits2 = 0;

  trace("size of RP hit array = {}", rechits->size());

  for (const auto &h: *rechits) {

    auto cellID = h.getCellID();
    // The actual hit position in Global Coordinates
    auto gpos = m_converter->position(cellID);
    // local positions
    auto volman = m_detector->volumeManager();
    auto local = volman.lookupDetElement(cellID);

    auto pos0 = local.nominal().worldToLocal(dd4hep::Position(gpos.x(), gpos.y(), gpos.z())); // hit position in local coordinates

    // convert into mm
    gpos = gpos/dd4hep::mm;
    pos0 = pos0/dd4hep::mm;

   trace("gpos.z() = {}, pos0.z() = {}, E_dep = {}", gpos.z(), pos0.z(), h.getEdep());

    if(gpos.z() > m_cfg.hit2minZ && gpos.z() < m_cfg.hit2maxZ){

      trace("[gpos.x(), gpos.y(), gpos.z()] = {}, {}, {};  E_dep = {} MeV", gpos.x(), gpos.y(), gpos.z(), h.getEdep()*1000);
      numGoodHits2++;
      goodHit[1].x = gpos.x(); //pos0.x() - pos0 is local coordinates, gpos is global
      goodHit[1].y = gpos.y(); //pos0.y() - temporarily changing to global to solve the local coordinate issue
      goodHit[1].z = gpos.z(); //         - which is unique to the Roman pots situation
      if(numGoodHits2 == 1){goodHit2 = true;}
      else goodHit2 = false;

    }
    if(gpos.z() > m_cfg.hit1minZ && gpos.z() < m_cfg.hit1maxZ){

      trace("[gpos.x(), gpos.y(), gpos.z()] = {}, {}, {};  E_dep = {} MeV", gpos.x(), gpos.y(), gpos.z(), h.getEdep()*1000);
      numGoodHits1++;
      goodHit[0].x = gpos.x(); //pos0.x()
      goodHit[0].y = gpos.y(); //pos0.y()
      goodHit[0].z = gpos.z();
      if(numGoodHits1 == 1){goodHit1 = true;}
      else goodHit1 = false;

    }

  }

  // NB:
  // This is a "dumb" algorithm - I am just checking the basic thing works with a simple single-proton test.
  // Will need to update and modify for generic # of hits for more complicated final-states.

  if (goodHit1 && goodHit2) {

    // extract hit, subtract orbit offset – this is to get the hits in the coordinate system of the orbit
    // trajectory
    double XL[2] = {goodHit[0].x - local_x_offset, goodHit[1].x - local_x_offset};
    double YL[2] = {goodHit[0].y - local_y_offset, goodHit[1].y - local_y_offset};

    double base = goodHit[1].z - goodHit[0].z;

    if (base == 0) {
      info("Detector separation = 0! Cannot calculate slope!");
    }
    else{

      double Xip[2] = {0.0, 0.0};
      double Xrp[2] = {XL[1], ((XL[1] - XL[0]) / (base))/dd4hep::mrad - local_x_slope_offset};
      double Yip[2] = {0.0, 0.0};
      double Yrp[2] = {YL[1], ((YL[1] - YL[0]) / (base))/dd4hep::mrad - local_y_slope_offset};

      // use the hit information and calculated slope at the RP + the transfer matrix inverse to calculate the
      // Polar Angle and deltaP at the IP

      for (unsigned i0 = 0; i0 < 2; i0++) {
        for (unsigned i1 = 0; i1 < 2; i1++) {
          Xip[i0] += aXinv[i0][i1] * Xrp[i1];
          Yip[i0] += aYinv[i0][i1] * Yrp[i1];
        }
      }

          Yip[1] = Yrp[0]/aY[0][1];

      // convert polar angles to radians
      double rsx = Xip[1] * dd4hep::mrad;
      double rsy = Yip[1] * dd4hep::mrad;

      // calculate momentum magnitude from measured deltaP – using thin lens optics.
      double p = nomMomentum * (1 + 0.01 * Xip[0]);
      double norm = std::sqrt(1.0 + rsx * rsx + rsy * rsy);

      edm4hep::Vector3f prec = {static_cast<float>(p * rsx / norm), static_cast<float>(p * rsy / norm),
                                static_cast<float>(p / norm)};
      auto refPoint = goodHit[0];

      trace("RP Reco Momentum ---> px = {},  py = {}, pz = {}", prec.x, prec.y, prec.z);

      //----- end reconstruction code ------

      edm4eic::MutableReconstructedParticle reconTrack;
      reconTrack.setType(0);
      reconTrack.setMomentum(prec);
      reconTrack.setEnergy(std::hypot(edm4hep::utils::magnitude(reconTrack.getMomentum()), m_cfg.partMass));
      reconTrack.setReferencePoint(refPoint);
      reconTrack.setCharge(m_cfg.partCharge);
      reconTrack.setMass(m_cfg.partMass);
      reconTrack.setGoodnessOfPID(1.);
      reconTrack.setPDG(m_cfg.partPDG);
      //reconTrack.covMatrix(); // @TODO: Errors
      outputParticles->push_back(reconTrack);
    }
  } // end enough hits for matrix reco

}<|MERGE_RESOLUTION|>--- conflicted
+++ resolved
@@ -89,10 +89,7 @@
      local_y_slope_offset = 0.000745498;//-0.000176128;
 
   }
-<<<<<<< HEAD
-  else if(std::abs(100.0 - nomMomentum)/100.0 < nomMomentumError){
-=======
-  else if(abs(130.0 - nomMomentum)/130.0 < nomMomentumError){ //NOT TUNED -- just for testing purposes
+  else if(std::abs(130.0 - nomMomentum)/130.0 < nomMomentumError){ //NOT TUNED -- just for testing purposes
 
      aX[0][0] = 3.251116; //a
      aX[0][1] = 30.285734; //b
@@ -110,8 +107,7 @@
      local_y_slope_offset = 0.000745498;//-0.000176128;
 
   }
-  else if(abs(100.0 - nomMomentum)/100.0 < nomMomentumError){
->>>>>>> 96f23185
+  else if(std::abs(100.0 - nomMomentum)/100.0 < nomMomentumError){
 
      aX[0][0] = 3.152158; //a
      aX[0][1] = 20.852072; //b
@@ -165,7 +161,7 @@
       local_y_slope_offset = -0.0073;
 
   }
-  else if(abs(130.0 - nomMomentum)/130.0 < nomMomentumError){ //130 GeV deuterons
+  else if(std::abs(130.0 - nomMomentum)/130.0 < nomMomentumError){ //130 GeV deuterons
 
       aX[0][0] = 1.6248;
       aX[0][1] = 12.966293;
