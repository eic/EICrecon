// SPDX-License-Identifier: LGPL-3.0-or-later
// Copyright (C) 2024 - 2025, Simon Gardner

#pragma once

#include <DDRec/CellIDPositionConverter.h>
#include <algorithms/algorithm.h>
#include <algorithms/interfaces/WithPodConfig.h>
<<<<<<< HEAD
#include <DDRec/CellIDPositionConverter.h>
#include <edm4eic/MCRecoTrackerHitAssociationCollection.h>
#include <edm4eic/MCRecoTrackParticleAssociationCollection.h>
#include <edm4eic/TrackCollection.h>
=======
#include <edm4eic/MCRecoTrackParticleAssociationCollection.h>
#include <edm4eic/MCRecoTrackerHitAssociationCollection.h>
>>>>>>> a21854f9
#include <edm4eic/Measurement2DCollection.h>
#include <edm4eic/TrackCollection.h>
#include <edm4hep/MCParticle.h>
#include <Eigen/Core>
#include <gsl/pointers>
#include <optional>
#include <string>
#include <string_view>
#include <vector>

#include "FarDetectorLinearTrackingConfig.h"

namespace eicrecon {

<<<<<<< HEAD
using FarDetectorLinearTrackingAlgorithm =
    algorithms::Algorithm<
      algorithms::Input<  std::vector<edm4eic::Measurement2DCollection>,
                          std::optional<edm4eic::MCRecoTrackerHitAssociationCollection> >,
      algorithms::Output< edm4eic::TrackCollection,
                          std::optional<edm4eic::MCRecoTrackParticleAssociationCollection> >
      >;
=======
using FarDetectorLinearTrackingAlgorithm = algorithms::Algorithm<
    algorithms::Input<std::vector<edm4eic::Measurement2DCollection>,
                      std::optional<edm4eic::MCRecoTrackerHitAssociationCollection>>,
    algorithms::Output<edm4eic::TrackCollection,
                       std::optional<edm4eic::MCRecoTrackParticleAssociationCollection>>>;
>>>>>>> a21854f9

class FarDetectorLinearTracking : public FarDetectorLinearTrackingAlgorithm,
                                  public WithPodConfig<FarDetectorLinearTrackingConfig> {

public:
  FarDetectorLinearTracking(std::string_view name)
<<<<<<< HEAD
      : FarDetectorLinearTrackingAlgorithm{name,
                                           {"inputHitCollections",
                                            "inputMCRecoTrackerHitAssociations"},
                                           {"outputTrackCollection",
                                            "outputMCRecoTrackAssociations"},
                                           "Fit track segments from hits in the tracker layers"} {}
=======
      : FarDetectorLinearTrackingAlgorithm{
            name,
            {"inputHitCollections", "inputMCRecoTrackerHitAssociations"},
            {"outputTrackCollection", "outputMCRecoTrackAssociations"},
            "Fit track segments from hits in the tracker layers"} {}
>>>>>>> a21854f9

  /** One time initialization **/
  void init() final;

  /** Event by event processing **/
  void process(const Input&, const Output&) const final;

private:
  const dd4hep::rec::CellIDPositionConverter* m_cellid_converter{nullptr};
  Eigen::VectorXd m_layerWeights;

  Eigen::Vector3d m_optimumDirection;

<<<<<<< HEAD
  void checkHitCombination(Eigen::MatrixXd* hitMatrix,
    edm4eic::TrackCollection* outputTracks,
    edm4eic::MCRecoTrackParticleAssociationCollection* assocTracks,
    const std::vector<gsl::not_null<const edm4eic::Measurement2DCollection*>>& inputHits,
    const std::vector<std::vector<edm4hep::MCParticle>>& assocParts,
    const std::vector<int>& layerHitIndex) const;
=======
  void checkHitCombination(
      Eigen::MatrixXd* hitMatrix, edm4eic::TrackCollection* outputTracks,
      edm4eic::MCRecoTrackParticleAssociationCollection* assocTracks,
      const std::vector<gsl::not_null<const edm4eic::Measurement2DCollection*>>& inputHits,
      const std::vector<std::vector<edm4hep::MCParticle>>& assocParts,
      const std::vector<int>& layerHitIndex) const;
>>>>>>> a21854f9

  /** Check if the last two hits are within a certain angle of the optimum direction **/
  bool checkHitPair(const Eigen::Vector3d& hit1, const Eigen::Vector3d& hit2) const;

  /** Convert 2D clusters to 3D coordinates and match associated particle **/
<<<<<<< HEAD
  void ConvertClusters( const edm4eic::Measurement2DCollection& clusters,
                        const edm4eic::MCRecoTrackerHitAssociationCollection& assoc_hits,
                        std::vector<std::vector<Eigen::Vector3d>>& pointPositions,
                        std::vector<std::vector<edm4hep::MCParticle>>& assoc_parts ) const;


=======
  void ConvertClusters(const edm4eic::Measurement2DCollection& clusters,
                       const edm4eic::MCRecoTrackerHitAssociationCollection& assoc_hits,
                       std::vector<std::vector<Eigen::Vector3d>>& pointPositions,
                       std::vector<std::vector<edm4hep::MCParticle>>& assoc_parts) const;
>>>>>>> a21854f9
};

} // namespace eicrecon<|MERGE_RESOLUTION|>--- conflicted
+++ resolved
@@ -6,15 +6,8 @@
 #include <DDRec/CellIDPositionConverter.h>
 #include <algorithms/algorithm.h>
 #include <algorithms/interfaces/WithPodConfig.h>
-<<<<<<< HEAD
-#include <DDRec/CellIDPositionConverter.h>
-#include <edm4eic/MCRecoTrackerHitAssociationCollection.h>
-#include <edm4eic/MCRecoTrackParticleAssociationCollection.h>
-#include <edm4eic/TrackCollection.h>
-=======
 #include <edm4eic/MCRecoTrackParticleAssociationCollection.h>
 #include <edm4eic/MCRecoTrackerHitAssociationCollection.h>
->>>>>>> a21854f9
 #include <edm4eic/Measurement2DCollection.h>
 #include <edm4eic/TrackCollection.h>
 #include <edm4hep/MCParticle.h>
@@ -29,41 +22,22 @@
 
 namespace eicrecon {
 
-<<<<<<< HEAD
-using FarDetectorLinearTrackingAlgorithm =
-    algorithms::Algorithm<
-      algorithms::Input<  std::vector<edm4eic::Measurement2DCollection>,
-                          std::optional<edm4eic::MCRecoTrackerHitAssociationCollection> >,
-      algorithms::Output< edm4eic::TrackCollection,
-                          std::optional<edm4eic::MCRecoTrackParticleAssociationCollection> >
-      >;
-=======
 using FarDetectorLinearTrackingAlgorithm = algorithms::Algorithm<
     algorithms::Input<std::vector<edm4eic::Measurement2DCollection>,
                       std::optional<edm4eic::MCRecoTrackerHitAssociationCollection>>,
     algorithms::Output<edm4eic::TrackCollection,
                        std::optional<edm4eic::MCRecoTrackParticleAssociationCollection>>>;
->>>>>>> a21854f9
 
 class FarDetectorLinearTracking : public FarDetectorLinearTrackingAlgorithm,
                                   public WithPodConfig<FarDetectorLinearTrackingConfig> {
 
 public:
   FarDetectorLinearTracking(std::string_view name)
-<<<<<<< HEAD
-      : FarDetectorLinearTrackingAlgorithm{name,
-                                           {"inputHitCollections",
-                                            "inputMCRecoTrackerHitAssociations"},
-                                           {"outputTrackCollection",
-                                            "outputMCRecoTrackAssociations"},
-                                           "Fit track segments from hits in the tracker layers"} {}
-=======
       : FarDetectorLinearTrackingAlgorithm{
             name,
             {"inputHitCollections", "inputMCRecoTrackerHitAssociations"},
             {"outputTrackCollection", "outputMCRecoTrackAssociations"},
             "Fit track segments from hits in the tracker layers"} {}
->>>>>>> a21854f9
 
   /** One time initialization **/
   void init() final;
@@ -77,39 +51,21 @@
 
   Eigen::Vector3d m_optimumDirection;
 
-<<<<<<< HEAD
-  void checkHitCombination(Eigen::MatrixXd* hitMatrix,
-    edm4eic::TrackCollection* outputTracks,
-    edm4eic::MCRecoTrackParticleAssociationCollection* assocTracks,
-    const std::vector<gsl::not_null<const edm4eic::Measurement2DCollection*>>& inputHits,
-    const std::vector<std::vector<edm4hep::MCParticle>>& assocParts,
-    const std::vector<int>& layerHitIndex) const;
-=======
   void checkHitCombination(
       Eigen::MatrixXd* hitMatrix, edm4eic::TrackCollection* outputTracks,
       edm4eic::MCRecoTrackParticleAssociationCollection* assocTracks,
       const std::vector<gsl::not_null<const edm4eic::Measurement2DCollection*>>& inputHits,
       const std::vector<std::vector<edm4hep::MCParticle>>& assocParts,
       const std::vector<int>& layerHitIndex) const;
->>>>>>> a21854f9
 
   /** Check if the last two hits are within a certain angle of the optimum direction **/
   bool checkHitPair(const Eigen::Vector3d& hit1, const Eigen::Vector3d& hit2) const;
 
   /** Convert 2D clusters to 3D coordinates and match associated particle **/
-<<<<<<< HEAD
-  void ConvertClusters( const edm4eic::Measurement2DCollection& clusters,
-                        const edm4eic::MCRecoTrackerHitAssociationCollection& assoc_hits,
-                        std::vector<std::vector<Eigen::Vector3d>>& pointPositions,
-                        std::vector<std::vector<edm4hep::MCParticle>>& assoc_parts ) const;
-
-
-=======
   void ConvertClusters(const edm4eic::Measurement2DCollection& clusters,
                        const edm4eic::MCRecoTrackerHitAssociationCollection& assoc_hits,
                        std::vector<std::vector<Eigen::Vector3d>>& pointPositions,
                        std::vector<std::vector<edm4hep::MCParticle>>& assoc_parts) const;
->>>>>>> a21854f9
 };
 
 } // namespace eicrecon