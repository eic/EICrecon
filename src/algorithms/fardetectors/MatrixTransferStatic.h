--- conflicted
+++ resolved
@@ -49,23 +49,16 @@
     double aYinv[2][2] = {{0.0, 0.0},
                           {0.0, 0.0}};
 
-<<<<<<< HEAD
     void init(const dd4hep::Detector* det,std::shared_ptr<spdlog::logger> &logger);
 
     std::unique_ptr<edm4eic::ReconstructedParticleCollection> produce(const edm4hep::SimTrackerHitCollection &inputhits);
 
-=======
->>>>>>> c1d6f051
   private:
 
     /** algorithm logger */
     std::shared_ptr<spdlog::logger>   m_log;
     const dd4hep::Detector* m_detector{nullptr};
-<<<<<<< HEAD
     dd4hep::Segmentation m_segmentation;
-=======
-    const dd4hep::rec::CellIDPositionConverter* m_converter{nullptr};
->>>>>>> c1d6f051
 
   };
 }