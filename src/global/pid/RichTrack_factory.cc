// Copyright (C) 2022, 2023, Christopher Dilks
// Subject to the terms in the LICENSE file found in the top-level directory.

#include "RichTrack_factory.h"

//-----------------------------------------------------------------------------
void eicrecon::RichTrack_factory::Init() {
  auto app = GetApplication();

  // input tags
  auto detector_name = eicrecon::str::ReplaceAll(GetPluginName(), ".so", "");
  auto param_prefix  = detector_name + GetPrefix();

  // services
  m_richGeoSvc = app->GetService<RichGeo_service>();
  m_actsSvc    = app->GetService<ACTSGeo_service>();
  InitLogger(param_prefix, "info");
  m_propagation_algo.init(m_actsSvc->actsGeoProvider(), m_log);
  m_log->debug("detector_name='{}'  param_prefix='{}'", detector_name, param_prefix);

  // get list of radiators
  std::vector<std::tuple<int, std::string, std::string>> radiator_list; // < radiator_id, radiator_name, output_tag >
  for(auto& output_tag : GetOutputTags()) {
    auto radiator_id = richgeo::ParseRadiatorName(output_tag, m_log);
    radiator_list.push_back({
        radiator_id,
        richgeo::RadiatorName(radiator_id, m_log),
        output_tag
        });
  }

  // configuration parameters
  auto cfg = GetDefaultConfig();
  auto set_param = [&param_prefix, &app] (std::string name, auto &val, std::string description) {
    name = param_prefix + ":" + name;
    app->SetDefaultParameter(name, val, description);
  };
  for(auto& [radiator_id, radiator_name, output_tag] : radiator_list)
    set_param(radiator_name+":numPlanes", cfg.numPlanes[radiator_name], "");
  cfg.Print(m_log, spdlog::level::debug);

  // get RICH geometry for track propagation, for each radiator
  m_actsGeo = m_richGeoSvc->GetActsGeo(detector_name);
  for(auto& [radiator_id, radiator_name, output_tag] : radiator_list)
    m_tracking_planes.insert({
        output_tag,
        m_actsGeo->TrackingPlanes(radiator_id, cfg.numPlanes.at(radiator_name))
        });

}

//-----------------------------------------------------------------------------
void eicrecon::RichTrack_factory::BeginRun(const std::shared_ptr<const JEvent> &event) {
}

//-----------------------------------------------------------------------------
void eicrecon::RichTrack_factory::Process(const std::shared_ptr<const JEvent> &event) {

  // collect all trajectories from all input tags
  std::vector<const eicrecon::TrackingResultTrajectory*> trajectories;
  for(const auto& input_tag : GetInputTags()) {
    try {
      for(const auto traj : event->Get<eicrecon::TrackingResultTrajectory>(input_tag))
        trajectories.push_back(traj);
    } catch(std::exception &e) {
      m_log->critical(e.what());
      throw JException(e.what());
    }
  }

  // run track propagator algorithm, for each radiator
  for(auto& [output_tag, radiator_tracking_planes] : m_tracking_planes) {
    try {
      auto result = m_propagation_algo.propagateToSurfaceList(trajectories, radiator_tracking_planes);
      SetCollection<edm4eic::TrackSegment>(output_tag, std::move(result));
    }
    catch(std::exception &e) {
<<<<<<< HEAD
      m_log->warn("Exception in underlying propagator algorithm: {}. Event data will be skipped", e.what());
=======
      throw JException(e.what());
>>>>>>> 65c6b4fb
    }
  }

}<|MERGE_RESOLUTION|>--- conflicted
+++ resolved
@@ -75,11 +75,7 @@
       SetCollection<edm4eic::TrackSegment>(output_tag, std::move(result));
     }
     catch(std::exception &e) {
-<<<<<<< HEAD
-      m_log->warn("Exception in underlying propagator algorithm: {}. Event data will be skipped", e.what());
-=======
       throw JException(e.what());
->>>>>>> 65c6b4fb
     }
   }
 
