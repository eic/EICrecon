--- conflicted
+++ resolved
@@ -19,7 +19,6 @@
   m_log->debug("detector_name='{}'  param_prefix='{}'", detector_name, param_prefix);
 
   // get list of radiators
-<<<<<<< HEAD
   std::vector<std::tuple<int, std::string, std::string>> radiator_list; // < radiator_id, radiator_name, output_tag >
   for(auto& output_tag : GetOutputTags()) {
     auto radiator_id = richgeo::ParseRadiatorName(output_tag, m_log);
@@ -27,14 +26,6 @@
         radiator_id,
         richgeo::RadiatorName(radiator_id, m_log),
         output_tag
-=======
-  std::map<int,std::string> radiator_list;
-  for(auto& output_tag : GetOutputTags()) {
-    auto radiator_id = richgeo::ParseRadiatorName(output_tag, m_log);
-    radiator_list.insert({
-        radiator_id,
-        richgeo::RadiatorName(radiator_id, m_log)
->>>>>>> c51579a0
         });
   }
 
@@ -44,7 +35,6 @@
     name = param_prefix + ":" + name;
     app->SetDefaultParameter(name, val, description);
   };
-<<<<<<< HEAD
   for(auto& [radiator_id, radiator_name, output_tag] : radiator_list)
     set_param(radiator_name+":numPlanes", cfg.numPlanes[radiator_name], "");
   cfg.Print(m_log, spdlog::level::debug);
@@ -56,18 +46,7 @@
         output_tag,
         m_actsGeo->TrackingPlanes(radiator_id, cfg.numPlanes.at(radiator_name))
         });
-=======
-  for(auto& [radiator_id, radiator_name] : radiator_list)
-    set_param(radiator_name+":numPlanes", cfg.numPlanes[radiator_name], "");
-  cfg.Print(m_log, spdlog::level::debug);
 
-  // get RICH geometry for track projection, for each radiator
-  m_actsGeo = m_richGeoSvc->GetActsGeo(detector_name);
-  for(auto& [radiator_id, radiator_name] : radiator_list)
-    m_tracking_planes.push_back(
-        m_actsGeo->TrackingPlanes(radiator_id, cfg.numPlanes.at(radiator_name))
-        );
->>>>>>> c51579a0
 }
 
 //-----------------------------------------------------------------------------
@@ -89,7 +68,6 @@
     }
   }
 
-<<<<<<< HEAD
   // run track propagator algorithm, for each radiator
   for(auto& [output_tag, radiator_tracking_planes] : m_tracking_planes) {
     try {
@@ -101,18 +79,4 @@
     }
   }
 
-=======
-  // run algorithm, for each radiator
-  for(unsigned i=0; i<m_tracking_planes.size(); i++) {
-    auto& radiator_tracking_planes = m_tracking_planes.at(i);
-    auto& out_collection_name      = GetOutputTags().at(i);
-    try {
-      auto result = m_propagation_algo.propagateToSurfaceList(trajectories, radiator_tracking_planes);
-      SetCollection<edm4eic::TrackSegment>(out_collection_name, std::move(result));
-    }
-    catch(std::exception &e) {
-      m_log->warn("Exception in underlying algorithm: {}. Event data will be skipped", e.what());
-    }
-  }
->>>>>>> c51579a0
 }