// Copyright (C) 2022, 2023, Christopher Dilks
// Subject to the terms in the LICENSE file found in the top-level directory.

#include "MergeTrack_factory.h"

//-----------------------------------------------------------------------------
void eicrecon::MergeTrack_factory::Init() {

  // get plugin name and tag
  auto app    = GetApplication();
  auto plugin = GetPluginName();
  auto prefix = plugin + ":" + GetTag();
  InitDataTags(prefix);

  // services
<<<<<<< HEAD
  InitLogger(prefix, "info");
=======
  InitLogger(app, prefix, "info");
>>>>>>> 554435cc
  m_algo.AlgorithmInit(m_log);
  m_log->debug("MergeTrack_factory: plugin='{}' prefix='{}'", plugin, prefix);

}

//-----------------------------------------------------------------------------
void eicrecon::MergeTrack_factory::BeginRun(const std::shared_ptr<const JEvent> &event) {
}

//-----------------------------------------------------------------------------
void eicrecon::MergeTrack_factory::Process(const std::shared_ptr<const JEvent> &event) {

  // get input collections
  std::vector<const edm4eic::TrackSegmentCollection*> in_track_collections;
  for(auto& input_tag : GetInputTags())
    in_track_collections.push_back(
        static_cast<const edm4eic::TrackSegmentCollection*>(event->GetCollectionBase(input_tag))
        );

  // call the MergeTracks algorithm
  try {
    auto out_track_collection = m_algo.AlgorithmProcess(in_track_collections);
    SetCollection(std::move(out_track_collection));
  }
  catch(std::exception &e) {
    throw JException(e.what());
  }

}<|MERGE_RESOLUTION|>--- conflicted
+++ resolved
@@ -13,11 +13,7 @@
   InitDataTags(prefix);
 
   // services
-<<<<<<< HEAD
-  InitLogger(prefix, "info");
-=======
   InitLogger(app, prefix, "info");
->>>>>>> 554435cc
   m_algo.AlgorithmInit(m_log);
   m_log->debug("MergeTrack_factory: plugin='{}' prefix='{}'", plugin, prefix);
 
