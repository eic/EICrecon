// Copyright 2022, Dmitry Romanov
// Subject to the terms in the LICENSE file found in the top-level directory.
//
//

#include <JANA/JApplication.h>
<<<<<<< HEAD
#include <algorithm>
=======
>>>>>>> 6c29cae7
#include <string>

#include "ChargedParticleSelector_factory.h"
#include "GeneratedJets_factory.h"
#include "InclusiveKinematicsDA_factory.h"
#include "InclusiveKinematicsElectron_factory.h"
#include "InclusiveKinematicsJB_factory.h"
#include "InclusiveKinematicsSigma_factory.h"
#include "InclusiveKinematicsTruth_factory.h"
#include "InclusiveKinematicseSigma_factory.h"
#include "MC2SmearedParticle_factory.h"
#include "MatchClusters_factory.h"
#include "ReconstructedElectrons_factory.h"
#include "ReconstructedJets_factory.h"
#include "algorithms/reco/ChargedParticleSelector.h"
#include "extensions/jana/JChainMultifactoryGeneratorT.h"
<<<<<<< HEAD
#include "extensions/jana/JOmniFactoryGeneratorT.h"
=======
>>>>>>> 6c29cae7
#include "ParticleFlow_factory.h"

//
extern "C" {
void InitPlugin(JApplication *app) {
    InitJANAPlugin(app);

    using namespace eicrecon;

<<<<<<< HEAD
    app->Add(new JOmniFactoryGeneratorT<MC2SmearedParticle_factory>(
=======
    app->Add(new JChainMultifactoryGeneratorT<MC2SmearedParticle_factory>(
>>>>>>> 6c29cae7
            "GeneratedParticles",
            {"MCParticles"},
            {"GeneratedParticles"},
            app
            ));

    app->Add(new JChainMultifactoryGeneratorT<MatchClusters_factory>(
        "ReconstructedParticlesWithAssoc",
<<<<<<< HEAD
        {
          "MCParticles",
          "ReconstructedChargedParticles",
          "ReconstructedChargedParticleAssociations",
          "EcalEndcapNClusters",
          "EcalEndcapNClusterAssociations",
          "EcalBarrelScFiClusters",
          "EcalBarrelScFiClusterAssociations",
          "EcalEndcapPClusters",
          "EcalEndcapPClusterAssociations"
        },
        { "ReconstructedParticles",           // edm4eic::ReconstructedParticle
          "ReconstructedParticleAssociations" // edm4eic::MCRecoParticleAssociation
        },
        app
    ));

    app->Add(new JOmniFactoryGeneratorT<InclusiveKinematicsElectron_factory>(
        "InclusiveKinematicsElectron",
        {
          "MCParticles",
          "ReconstructedChargedParticles",
          "ReconstructedChargedParticleAssociations"
        },
        {
          "InclusiveKinematicsElectron"
        },
        app
    ));

    app->Add(new JOmniFactoryGeneratorT<InclusiveKinematicsTruth_factory>(
        "InclusiveKinematicsTruth",
        {
          "MCParticles"
        },
        {
          "InclusiveKinematicsTruth"
        },
        app
    ));

    app->Add(new JOmniFactoryGeneratorT<InclusiveKinematicsJB_factory>(
        "InclusiveKinematicsJB",
        {
          "MCParticles",
          "ReconstructedChargedParticles",
          "ReconstructedChargedParticleAssociations"
        },
        {
          "InclusiveKinematicsJB"
        },
        app
    ));

    app->Add(new JOmniFactoryGeneratorT<InclusiveKinematicsDA_factory>(
        "InclusiveKinematicsDA",
        {
          "MCParticles",
          "ReconstructedChargedParticles",
          "ReconstructedChargedParticleAssociations"
        },
        {
          "InclusiveKinematicsDA"
        },
        app
    ));

    app->Add(new JOmniFactoryGeneratorT<InclusiveKinematicseSigma_factory>(
        "InclusiveKinematicseSigma",
        {
          "MCParticles",
          "ReconstructedChargedParticles",
          "ReconstructedChargedParticleAssociations"
        },
        {
          "InclusiveKinematicseSigma"
        },
        app
    ));

    app->Add(new JOmniFactoryGeneratorT<InclusiveKinematicsSigma_factory>(
        "InclusiveKinematicsSigma",
        {
          "MCParticles",
          "ReconstructedChargedParticles",
          "ReconstructedChargedParticleAssociations"
        },
        {
          "InclusiveKinematicsSigma"
        },
        app
    ));

    app->Add(new JChainMultifactoryGeneratorT<ReconstructedElectrons_factory>(
        "ReconstructedElectrons",
        {"MCParticles", "ReconstructedChargedParticles", "ReconstructedChargedParticleAssociations",
        "EcalBarrelScFiClusterAssociations",
        "EcalEndcapNClusterAssociations",
        "EcalEndcapPClusterAssociations",
        "EcalEndcapPInsertClusterAssociations",
        "EcalLumiSpecClusterAssociations",
        },
        {"ReconstructedElectrons"},
        app
    ));

    app->Add(new JChainMultifactoryGeneratorT<GeneratedJets_factory>(
            "GeneratedJets",
            {"MCParticles"},
            {"GeneratedJets"},
            {},
            app
    ));

    app->Add(new JChainMultifactoryGeneratorT<ReconstructedJets_factory>(
            "ReconstructedJets",
            {"ReconstructedParticles"},
            {"ReconstructedJets"},
            {},
            app
    ));

    app->Add(new JChainMultifactoryGeneratorT<ChargedParticleSelector_factory>(
            "MCChargedParticles",
            {"MCParticles"},
            {"MCChargedParticles"},
            app
    ));

    app->Add(new JChainMultifactoryGeneratorT<GeneratedJets_factory>(
            "GeneratedChargedJets",
            {"MCChargedParticles"},
            {"GeneratedChargedJets"},
            {},
            app
    ));

    app->Add(new JChainMultifactoryGeneratorT<ReconstructedJets_factory>(
            "ReconstructedChargedJets",
            {"ReconstructedChargedParticles"},
            {"ReconstructedChargedJets"},
            {},
            app
    ));

    app->Add(new JChainMultifactoryGeneratorT<ParticleFlow_factory>(
        "ParticleFlow",
        {
          "ReconstructedChargedParticles",
          "CalorimeterTrackProjections",
          "EcalEndcapNClusters",
          "HcalEndcapNClusters",
          "EcalBarrelScFiClusters",
          "HcalBarrelClusters",
          "EcalEndcapPClusters",
          "LFHCALClusters"
        },
        {"ParticleFlowObjects"},
        {},
        app
    ));

}
} // extern "C"<|MERGE_RESOLUTION|>--- conflicted
+++ resolved
@@ -4,10 +4,7 @@
 //
 
 #include <JANA/JApplication.h>
-<<<<<<< HEAD
 #include <algorithm>
-=======
->>>>>>> 6c29cae7
 #include <string>
 
 #include "ChargedParticleSelector_factory.h"
@@ -24,10 +21,7 @@
 #include "ReconstructedJets_factory.h"
 #include "algorithms/reco/ChargedParticleSelector.h"
 #include "extensions/jana/JChainMultifactoryGeneratorT.h"
-<<<<<<< HEAD
 #include "extensions/jana/JOmniFactoryGeneratorT.h"
-=======
->>>>>>> 6c29cae7
 #include "ParticleFlow_factory.h"
 
 //
@@ -37,11 +31,7 @@
 
     using namespace eicrecon;
 
-<<<<<<< HEAD
     app->Add(new JOmniFactoryGeneratorT<MC2SmearedParticle_factory>(
-=======
-    app->Add(new JChainMultifactoryGeneratorT<MC2SmearedParticle_factory>(
->>>>>>> 6c29cae7
             "GeneratedParticles",
             {"MCParticles"},
             {"GeneratedParticles"},
@@ -50,7 +40,6 @@
 
     app->Add(new JChainMultifactoryGeneratorT<MatchClusters_factory>(
         "ReconstructedParticlesWithAssoc",
-<<<<<<< HEAD
         {
           "MCParticles",
           "ReconstructedChargedParticles",
