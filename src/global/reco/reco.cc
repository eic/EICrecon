--- conflicted
+++ resolved
@@ -29,14 +29,10 @@
 #include "extensions/jana/JOmniFactoryGeneratorT.h"
 #include "factories/meta/CollectionCollector_factory.h"
 #include "factories/meta/FilterMatching_factory.h"
-<<<<<<< HEAD
 #include "factories/meta/SubDivideCollection_factory.h"
 #include "algorithms/meta/SubDivideFunctors.h"
-#include "factories/reco/FarForwardNeutronReconstruction_factory.h"
-=======
 #include "factories/reco/FarForwardLambdaReconstruction_factory.h"
 #include "factories/reco/FarForwardNeutralsReconstruction_factory.h"
->>>>>>> 85473507
 #ifdef USE_ONNX
 #include "factories/reco/InclusiveKinematicsML_factory.h"
 #endif
@@ -57,18 +53,10 @@
 #include "factories/reco/ScatteredElectronsEMinusPz_factory.h"
 #include "factories/reco/ScatteredElectronsTruth_factory.h"
 #include "factories/reco/UndoAfterBurnerMCParticles_factory.h"
-<<<<<<< HEAD
-#include "global/reco/MC2SmearedParticle_factory.h"
-#include "global/reco/MatchClusters_factory.h"
-#include "global/reco/ReconstructedElectrons_factory.h"
-#include "global/reco/ScatteredElectronsEMinusPz_factory.h"
-#include "global/reco/ScatteredElectronsTruth_factory.h"
-=======
 
 #if EDM4EIC_VERSION_MAJOR >= 8
 #include "factories/reco/TrackClusterMatch_factory.h"
 #endif
->>>>>>> 85473507
 
 
 extern "C" {
@@ -165,87 +153,22 @@
       {
           .min_energy_over_momentum = 0.7, // GeV
           .max_energy_over_momentum = 1.3  // GeV
-<<<<<<< HEAD
-        },
+      },
+      app));
+
+  app->Add(new JOmniFactoryGeneratorT<JetReconstruction_factory<edm4eic::ReconstructedParticle>>(
+      "GeneratedJets", {"GeneratedParticles"}, {"GeneratedJets"}, {}, app));
+
+  app->Add(new JOmniFactoryGeneratorT<JetReconstruction_factory<edm4eic::ReconstructedParticle>>(
+      "ReconstructedJets", {"ReconstructedParticles"}, {"ReconstructedJets"}, {}, app));
+
+    app->Add(new JOmniFactoryGeneratorT<SubDivideCollection_factory<edm4eic::ReconstructedParticle>>(
+        "GeneratedChargedParticles",
+        {"GeneratedParticles"},
+        {"GeneratedChargedParticles"},
+        {.function = BooleanSplit<&edm4eic::ReconstructedParticle::getCharge>{std::vector<float>{0.0},std::not_equal_to<float>{}}},
         app
     ));
-
-    app->Add(new JOmniFactoryGeneratorT<JetReconstruction_factory<edm4eic::ReconstructedParticle>>(
-            "GeneratedJets",
-            {"GeneratedParticles"},
-            {"GeneratedJets"},
-            {},
-            app
-    ));
-
-    app->Add(new JOmniFactoryGeneratorT<JetReconstruction_factory<edm4eic::ReconstructedParticle>>(
-            "ReconstructedJets",
-            {"ReconstructedParticles"},
-            {"ReconstructedJets"},
-            {},
-            app
-    ));
-
-    app->Add(new JOmniFactoryGeneratorT<SubDivideCollection_factory<edm4eic::ReconstructedParticle>>(
-            "GeneratedChargedParticles",
-            {"GeneratedParticles"},
-            {"GeneratedChargedParticles"},
-            {.function = BooleanSplit<&edm4eic::ReconstructedParticle::getCharge>{std::vector<float>{0.0},std::not_equal_to<float>{}}},
-            app
-    ));
-
-    app->Add(new JOmniFactoryGeneratorT<JetReconstruction_factory<edm4eic::ReconstructedParticle>>(
-            "GeneratedChargedJets",
-            {"GeneratedChargedParticles"},
-            {"GeneratedChargedJets"},
-            {},
-            app
-    ));
-
-    app->Add(new JOmniFactoryGeneratorT<JetReconstruction_factory<edm4eic::ReconstructedParticle>>(
-            "ReconstructedChargedJets",
-            {"ReconstructedChargedParticles"},
-            {"ReconstructedChargedJets"},
-            {},
-            app
-    ));
-
-    app->Add(new JOmniFactoryGeneratorT<ScatteredElectronsTruth_factory>(
-        "ScatteredElectronsTruth",
-        {
-          "MCParticles",
-          "ReconstructedChargedParticles",
-          "ReconstructedChargedParticleAssociations"
-        },
-        {
-          "ScatteredElectronsTruth"
-        },
-        app
-    ));
-
-    app->Add(new JOmniFactoryGeneratorT<ScatteredElectronsEMinusPz_factory>(
-        "ScatteredElectronsEMinusPz",
-        {
-          "ReconstructedChargedParticles",
-          "ReconstructedElectronsForDIS"
-        },
-        {
-          "ScatteredElectronsEMinusPz"
-        },
-        {
-          .minEMinusPz = 0, // GeV
-=======
-      },
-      app));
-
-  app->Add(new JOmniFactoryGeneratorT<JetReconstruction_factory<edm4eic::ReconstructedParticle>>(
-      "GeneratedJets", {"GeneratedParticles"}, {"GeneratedJets"}, {}, app));
-
-  app->Add(new JOmniFactoryGeneratorT<JetReconstruction_factory<edm4eic::ReconstructedParticle>>(
-      "ReconstructedJets", {"ReconstructedParticles"}, {"ReconstructedJets"}, {}, app));
-
-  app->Add(new JOmniFactoryGeneratorT<ChargedReconstructedParticleSelector_factory>(
-      "GeneratedChargedParticles", {"GeneratedParticles"}, {"GeneratedChargedParticles"}, app));
 
   app->Add(new JOmniFactoryGeneratorT<JetReconstruction_factory<edm4eic::ReconstructedParticle>>(
       "GeneratedChargedJets", {"GeneratedChargedParticles"}, {"GeneratedChargedJets"}, {}, app));
@@ -265,7 +188,6 @@
       {"ScatteredElectronsEMinusPz"},
       {
           .minEMinusPz = 0,         // GeV
->>>>>>> 85473507
           .maxEMinusPz = 10000000.0 // GeV
       },
       app));
