// Copyright 2022, Dmitry Romanov
// Subject to the terms in the LICENSE file found in the top-level directory.
//
//

#include <JANA/JApplication.h>
#include <edm4eic/Cluster.h>
#include <edm4eic/MCRecoClusterParticleAssociation.h>
#include <edm4eic/MCRecoParticleAssociation.h>
#include <edm4eic/ReconstructedParticle.h>
#include <edm4eic/EDM4eicVersion.h>
#include <edm4hep/MCParticle.h>
#include <algorithm>
#include <map>
#include <memory>

#include "algorithms/interfaces/WithPodConfig.h"
#include "algorithms/reco/InclusiveKinematicsDA.h"
#include "algorithms/reco/InclusiveKinematicsElectron.h"
#include "algorithms/reco/InclusiveKinematicsJB.h"
#include "algorithms/reco/InclusiveKinematicsSigma.h"
#include "algorithms/reco/InclusiveKinematicseSigma.h"
<<<<<<< HEAD
#include "algorithms/reco/FarForwardNeutronReconstruction.h"
=======
#if EDM4EIC_VERSION_MAJOR >= 6
#include "algorithms/reco/HadronicFinalState.h"
#endif
>>>>>>> 9e91d0b0
#include "extensions/jana/JOmniFactoryGeneratorT.h"
#include "factories/meta/CollectionCollector_factory.h"
#include "factories/meta/FilterMatching_factory.h"
#include "factories/reco/InclusiveKinematicsML_factory.h"
#include "factories/reco/InclusiveKinematicsReconstructed_factory.h"
#include "factories/reco/InclusiveKinematicsTruth_factory.h"
#include "factories/reco/JetReconstruction_factory.h"
#include "factories/reco/TransformBreitFrame_factory.h"
<<<<<<< HEAD
#include "factories/reco/FarForwardNeutronReconstruction_factory.h"
=======
#if EDM4EIC_VERSION_MAJOR >= 6
#include "factories/reco/HadronicFinalState_factory.h"
#endif
>>>>>>> 9e91d0b0
#include "global/reco/ChargedReconstructedParticleSelector_factory.h"
#include "global/reco/MC2SmearedParticle_factory.h"
#include "global/reco/MatchClusters_factory.h"
#include "global/reco/ReconstructedElectrons_factory.h"
#include "global/reco/ScatteredElectronsEMinusPz_factory.h"
#include "global/reco/ScatteredElectronsTruth_factory.h"

extern "C" {
void InitPlugin(JApplication *app) {
    InitJANAPlugin(app);

    using namespace eicrecon;

    // Finds associations matched to initial scattered electrons
    app->Add(new JOmniFactoryGeneratorT<FilterMatching_factory< edm4eic::MCRecoParticleAssociation,
                                                                [](auto* obj) { return obj->getSim().getObjectID();},
                                                                edm4hep::MCParticle,
                                                                [](auto* obj) { return obj->getObjectID(); }>>(
          "MCScatteredElectronAssociations",
          {"ReconstructedChargedParticleAssociations","MCScatteredElectrons"},
          {"MCScatteredElectronAssociations","MCNonScatteredElectronAssociations"},
          app
    ));

    app->Add(new JOmniFactoryGeneratorT<MC2SmearedParticle_factory>(
            "GeneratedParticles",
            {"MCParticles"},
            {"GeneratedParticles"},
            app
            ));

    app->Add(new JOmniFactoryGeneratorT<CollectionCollector_factory<edm4eic::Cluster>>(
        "EcalClusters",
        {
          "EcalEndcapNClusters",
          "EcalBarrelScFiClusters",
          "EcalEndcapPClusters",
        },
        {"EcalClusters"},
        app));

    app->Add(new JOmniFactoryGeneratorT<CollectionCollector_factory<edm4eic::MCRecoClusterParticleAssociation>>(
        "EcalClusterAssociations",
        {
          "EcalEndcapNClusterAssociations",
          "EcalBarrelScFiClusterAssociations",
          "EcalEndcapPClusterAssociations",
        },
        {"EcalClusterAssociations"},
        app));

    app->Add(new JOmniFactoryGeneratorT<MatchClusters_factory>(
        "ReconstructedParticlesWithAssoc",
        {
          "MCParticles",
          "ReconstructedChargedParticles",
          "ReconstructedChargedParticleAssociations",
          "EcalClusters",
          "EcalClusterAssociations",
        },
        { "ReconstructedParticles",           // edm4eic::ReconstructedParticle
          "ReconstructedParticleAssociations" // edm4eic::MCRecoParticleAssociation
        },
        app
    ));


    app->Add(new JOmniFactoryGeneratorT<InclusiveKinematicsReconstructed_factory<InclusiveKinematicsElectron>>(
        "InclusiveKinematicsElectron",
        {
          "MCParticles",
          "ReconstructedChargedParticles",
          "ReconstructedChargedParticleAssociations"
        },
        {
          "InclusiveKinematicsElectron"
        },
        app
    ));

    app->Add(new JOmniFactoryGeneratorT<InclusiveKinematicsTruth_factory>(
        "InclusiveKinematicsTruth",
        {
          "MCParticles"
        },
        {
          "InclusiveKinematicsTruth"
        },
        app
    ));

    app->Add(new JOmniFactoryGeneratorT<InclusiveKinematicsReconstructed_factory<InclusiveKinematicsJB>>(
        "InclusiveKinematicsJB",
        {
          "MCParticles",
          "ReconstructedChargedParticles",
          "ReconstructedChargedParticleAssociations"
        },
        {
          "InclusiveKinematicsJB"
        },
        app
    ));

    app->Add(new JOmniFactoryGeneratorT<InclusiveKinematicsReconstructed_factory<InclusiveKinematicsDA>>(
        "InclusiveKinematicsDA",
        {
          "MCParticles",
          "ReconstructedChargedParticles",
          "ReconstructedChargedParticleAssociations"
        },
        {
          "InclusiveKinematicsDA"
        },
        app
    ));

    app->Add(new JOmniFactoryGeneratorT<InclusiveKinematicsReconstructed_factory<InclusiveKinematicseSigma>>(
        "InclusiveKinematicseSigma",
        {
          "MCParticles",
          "ReconstructedChargedParticles",
          "ReconstructedChargedParticleAssociations"
        },
        {
          "InclusiveKinematicseSigma"
        },
        app
    ));

    app->Add(new JOmniFactoryGeneratorT<InclusiveKinematicsReconstructed_factory<InclusiveKinematicsSigma>>(
        "InclusiveKinematicsSigma",
        {
          "MCParticles",
          "ReconstructedChargedParticles",
          "ReconstructedChargedParticleAssociations"
        },
        {
          "InclusiveKinematicsSigma"
        },
        app
    ));

    app->Add(new JOmniFactoryGeneratorT<InclusiveKinematicsML_factory>(
        "InclusiveKinematicsML",
        {
          "InclusiveKinematicsElectron",
          "InclusiveKinematicsDA"
        },
        {
          "InclusiveKinematicsML"
        },
        app
    ));

    app->Add(new JOmniFactoryGeneratorT<ReconstructedElectrons_factory>(
        "ReconstructedElectrons",
        {"ReconstructedParticles"},
        {"ReconstructedElectrons"},
        {},
        app
    ));

    app->Add(new JOmniFactoryGeneratorT<ReconstructedElectrons_factory>(
        "ReconstructedElectronsForDIS",
        {"ReconstructedParticles"},
        {"ReconstructedElectronsForDIS"},
        {
          .min_energy_over_momentum = 0.7, // GeV
          .max_energy_over_momentum = 1.3  // GeV
        },
        app
    ));

    app->Add(new JOmniFactoryGeneratorT<JetReconstruction_factory<edm4eic::ReconstructedParticle>>(
            "GeneratedJets",
            {"GeneratedParticles"},
            {"GeneratedJets"},
            {},
            app
    ));

    app->Add(new JOmniFactoryGeneratorT<JetReconstruction_factory<edm4eic::ReconstructedParticle>>(
            "ReconstructedJets",
            {"ReconstructedParticles"},
            {"ReconstructedJets"},
            {},
            app
    ));

    app->Add(new JOmniFactoryGeneratorT<ChargedReconstructedParticleSelector_factory>(
            "GeneratedChargedParticles",
            {"GeneratedParticles"},
            {"GeneratedChargedParticles"},
            app
    ));

    app->Add(new JOmniFactoryGeneratorT<JetReconstruction_factory<edm4eic::ReconstructedParticle>>(
            "GeneratedChargedJets",
            {"GeneratedChargedParticles"},
            {"GeneratedChargedJets"},
            {},
            app
    ));

    app->Add(new JOmniFactoryGeneratorT<JetReconstruction_factory<edm4eic::ReconstructedParticle>>(
            "ReconstructedChargedJets",
            {"ReconstructedChargedParticles"},
            {"ReconstructedChargedJets"},
            {},
            app
    ));

    app->Add(new JOmniFactoryGeneratorT<ScatteredElectronsTruth_factory>(
        "ScatteredElectronsTruth",
        {
          "MCParticles",
          "ReconstructedChargedParticles",
          "ReconstructedChargedParticleAssociations"
        },
        {
          "ScatteredElectronsTruth"
        },
        app
    ));

    app->Add(new JOmniFactoryGeneratorT<ScatteredElectronsEMinusPz_factory>(
        "ScatteredElectronsEMinusPz",
        {
          "ReconstructedChargedParticles",
          "ReconstructedElectronsForDIS"
        },
        {
          "ScatteredElectronsEMinusPz"
        },
        {
          .minEMinusPz = 0, // GeV
          .maxEMinusPz = 10000000.0 // GeV
        },
        app
    ));

    app->Add(new JOmniFactoryGeneratorT<TransformBreitFrame_factory>(
            "ReconstructedBreitFrameParticles",
            {"MCParticles","InclusiveKinematicsElectron","ReconstructedParticles"},
            {"ReconstructedBreitFrameParticles"},
            {},
            app
    ));

<<<<<<< HEAD
    app->Add(new JOmniFactoryGeneratorT<FarForwardNeutronReconstruction_factory>(
           "ReconstructedFarForwardZDCNeutrons",
          {"HcalFarForwardZDCClusters"},  // edm4eic::ClusterCollection
          {"ReconstructedFarForwardZDCNeutrons"}, // edm4eic::ReconstrutedParticleCollection,
          app   // TODO: Remove me once fixed
    ));
=======
#if EDM4EIC_VERSION_MAJOR >= 6
    app->Add(new JOmniFactoryGeneratorT<HadronicFinalState_factory<HadronicFinalState>>(
        "HadronicFinalState",
        {
          "MCParticles",
          "ReconstructedParticles",
          "ReconstructedParticleAssociations"
        },
        {
          "HadronicFinalState"
        },
        app
    ));
#endif
>>>>>>> 9e91d0b0

}
} // extern "C"<|MERGE_RESOLUTION|>--- conflicted
+++ resolved
@@ -20,13 +20,11 @@
 #include "algorithms/reco/InclusiveKinematicsJB.h"
 #include "algorithms/reco/InclusiveKinematicsSigma.h"
 #include "algorithms/reco/InclusiveKinematicseSigma.h"
-<<<<<<< HEAD
+
 #include "algorithms/reco/FarForwardNeutronReconstruction.h"
-=======
 #if EDM4EIC_VERSION_MAJOR >= 6
 #include "algorithms/reco/HadronicFinalState.h"
 #endif
->>>>>>> 9e91d0b0
 #include "extensions/jana/JOmniFactoryGeneratorT.h"
 #include "factories/meta/CollectionCollector_factory.h"
 #include "factories/meta/FilterMatching_factory.h"
@@ -35,13 +33,10 @@
 #include "factories/reco/InclusiveKinematicsTruth_factory.h"
 #include "factories/reco/JetReconstruction_factory.h"
 #include "factories/reco/TransformBreitFrame_factory.h"
-<<<<<<< HEAD
 #include "factories/reco/FarForwardNeutronReconstruction_factory.h"
-=======
 #if EDM4EIC_VERSION_MAJOR >= 6
 #include "factories/reco/HadronicFinalState_factory.h"
 #endif
->>>>>>> 9e91d0b0
 #include "global/reco/ChargedReconstructedParticleSelector_factory.h"
 #include "global/reco/MC2SmearedParticle_factory.h"
 #include "global/reco/MatchClusters_factory.h"
@@ -291,15 +286,12 @@
             {},
             app
     ));
-
-<<<<<<< HEAD
     app->Add(new JOmniFactoryGeneratorT<FarForwardNeutronReconstruction_factory>(
            "ReconstructedFarForwardZDCNeutrons",
           {"HcalFarForwardZDCClusters"},  // edm4eic::ClusterCollection
           {"ReconstructedFarForwardZDCNeutrons"}, // edm4eic::ReconstrutedParticleCollection,
           app   // TODO: Remove me once fixed
     ));
-=======
 #if EDM4EIC_VERSION_MAJOR >= 6
     app->Add(new JOmniFactoryGeneratorT<HadronicFinalState_factory<HadronicFinalState>>(
         "HadronicFinalState",
@@ -314,7 +306,6 @@
         app
     ));
 #endif
->>>>>>> 9e91d0b0
 
 }
 } // extern "C"