// SPDX-License-Identifier: LGPL-3.0-or-later
// Copyright (C) 2022 - 2024, Dmitry Romanov, Nathan Brei, Tooba Ali, Wouter Deconinck, Dmitry Kalinkin, John Lajoie, Simon Gardner, Tristan Protzman, Daniel Brandenburg, Derek M Anderson, Sebouh Paul, Tyler Kutz, Alex Jentsch, Jihee Kim, Brian Page

#include <DD4hep/Detector.h>
#include <Evaluator/DD4hepUnits.h>
#include <JANA/JApplication.h>
<<<<<<< HEAD
#include <algorithm>
=======
#include <JANA/JApplicationFwd.h>
>>>>>>> c90b7f13
#include <edm4eic/Cluster.h>
#include <edm4eic/EDM4eicVersion.h>
#include <edm4eic/InclusiveKinematics.h>
#include <edm4eic/MCRecoClusterParticleAssociation.h>
#include <edm4eic/MCRecoParticleAssociation.h>
#include <edm4eic/ReconstructedParticle.h>
#include <edm4hep/MCParticle.h>
#include <fmt/core.h>
<<<<<<< HEAD
#include <gsl/pointers>
#include <cmath>

=======
#include <algorithm>
#include <gsl/pointers>
>>>>>>> c90b7f13
#include <map>
#include <memory>
#include <stdexcept>

#include "algorithms/interfaces/WithPodConfig.h"

#if EDM4EIC_VERSION_MAJOR >= 6
#include "algorithms/reco/HadronicFinalState.h"
#include "algorithms/reco/InclusiveKinematicsDA.h"
#include "algorithms/reco/InclusiveKinematicsESigma.h"
#include "algorithms/reco/InclusiveKinematicsElectron.h"
#include "algorithms/reco/InclusiveKinematicsJB.h"
#include "algorithms/reco/InclusiveKinematicsSigma.h"
#endif
#include "extensions/jana/JOmniFactoryGeneratorT.h"
#include "factories/meta/CollectionCollector_factory.h"
#include "factories/meta/FilterMatching_factory.h"
#include "factories/reco/FarForwardLambdaReconstruction_factory.h"
#include "factories/reco/FarForwardNeutralsReconstruction_factory.h"
#ifdef USE_ONNX
#include "factories/reco/InclusiveKinematicsML_factory.h"
#endif
#if EDM4EIC_VERSION_MAJOR >= 6
#include "factories/reco/InclusiveKinematicsReconstructed_factory.h"
#endif
#include "factories/reco/InclusiveKinematicsTruth_factory.h"
#include "factories/reco/JetReconstruction_factory.h"
#include "factories/reco/TransformBreitFrame_factory.h"
#if EDM4EIC_VERSION_MAJOR >= 6
#include "factories/reco/HadronicFinalState_factory.h"
#endif
#include "factories/reco/UndoAfterBurnerMCParticles_factory.h"
#include "global/reco/ChargedReconstructedParticleSelector_factory.h"
#include "global/reco/MC2SmearedParticle_factory.h"
#include "global/reco/MatchClusters_factory.h"
#include "global/reco/PrimaryVertices_factory.h"
#include "global/reco/ReconstructedElectrons_factory.h"
#include "global/reco/ScatteredElectronsEMinusPz_factory.h"
#include "global/reco/ScatteredElectronsTruth_factory.h"

#if EDM4EIC_VERSION_MAJOR >= 8
#include "global/reco/TrackClusterMatch_factory.h"
#endif

#include "services/geometry/dd4hep/DD4hep_service.h"

extern "C" {
void InitPlugin(JApplication* app) {
  InitJANAPlugin(app);

  using namespace eicrecon;

  // Finds associations matched to initial scattered electrons
  app->Add(
      new JOmniFactoryGeneratorT<FilterMatching_factory<
          edm4eic::MCRecoParticleAssociation, [](auto* obj) { return obj->getSim().getObjectID(); },
          edm4hep::MCParticle, [](auto* obj) { return obj->getObjectID(); }>>(
          "MCScatteredElectronAssociations",
          {"ReconstructedChargedParticleAssociations", "MCScatteredElectrons"},
          {"MCScatteredElectronAssociations", "MCNonScatteredElectronAssociations"}, app));

  app->Add(new JOmniFactoryGeneratorT<MC2SmearedParticle_factory>(
      "GeneratedParticles", {"MCParticles"}, {"GeneratedParticles"}, app));

  app->Add(new JOmniFactoryGeneratorT<CollectionCollector_factory<edm4eic::Cluster, true>>(
      "EcalClusters", {"EcalEndcapNClusters", "EcalBarrelScFiClusters", "EcalEndcapPClusters"},
      {"EcalClusters"}, app));

  app->Add(new JOmniFactoryGeneratorT<
           CollectionCollector_factory<edm4eic::MCRecoClusterParticleAssociation, true>>(
      "EcalClusterAssociations",
      {"EcalEndcapNClusterAssociations", "EcalBarrelScFiClusterAssociations",
       "EcalEndcapPClusterAssociations"},
      {"EcalClusterAssociations"}, app));

  app->Add(new JOmniFactoryGeneratorT<MatchClusters_factory>(
      "ReconstructedParticlesWithAssoc",
      {
          "MCParticles",
          "ReconstructedChargedParticles",
          "ReconstructedChargedParticleAssociations",
          "EcalClusters",
          "EcalClusterAssociations",
      },
      {
          "ReconstructedParticles",           // edm4eic::ReconstructedParticle
          "ReconstructedParticleAssociations" // edm4eic::MCRecoParticleAssociation
      },
      app));

  app->Add(new JOmniFactoryGeneratorT<InclusiveKinematicsTruth_factory>(
      "InclusiveKinematicsTruth", {"MCParticles"}, {"InclusiveKinematicsTruth"}, app));

#if EDM4EIC_VERSION_MAJOR >= 6
  app->Add(new JOmniFactoryGeneratorT<
           InclusiveKinematicsReconstructed_factory<InclusiveKinematicsElectron>>(
      "InclusiveKinematicsElectron",
      {"MCParticles", "ScatteredElectronsTruth", "HadronicFinalState"},
      {"InclusiveKinematicsElectron"}, app));

  app->Add(
      new JOmniFactoryGeneratorT<InclusiveKinematicsReconstructed_factory<InclusiveKinematicsJB>>(
          "InclusiveKinematicsJB", {"MCParticles", "ScatteredElectronsTruth", "HadronicFinalState"},
          {"InclusiveKinematicsJB"}, app));

  app->Add(
      new JOmniFactoryGeneratorT<InclusiveKinematicsReconstructed_factory<InclusiveKinematicsDA>>(
          "InclusiveKinematicsDA", {"MCParticles", "ScatteredElectronsTruth", "HadronicFinalState"},
          {"InclusiveKinematicsDA"}, app));

  app->Add(new JOmniFactoryGeneratorT<
           InclusiveKinematicsReconstructed_factory<InclusiveKinematicsESigma>>(
      "InclusiveKinematicsESigma", {"MCParticles", "ScatteredElectronsTruth", "HadronicFinalState"},
      {"InclusiveKinematicsESigma"}, app));

  // InclusiveKinematicseSigma is deprecated and will be removed, use InclusiveKinematicsESigma instead
  app->Add(new JOmniFactoryGeneratorT<CollectionCollector_factory<edm4eic::InclusiveKinematics>>(
      "InclusiveKinematicseSigma_legacy", {"InclusiveKinematicsESigma"},
      {"InclusiveKinematicseSigma"}, app));

  app->Add(new JOmniFactoryGeneratorT<
           InclusiveKinematicsReconstructed_factory<InclusiveKinematicsSigma>>(
      "InclusiveKinematicsSigma", {"MCParticles", "ScatteredElectronsTruth", "HadronicFinalState"},
      {"InclusiveKinematicsSigma"}, app));

#ifdef USE_ONNX
  app->Add(new JOmniFactoryGeneratorT<InclusiveKinematicsML_factory>(
      "InclusiveKinematicsML", {"InclusiveKinematicsElectron", "InclusiveKinematicsDA"},
      {"InclusiveKinematicsML"}, app));
#endif
#endif

  app->Add(new JOmniFactoryGeneratorT<ReconstructedElectrons_factory>(
      "ReconstructedElectrons", {"ReconstructedParticles"}, {"ReconstructedElectrons"}, {}, app));

  app->Add(new JOmniFactoryGeneratorT<ReconstructedElectrons_factory>(
      "ReconstructedElectronsForDIS", {"ReconstructedParticles"}, {"ReconstructedElectronsForDIS"},
      {
          .min_energy_over_momentum = 0.7, // GeV
          .max_energy_over_momentum = 1.3  // GeV
      },
      app));

  app->Add(new JOmniFactoryGeneratorT<JetReconstruction_factory<edm4eic::ReconstructedParticle>>(
      "GeneratedJets", {"GeneratedParticles"}, {"GeneratedJets"}, {}, app));

  app->Add(new JOmniFactoryGeneratorT<JetReconstruction_factory<edm4eic::ReconstructedParticle>>(
      "ReconstructedJets", {"ReconstructedParticles"}, {"ReconstructedJets"}, {}, app));

  app->Add(new JOmniFactoryGeneratorT<ChargedReconstructedParticleSelector_factory>(
      "GeneratedChargedParticles", {"GeneratedParticles"}, {"GeneratedChargedParticles"}, app));

  app->Add(new JOmniFactoryGeneratorT<JetReconstruction_factory<edm4eic::ReconstructedParticle>>(
      "GeneratedChargedJets", {"GeneratedChargedParticles"}, {"GeneratedChargedJets"}, {}, app));

  app->Add(new JOmniFactoryGeneratorT<JetReconstruction_factory<edm4eic::ReconstructedParticle>>(
      "ReconstructedChargedJets", {"ReconstructedChargedParticles"}, {"ReconstructedChargedJets"},
      {}, app));

  app->Add(new JOmniFactoryGeneratorT<ScatteredElectronsTruth_factory>(
      "ScatteredElectronsTruth",
      {"MCParticles", "ReconstructedChargedParticles", "ReconstructedChargedParticleAssociations"},
      {"ScatteredElectronsTruth"}, app));

  app->Add(new JOmniFactoryGeneratorT<ScatteredElectronsEMinusPz_factory>(
      "ScatteredElectronsEMinusPz",
      {"ReconstructedChargedParticles", "ReconstructedElectronsForDIS"},
      {"ScatteredElectronsEMinusPz"},
      {
          .minEMinusPz = 0,         // GeV
          .maxEMinusPz = 10000000.0 // GeV
      },
      app));

  app->Add(new JOmniFactoryGeneratorT<CollectionCollector_factory<edm4eic::Cluster, true>>(
      "BarrelClusters",
      {
          "HcalBarrelClusters",
          "EcalBarrelClusters",
      },
      {"BarrelClusters"}, app));

#if EDM4EIC_VERSION_MAJOR >= 8
  app->Add(new JOmniFactoryGeneratorT<TrackClusterMatch_factory>(
      "TrackClusterMatcher", {"CalorimeterTrackProjections", "BarrelClusters"},
      {"TrackClusterMatches"}, {}, app));
#endif // EDM4EIC_VERSION_MAJOR >= 8

  app->Add(new JOmniFactoryGeneratorT<TransformBreitFrame_factory>(
      "ReconstructedBreitFrameParticles",
      {"MCParticles", "InclusiveKinematicsElectron", "ReconstructedParticles"},
      {"ReconstructedBreitFrameParticles"}, {}, app));

  auto detector = app->GetService<DD4hep_service>()->detector();
  double z_zdc  = NAN;
  try {
    z_zdc = detector->constant<double>("HcalFarForwardZDC_SiPMonTile_r_pos") / dd4hep::mm;
  } catch (std::runtime_error&) {
    z_zdc = 35800;
  }

  app->Add(new JOmniFactoryGeneratorT<FarForwardNeutralsReconstruction_factory>(
      "ReconstructedFarForwardZDCNeutrons",
      {"HcalFarForwardZDCClusters"},          // edm4eic::ClusterCollection
      {"ReconstructedFarForwardZDCNeutrals"}, // edm4eic::ReconstrutedParticleCollection,
      {.neutronScaleCorrCoeffHcal = {-0.11, -1.5, 0},
       .gammaScaleCorrCoeffHcal   = {0, -.13, 0},
       .globalToProtonRotation    = -0.025,
       .gammaZMax                 = (300 + z_zdc) * dd4hep::mm,
       .gammaMaxLength            = 100 * dd4hep::mm,
       .gammaMaxWidth             = 12 * dd4hep::mm},
      app // TODO: Remove me once fixed
      ));
  app->Add(new JOmniFactoryGeneratorT<FarForwardLambdaReconstruction_factory>(
      "ReconstructedFarForwardZDCLambdas",
      {"ReconstructedFarForwardZDCNeutrals"}, // edm4eic::ReconstrutedParticleCollection,
      {"ReconstructedFarForwardZDCLambdas", "ReconstructedFarForwardZDCLambdaDecayProductsC"
                                            "M"}, // edm4eic::ReconstrutedParticleCollection,
      {.globalToProtonRotation = -0.025,
       .zMax                   = z_zdc * dd4hep::mm,
       .lambdaMaxMassDev       = 0.030 * dd4hep::GeV,
       .iterations             = 10},
      app // TODO: Remove me once fixed
      ));

#if EDM4EIC_VERSION_MAJOR >= 6
  app->Add(new JOmniFactoryGeneratorT<HadronicFinalState_factory<HadronicFinalState>>(
      "HadronicFinalState",
      {"MCParticles", "ReconstructedParticles", "ReconstructedParticleAssociations"},
      {"HadronicFinalState"}, app));
#endif

  app->Add(new JOmniFactoryGeneratorT<TransformBreitFrame_factory>(
      "GeneratedBreitFrameParticles",
      {"MCParticles", "InclusiveKinematicsElectron", "GeneratedParticles"},
      {"GeneratedBreitFrameParticles"}, {}, app));

  app->Add(new JOmniFactoryGeneratorT<JetReconstruction_factory<edm4eic::ReconstructedParticle>>(
      "GeneratedCentauroJets", {"GeneratedBreitFrameParticles"}, {"GeneratedCentauroJets"},
      {.rJet = 0.8, .jetAlgo = "plugin_algorithm", .jetContribAlgo = "Centauro"}, app));

  app->Add(new JOmniFactoryGeneratorT<JetReconstruction_factory<edm4eic::ReconstructedParticle>>(
      "ReconstructedCentauroJets", {"ReconstructedBreitFrameParticles"},
      {"ReconstructedCentauroJets"},
      {.rJet = 0.8, .jetAlgo = "plugin_algorithm", .jetContribAlgo = "Centauro"}, app));

  //Full correction for MCParticles --> MCParticlesHeadOnFrame
  app->Add(new JOmniFactoryGeneratorT<UndoAfterBurnerMCParticles_factory>(
      "MCParticlesHeadOnFrameNoBeamFX", {"MCParticles"}, {"MCParticlesHeadOnFrameNoBeamFX"},
      {
          .m_pid_assume_pion_mass = false,
          .m_crossing_angle       = -0.025 * dd4hep::rad,
          .m_pid_purity           = 0.51, //dummy value for MC truth information
          .m_correct_beam_FX      = true,
          .m_pid_use_MC_truth     = true,
      },
      app));

  app->Add(new JOmniFactoryGeneratorT<PrimaryVertices_factory>(
      "PrimaryVertices", {"CentralTrackVertices"}, {"PrimaryVertices"}, {}, app));
}
} // extern "C"<|MERGE_RESOLUTION|>--- conflicted
+++ resolved
@@ -1,14 +1,11 @@
 // SPDX-License-Identifier: LGPL-3.0-or-later
-// Copyright (C) 2022 - 2024, Dmitry Romanov, Nathan Brei, Tooba Ali, Wouter Deconinck, Dmitry Kalinkin, John Lajoie, Simon Gardner, Tristan Protzman, Daniel Brandenburg, Derek M Anderson, Sebouh Paul, Tyler Kutz, Alex Jentsch, Jihee Kim, Brian Page
+// Copyright (C) 2022 - 2025, Dmitry Romanov, Nathan Brei, Tooba Ali, Wouter Deconinck, Dmitry Kalinkin, John Lajoie, Simon Gardner, Tristan Protzman, Daniel Brandenburg, Derek M Anderson, Sebouh Paul, Tyler Kutz, Alex Jentsch, Jihee Kim, Brian Page
 
 #include <DD4hep/Detector.h>
 #include <Evaluator/DD4hepUnits.h>
 #include <JANA/JApplication.h>
-<<<<<<< HEAD
 #include <algorithm>
-=======
 #include <JANA/JApplicationFwd.h>
->>>>>>> c90b7f13
 #include <edm4eic/Cluster.h>
 #include <edm4eic/EDM4eicVersion.h>
 #include <edm4eic/InclusiveKinematics.h>
@@ -17,14 +14,9 @@
 #include <edm4eic/ReconstructedParticle.h>
 #include <edm4hep/MCParticle.h>
 #include <fmt/core.h>
-<<<<<<< HEAD
 #include <gsl/pointers>
+
 #include <cmath>
-
-=======
-#include <algorithm>
-#include <gsl/pointers>
->>>>>>> c90b7f13
 #include <map>
 #include <memory>
 #include <stdexcept>
