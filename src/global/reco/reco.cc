// Copyright 2022, Dmitry Romanov
// Subject to the terms in the LICENSE file found in the top-level directory.
//
//

#include <JANA/JApplication.h>
#include <edm4eic/Cluster.h>
#include <edm4eic/MCRecoClusterParticleAssociation.h>
#include <algorithm>
#include <map>
#include <memory>

#include "algorithms/reco/InclusiveKinematicsDA.h"
#include "algorithms/reco/InclusiveKinematicsElectron.h"
#include "algorithms/reco/InclusiveKinematicsJB.h"
#include "algorithms/reco/InclusiveKinematicsSigma.h"
#include "algorithms/reco/InclusiveKinematicseSigma.h"
#include "extensions/jana/JOmniFactoryGeneratorT.h"
<<<<<<< HEAD
#include "extensions/spdlog/SpdlogExtensions.h"
#include "ScatteredElectronsTruth_factory.h"
#include "ScatteredElectronsEMinusPz_factory.h"
=======
#include "factories/meta/CollectionCollector_factory.h"
#include "factories/reco/InclusiveKinematicsReconstructed_factory.h"
#include "factories/reco/InclusiveKinematicsTruth_factory.h"
#include "factories/reco/TransformBreitFrame_factory.h"
#include "factories/reco/JetReconstruction_factory.h"
#include "global/reco/ChargedReconstructedParticleSelector_factory.h"
#include "global/reco/MC2SmearedParticle_factory.h"
#include "global/reco/MatchClusters_factory.h"
#include "global/reco/ReconstructedElectrons_factory.h"
>>>>>>> 73b33fb8

//
extern "C" {
void InitPlugin(JApplication *app) {
    InitJANAPlugin(app);

    using namespace eicrecon;

    app->Add(new JOmniFactoryGeneratorT<MC2SmearedParticle_factory>(
            "GeneratedParticles",
            {"MCParticles"},
            {"GeneratedParticles"},
            app
            ));

    app->Add(new JOmniFactoryGeneratorT<CollectionCollector_factory<edm4eic::Cluster>>(
        "EcalClusters",
        {
          "EcalEndcapNClusters",
          "EcalBarrelScFiClusters",
          "EcalEndcapPClusters",
        },
        {"EcalClusters"},
        app));

    app->Add(new JOmniFactoryGeneratorT<CollectionCollector_factory<edm4eic::MCRecoClusterParticleAssociation>>(
        "EcalClusterAssociations",
        {
          "EcalEndcapNClusterAssociations",
          "EcalBarrelScFiClusterAssociations",
          "EcalEndcapPClusterAssociations",
        },
        {"EcalClusterAssociations"},
        app));

    app->Add(new JOmniFactoryGeneratorT<MatchClusters_factory>(
        "ReconstructedParticlesWithAssoc",
        {
          "MCParticles",
          "ReconstructedChargedParticles",
          "ReconstructedChargedParticleAssociations",
          "EcalClusters",
          "EcalClusterAssociations",
        },
        { "ReconstructedParticles",           // edm4eic::ReconstructedParticle
          "ReconstructedParticleAssociations" // edm4eic::MCRecoParticleAssociation
        },
        app
    ));


    app->Add(new JOmniFactoryGeneratorT<InclusiveKinematicsReconstructed_factory<InclusiveKinematicsElectron>>(
        "InclusiveKinematicsElectron",
        {
          "MCParticles",
          "ReconstructedChargedParticles",
          "ReconstructedChargedParticleAssociations"
        },
        {
          "InclusiveKinematicsElectron"
        },
        app
    ));

    app->Add(new JOmniFactoryGeneratorT<InclusiveKinematicsTruth_factory>(
        "InclusiveKinematicsTruth",
        {
          "MCParticles"
        },
        {
          "InclusiveKinematicsTruth"
        },
        app
    ));

    app->Add(new JOmniFactoryGeneratorT<InclusiveKinematicsReconstructed_factory<InclusiveKinematicsJB>>(
        "InclusiveKinematicsJB",
        {
          "MCParticles",
          "ReconstructedChargedParticles",
          "ReconstructedChargedParticleAssociations"
        },
        {
          "InclusiveKinematicsJB"
        },
        app
    ));

    app->Add(new JOmniFactoryGeneratorT<InclusiveKinematicsReconstructed_factory<InclusiveKinematicsDA>>(
        "InclusiveKinematicsDA",
        {
          "MCParticles",
          "ReconstructedChargedParticles",
          "ReconstructedChargedParticleAssociations"
        },
        {
          "InclusiveKinematicsDA"
        },
        app
    ));

    app->Add(new JOmniFactoryGeneratorT<InclusiveKinematicsReconstructed_factory<InclusiveKinematicseSigma>>(
        "InclusiveKinematicseSigma",
        {
          "MCParticles",
          "ReconstructedChargedParticles",
          "ReconstructedChargedParticleAssociations"
        },
        {
          "InclusiveKinematicseSigma"
        },
        app
    ));

    app->Add(new JOmniFactoryGeneratorT<InclusiveKinematicsReconstructed_factory<InclusiveKinematicsSigma>>(
        "InclusiveKinematicsSigma",
        {
          "MCParticles",
          "ReconstructedChargedParticles",
          "ReconstructedChargedParticleAssociations"
        },
        {
          "InclusiveKinematicsSigma"
        },
        app
    ));

    app->Add(new JOmniFactoryGeneratorT<ReconstructedElectrons_factory>(
        "ReconstructedElectrons",
        {"MCParticles", "ReconstructedChargedParticles", "ReconstructedChargedParticleAssociations",
        "EcalBarrelScFiClusterAssociations",
        "EcalEndcapNClusterAssociations",
        "EcalEndcapPClusterAssociations",
        "EcalEndcapPInsertClusterAssociations",
        "EcalLumiSpecClusterAssociations",
        },
        {"ReconstructedElectrons"},
        {},
        app
    ));

    app->Add(new JOmniFactoryGeneratorT<JetReconstruction_factory<edm4eic::ReconstructedParticle>>(
            "GeneratedJets",
            {"GeneratedParticles"},
            {"GeneratedJets"},
            {},
            app
    ));

    app->Add(new JOmniFactoryGeneratorT<JetReconstruction_factory<edm4eic::ReconstructedParticle>>(
            "ReconstructedJets",
            {"ReconstructedParticles"},
            {"ReconstructedJets"},
            {},
            app
    ));

    app->Add(new JOmniFactoryGeneratorT<ChargedReconstructedParticleSelector_factory>(
            "GeneratedChargedParticles",
            {"GeneratedParticles"},
            {"GeneratedChargedParticles"},
            app
    ));

    app->Add(new JOmniFactoryGeneratorT<JetReconstruction_factory<edm4eic::ReconstructedParticle>>(
            "GeneratedChargedJets",
            {"GeneratedChargedParticles"},
            {"GeneratedChargedJets"},
            {},
            app
    ));

    app->Add(new JOmniFactoryGeneratorT<JetReconstruction_factory<edm4eic::ReconstructedParticle>>(
            "ReconstructedChargedJets",
            {"ReconstructedChargedParticles"},
            {"ReconstructedChargedJets"},
            {},
            app
    ));

<<<<<<< HEAD
    app->Add(new JOmniFactoryGeneratorT<ScatteredElectronsTruth_factory>(
        "ScatteredElectronsTruth",
        {
          "MCParticles",
          "ReconstructedChargedParticles",
          "ReconstructedChargedParticleAssociations"
        },
        {
          "ScatteredElectronsTruth"
        },
        app
    ));

    app->Add(new JOmniFactoryGeneratorT<ScatteredElectronsEMinusPz_factory>(
        "ScatteredElectronsEMinusPz",
        {
          "ReconstructedChargedParticles",
          "ReconstructedElectrons"
        },
        {
          "ScatteredElectronsEMinusPz"
        },
        {
          .minEMinusPz = 0, // GeV
          .maxEMinusPz = 10000000.0 // GeV
        },
        app
=======

    app->Add(new JOmniFactoryGeneratorT<TransformBreitFrame_factory>(
            "ReconstructedBreitFrameParticles",
            {"MCParticles","InclusiveKinematicsElectron","ReconstructedParticles"},
            {"ReconstructedBreitFrameParticles"},
            {},
            app
>>>>>>> 73b33fb8
    ));

}
} // extern "C"<|MERGE_RESOLUTION|>--- conflicted
+++ resolved
@@ -16,11 +16,7 @@
 #include "algorithms/reco/InclusiveKinematicsSigma.h"
 #include "algorithms/reco/InclusiveKinematicseSigma.h"
 #include "extensions/jana/JOmniFactoryGeneratorT.h"
-<<<<<<< HEAD
 #include "extensions/spdlog/SpdlogExtensions.h"
-#include "ScatteredElectronsTruth_factory.h"
-#include "ScatteredElectronsEMinusPz_factory.h"
-=======
 #include "factories/meta/CollectionCollector_factory.h"
 #include "factories/reco/InclusiveKinematicsReconstructed_factory.h"
 #include "factories/reco/InclusiveKinematicsTruth_factory.h"
@@ -30,7 +26,8 @@
 #include "global/reco/MC2SmearedParticle_factory.h"
 #include "global/reco/MatchClusters_factory.h"
 #include "global/reco/ReconstructedElectrons_factory.h"
->>>>>>> 73b33fb8
+#include "global/reco/ScatteredElectronsTruth_factory.h"
+#include "global/reco/ScatteredElectronsEMinusPz_factory.h"
 
 //
 extern "C" {
@@ -211,7 +208,6 @@
             app
     ));
 
-<<<<<<< HEAD
     app->Add(new JOmniFactoryGeneratorT<ScatteredElectronsTruth_factory>(
         "ScatteredElectronsTruth",
         {
@@ -239,7 +235,7 @@
           .maxEMinusPz = 10000000.0 // GeV
         },
         app
-=======
+    ));
 
     app->Add(new JOmniFactoryGeneratorT<TransformBreitFrame_factory>(
             "ReconstructedBreitFrameParticles",
@@ -247,7 +243,6 @@
             {"ReconstructedBreitFrameParticles"},
             {},
             app
->>>>>>> 73b33fb8
     ));
 
 }
