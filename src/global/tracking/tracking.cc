// Copyright 2022, Dmitry Romanov
// Subject to the terms in the LICENSE file found in the top-level directory.
//
//

#include <Acts/Propagator/Navigator.hpp>

#include <JANA/JApplication.h>
#include <JANA/JEvent.h>

#include <extensions/jana/JChainFactoryGeneratorT.h>

#include "TrackerSourceLinker_factory.h"
#include "TrackParamTruthInit_factory.h"
#include "TrackingResult_factory.h"
#include "TrackerReconstructedParticle_factory.h"
#include "TrackParameters_factory.h"
#include "CKFTracking_factory.h"
#include "TrackerHitCollector_factory.h"
#include "TrackParameters_factory.h"
#include "ParticlesWithTruthPID_factory.h"
#include <global/reco/ReconstructedParticles_factory.h>
#include <global/reco/ReconstructedParticleAssociations_factory.h>

//
extern "C" {
void InitPlugin(JApplication *app) {
    InitJANAPlugin(app);

    using namespace eicrecon;

    app->Add(new JChainFactoryGeneratorT<TrackParamTruthInit_factory>(
            {"MCParticles"}, "InitTrackParams"));

    // Tracker hits collector
    app->Add(new JChainFactoryGeneratorT<TrackerHitCollector_factory>(
                     {"BarrelTrackerHit",
                      "BarrelVertexHit",
                      "EndcapTrackerHit",
<<<<<<< HEAD
                      "MPGDTrackerHit",
                      "TOFEndcapTrackerHit",
                      "TOFBarrelTrackerHit"},
                     "trackerHits"));
=======
                      "MPGDTrackerHit"},
                      "trackerHits"));
>>>>>>> 8930fe9e

    // Source linker
    app->Add(new JChainFactoryGeneratorT<TrackerSourceLinker_factory>(
            {"trackerHits"}, "CentralTrackerSourceLinker"));

    app->Add(new JChainFactoryGeneratorT<CKFTracking_factory>(
            {"CentralTrackerSourceLinker"}, "CentralCKFTrajectories"));

    app->Add(new JChainFactoryGeneratorT<TrackingResult_factory>(
            {"CentralCKFTrajectories"}, "CentralTrackingParticles"));

    app->Add(new JChainFactoryGeneratorT<TrackerReconstructedParticle_factory>(
            {"CentralTrackingParticles"}, "outputParticles"));

    app->Add(new JChainFactoryGeneratorT<TrackParameters_factory>(
            {"CentralTrackingParticles"}, "outputTrackParameters"));

    app->Add(new JChainFactoryGeneratorT<ParticlesWithTruthPID_factory>(
            {"MCParticles",                         // Tag for edm4hep::MCParticle
            "outputTrackParameters"},               // Tag for edm4eic::TrackParameters
            "ChargedParticlesWithAssociations"));   // eicrecon::ParticlesWithAssociation

    app->Add(new JChainFactoryGeneratorT<ReconstructedParticles_factory>(
            {"ChargedParticlesWithAssociations"},
            "ReconstructedChargedParticles"));

    app->Add(new JChainFactoryGeneratorT<ReconstructedParticleAssociations_factory>(
            {"ChargedParticlesWithAssociations"},
            "ReconstructedChargedParticlesAssociations"));


}
} // extern "C"
<|MERGE_RESOLUTION|>--- conflicted
+++ resolved
@@ -37,15 +37,10 @@
                      {"BarrelTrackerHit",
                       "BarrelVertexHit",
                       "EndcapTrackerHit",
-<<<<<<< HEAD
                       "MPGDTrackerHit",
                       "TOFEndcapTrackerHit",
                       "TOFBarrelTrackerHit"},
                      "trackerHits"));
-=======
-                      "MPGDTrackerHit"},
-                      "trackerHits"));
->>>>>>> 8930fe9e
 
     // Source linker
     app->Add(new JChainFactoryGeneratorT<TrackerSourceLinker_factory>(
