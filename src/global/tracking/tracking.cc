--- conflicted
+++ resolved
@@ -18,12 +18,7 @@
 #include "CKFTracking_factory.h"
 #include "TrackSeeding_factory.h"
 #include "TrackProjector_factory.h"
-<<<<<<< HEAD
-#include "TrackSeeding_factory.h"
 #include "TrackPropagation_factory.h"
-#include "ParticlesWithTruthPID_factory.h"
-=======
->>>>>>> fd860457
 #include "IterativeVertexFinder_factory.h"
 
 //
@@ -96,7 +91,6 @@
     app->Add(new JChainFactoryGeneratorT<IterativeVertexFinder_factory>(
             {"CentralCKFActsTrajectories"}, "CentralTrackVertices"));
 
-<<<<<<< HEAD
     app->Add(new JChainMultifactoryGeneratorT<TrackPropagation_factory>(
             "CalorimeterTrackPropagator",
             {"CentralCKFTrajectories"},
@@ -104,27 +98,5 @@
 	    app
 	    ));
 
-    app->Add(new JChainMultifactoryGeneratorT<ParticlesWithTruthPID_factory>(
-            "ChargedParticlesWithAssociations",                // Tag name for multifactory
-            {"MCParticles",                                    // edm4hep::MCParticle
-            "CentralCKFTrajectories"},                         // edm4eic::Trajectory
-            {"ReconstructedChargedParticles",                  //
-             "ReconstructedChargedParticleAssociations"        // edm4eic::MCRecoParticleAssociation
-            },
-            app  // TODO: Remove me once fixed
-            ));
-
-    app->Add(new JChainMultifactoryGeneratorT<ParticlesWithTruthPID_factory>(
-            "ChargedParticlesWithAssociations",                // Tag name for multifactory
-            {"MCParticles",                                    // edm4hep::MCParticle
-            "CentralCKFSeededTrajectories"},                   // edm4eic::Trajectory
-            {"ReconstructedSeededChargedParticles",            //
-             "ReconstructedSeededChargedParticleAssociations"  // edm4eic::MCRecoParticleAssociation
-            },
-            app  // TODO: Remove me once fixed
-            ));
-
-=======
->>>>>>> fd860457
 }
 } // extern "C"