--- conflicted
+++ resolved
@@ -92,7 +92,6 @@
     app->Add(new JChainFactoryGeneratorT<IterativeVertexFinder_factory>(
             {"CentralCKFActsTrajectories"}, "CentralTrackVertices"));
 
-<<<<<<< HEAD
     // Tracker trajectory collector from ACTS and other factories
     app->Add(new JChainMultifactoryGeneratorT<TrackerTrajectoryCollector_factory>(
          "CombinedTrajectories",
@@ -114,14 +113,13 @@
          {"CombinedSeededTrajectories"},
          app
     ));  // Output collection name
-=======
+
     app->Add(new JChainMultifactoryGeneratorT<TrackPropagation_factory>(
             "CalorimeterTrackPropagator",
             {"CentralCKFActsTrajectories"},
             {"CalorimeterTrackProjections"},
             app
             ));
->>>>>>> b14eb5a0
 
 }
 } // extern "C"