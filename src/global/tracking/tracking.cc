// Copyright 2022, Dmitry Romanov
// Subject to the terms in the LICENSE file found in the top-level directory.
//
//

#include <Acts/Propagator/Navigator.hpp>

#include <JANA/JApplication.h>
#include <JANA/JEvent.h>

#include "extensions/jana/JChainFactoryGeneratorT.h"
#include "extensions/jana/JChainMultifactoryGeneratorT.h"

#include "factories/tracking/TrackerHitCollector_factory.h"

#include "TrackerSourceLinker_factory.h"
#include "TrackParamTruthInit_factory.h"
#include "CKFTracking_factory.h"
#include "TrackSeeding_factory.h"
#include "TrackProjector_factory.h"
#include "IterativeVertexFinder_factory.h"

//
extern "C" {
void InitPlugin(JApplication *app) {
    InitJANAPlugin(app);

    using namespace eicrecon;

    app->Add(new JChainFactoryGeneratorT<TrackParamTruthInit_factory>(
            {"MCParticles"}, "InitTrackParams"));

    // Tracker hits collector
    app->Add(new JChainMultifactoryGeneratorT<TrackerHitCollector_factory>(
        "CentralTrackingRecHits",
        {
            "SiBarrelTrackerRecHits",          // Si tracker hits
            "SiBarrelVertexRecHits",
            "SiEndcapTrackerRecHits",
            "TOFBarrelRecHit",             // TOF hits
            "TOFEndcapRecHits",
            "MPGDBarrelRecHits",           // MPGD
            "MPGDDIRCRecHits",
            "OuterMPGDBarrelRecHits",
            "BackwardMPGDEndcapRecHits",
            "ForwardMPGDEndcapRecHits",
            "B0TrackerRecHits"          // B0TRK
        },
        {"CentralTrackingRecHits"}, // Output collection name
        app));

    // Source linker
    app->Add(new JChainFactoryGeneratorT<TrackerSourceLinker_factory>(
            {"CentralTrackingRecHits"}, "CentralTrackerSourceLinker"));

    app->Add(new JChainMultifactoryGeneratorT<CKFTracking_factory>(
        "CentralCKFTrajectories",
        {
            "InitTrackParams",
            "CentralTrackerSourceLinker"
        },
        {
            "CentralCKFTrajectories",
            "CentralCKFTrackParameters",
            "CentralCKFActsTrajectories",
        },
        app
    ));

    app->Add(new JChainFactoryGeneratorT<TrackSeeding_factory>(
            {"CentralTrackingRecHits"}, "CentralTrackSeedingResults"));

    app->Add(new JChainMultifactoryGeneratorT<CKFTracking_factory>(
        "CentralCKFSeededTrajectories",
        {
            "CentralTrackSeedingResults",
            "CentralTrackerSourceLinker"
        },
        {
            "CentralCKFSeededTrajectories",
            "CentralCKFSeededTrackParameters",
            "CentralCKFSeededActsTrajectories",
        },
        app
    ));

    app->Add(new JChainFactoryGeneratorT<TrackProjector_factory>(
            {"CentralCKFActsTrajectories"}, "CentralTrackSegments"));

    app->Add(new JChainFactoryGeneratorT<IterativeVertexFinder_factory>(
<<<<<<< HEAD
            {"CentralCKFTrajectories"}, "CentralTrackVertices"));

    app->Add(new JChainMultifactoryGeneratorT<TrackingResult_factory>(
            "CentralTrackingParticles",                       // Tag name for multifactory
            {"CentralCKFTrajectories"},                       // eicrecon::TrackingResultTrajectory
            {"outputParticles",                               // edm4eic::ReconstructedParticle
             "outputTrackParameters"},                        // edm4eic::TrackParameters
            app));

    app->Add(new JChainMultifactoryGeneratorT<TrackingResult_factory>(
            "CentralTrackingParticles",                       // Tag name for multifactory
            {"CentralCKFSeededTrajectories"},                 // eicrecon::TrackingResultTrajectory
            {"outputSeededParticles",                         // edm4eic::ReconstructedParticle
             "outputSeededTrackParameters"},                  // edm4eic::TrackParameters
            app));
=======
            {"CentralCKFActsTrajectories"}, "CentralTrackVertices"));
>>>>>>> a022d72c

}
} // extern "C"<|MERGE_RESOLUTION|>--- conflicted
+++ resolved
@@ -88,25 +88,7 @@
             {"CentralCKFActsTrajectories"}, "CentralTrackSegments"));
 
     app->Add(new JChainFactoryGeneratorT<IterativeVertexFinder_factory>(
-<<<<<<< HEAD
-            {"CentralCKFTrajectories"}, "CentralTrackVertices"));
-
-    app->Add(new JChainMultifactoryGeneratorT<TrackingResult_factory>(
-            "CentralTrackingParticles",                       // Tag name for multifactory
-            {"CentralCKFTrajectories"},                       // eicrecon::TrackingResultTrajectory
-            {"outputParticles",                               // edm4eic::ReconstructedParticle
-             "outputTrackParameters"},                        // edm4eic::TrackParameters
-            app));
-
-    app->Add(new JChainMultifactoryGeneratorT<TrackingResult_factory>(
-            "CentralTrackingParticles",                       // Tag name for multifactory
-            {"CentralCKFSeededTrajectories"},                 // eicrecon::TrackingResultTrajectory
-            {"outputSeededParticles",                         // edm4eic::ReconstructedParticle
-             "outputSeededTrackParameters"},                  // edm4eic::TrackParameters
-            app));
-=======
             {"CentralCKFActsTrajectories"}, "CentralTrackVertices"));
->>>>>>> a022d72c
 
 }
 } // extern "C"