--- conflicted
+++ resolved
@@ -18,11 +18,6 @@
 #include "TrackSeeding_factory.h"
 #include "TrackerHitCollector_factory.h"
 #include "TrackProjector_factory.h"
-<<<<<<< HEAD
-=======
-#include "TrackSeeding_factory.h"
-#include "ParticlesWithTruthPID_factory.h"
->>>>>>> 554435cc
 #include "IterativeVertexFinder_factory.h"
 
 //
@@ -79,18 +74,6 @@
              "outputTrackParameters"},                        // edm4eic::TrackParameters
             app));
 
-<<<<<<< HEAD
-=======
-    app->Add(new JChainMultifactoryGeneratorT<ParticlesWithTruthPID_factory>(
-            "ChargedParticlesWithAssociations",                // Tag name for multifactory
-            {"MCParticles",                                    // edm4hep::MCParticle
-            "outputTrackParameters"},                          // edm4eic::TrackParameters
-            {"ReconstructedChargedParticles",                  //
-             "ReconstructedChargedParticleAssociations"       // edm4eic::MCRecoParticleAssociation
-            },
-            app  // TODO: Remove me once fixed
-            ));
-
     app->Add(new JChainMultifactoryGeneratorT<TrackingResult_factory>(
             "CentralTrackingParticles",                       // Tag name for multifactory
             {"CentralCKFSeededTrajectories"},                 // eicrecon::TrackingResultTrajectory
@@ -98,16 +81,5 @@
              "outputSeededTrackParameters"},                  // edm4eic::TrackParameters
             app));
 
-    app->Add(new JChainMultifactoryGeneratorT<ParticlesWithTruthPID_factory>(
-            "ChargedParticlesWithAssociations",                // Tag name for multifactory
-            {"MCParticles",                                    // edm4hep::MCParticle
-            "outputSeededTrackParameters"},                    // edm4eic::TrackParameters
-            {"ReconstructedSeededChargedParticles",            //
-             "ReconstructedSeededChargedParticleAssociations"  // edm4eic::MCRecoParticleAssociation
-            },
-            app  // TODO: Remove me once fixed
-            ));
-
->>>>>>> 554435cc
 }
 } // extern "C"