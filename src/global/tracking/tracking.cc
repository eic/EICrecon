// Copyright 2022, Dmitry Romanov
// Subject to the terms in the LICENSE file found in the top-level directory.
//
//

#include <Acts/Propagator/Navigator.hpp>

#include <JANA/JApplication.h>
#include <JANA/JEvent.h>

#include <extensions/jana/JChainFactoryGeneratorT.h>

#include "TrackerSourceLinker_factory.h"
#include "TrackParamTruthInit_factory.h"
#include "TrackingResult_factory.h"
#include "TrackerReconstructedParticle_factory.h"
#include "TrackParameters_factory.h"
#include "CKFTracking_factory.h"
#include "TrackSeeding_factory.h"
#include "TrackerHitCollector_factory.h"
#include "TrackParameters_factory.h"
#include "TrackProjector_factory.h"
#include "ParticlesWithTruthPID_factory.h"
#include <global/reco/ReconstructedParticles_factory.h>
#include <global/reco/ReconstructedParticleAssociations_factory.h>

//
extern "C" {
void InitPlugin(JApplication *app) {
    InitJANAPlugin(app);

    using namespace eicrecon;

    app->Add(new JChainFactoryGeneratorT<TrackParamTruthInit_factory>(
            {"MCParticles"}, "InitTrackParams"));

    // Tracker hits collector
    app->Add(new JChainFactoryGeneratorT<TrackerHitCollector_factory>(
<<<<<<< HEAD
                      {
                         "SiBarrelTrackerRecHits",          // Si tracker hits
=======
                     {
                         "SiBarrelTrackerRecHits",      // Si tracker hits
>>>>>>> d89443ea
                         "SiBarrelVertexRecHits",
                         "SiEndcapTrackerRecHits",
                         "TOFBarrelRecHit",             // TOF hits
                         "TOFEndcapRecHits",
<<<<<<< HEAD
                         "MPGDBarrelRecHits",        // MPGD
                         "MPGDDIRCRecHits",
                         "B0TrackerRecHits"          // B0TRK
                      },
=======
                         "MPGDBarrelRecHits",           // MPGD
                         "MPGDDIRCRecHits"},
>>>>>>> d89443ea

                      "CentralTrackingRecHits"));    // Output collection name

    // Source linker
    app->Add(new JChainFactoryGeneratorT<TrackerSourceLinker_factory>(
            {"CentralTrackingRecHits"}, "CentralTrackerSourceLinker"));

    app->Add(new JChainFactoryGeneratorT<CKFTracking_factory>(
            {"CentralTrackerSourceLinker"}, "CentralCKFTrajectories"));

    app->Add(new JChainFactoryGeneratorT<TrackSeeding_factory>(
            {"CentralTrackingRecHits"}, "CentralTrackSeedingResults"));

    app->Add(new JChainFactoryGeneratorT<TrackProjector_factory>(
            {"CentralCKFTrajectories"}, "CentralTrackSegments"));

    app->Add(new JChainFactoryGeneratorT<TrackingResult_factory>(
            {"CentralCKFTrajectories"}, "CentralTrackingParticles"));

    app->Add(new JChainFactoryGeneratorT<TrackerReconstructedParticle_factory>(
            {"CentralTrackingParticles"}, "outputParticles"));

    app->Add(new JChainFactoryGeneratorT<TrackParameters_factory>(
            {"CentralTrackingParticles"}, "outputTrackParameters"));

    app->Add(new JChainFactoryGeneratorT<ParticlesWithTruthPID_factory>(
            {"MCParticles",                         // Tag for edm4hep::MCParticle
            "outputTrackParameters"},               // Tag for edm4eic::TrackParameters
            "ChargedParticlesWithAssociations"));   // eicrecon::ParticlesWithAssociation

    app->Add(new JChainFactoryGeneratorT<ReconstructedParticles_factory>(
            {"ChargedParticlesWithAssociations"},
            "ReconstructedChargedParticles"));

    app->Add(new JChainFactoryGeneratorT<ReconstructedParticleAssociations_factory>(
            {"ChargedParticlesWithAssociations"},
            "ReconstructedChargedParticlesAssociations"));


}
} // extern "C"
<|MERGE_RESOLUTION|>--- conflicted
+++ resolved
@@ -36,26 +36,16 @@
 
     // Tracker hits collector
     app->Add(new JChainFactoryGeneratorT<TrackerHitCollector_factory>(
-<<<<<<< HEAD
                       {
                          "SiBarrelTrackerRecHits",          // Si tracker hits
-=======
-                     {
-                         "SiBarrelTrackerRecHits",      // Si tracker hits
->>>>>>> d89443ea
                          "SiBarrelVertexRecHits",
                          "SiEndcapTrackerRecHits",
                          "TOFBarrelRecHit",             // TOF hits
                          "TOFEndcapRecHits",
-<<<<<<< HEAD
                          "MPGDBarrelRecHits",        // MPGD
                          "MPGDDIRCRecHits",
                          "B0TrackerRecHits"          // B0TRK
                       },
-=======
-                         "MPGDBarrelRecHits",           // MPGD
-                         "MPGDDIRCRecHits"},
->>>>>>> d89443ea
 
                       "CentralTrackingRecHits"));    // Output collection name
 
