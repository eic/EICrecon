// Copyright 2022, Dmitry Romanov
// Subject to the terms in the LICENSE file found in the top-level directory.
//
//

#include <Acts/Propagator/Navigator.hpp>

#include <JANA/JApplication.h>
#include <JANA/JEvent.h>

#include <extensions/jana/JChainFactoryGeneratorT.h>
#include <extensions/jana/JChainMultifactoryGeneratorT.h>

#include "TrackerSourceLinker_factory.h"
#include "TrackParamTruthInit_factory.h"
#include "TrackingResult_factory.h"
#include "CKFTracking_factory.h"
#include "TrackSeeding_factory.h"
#include "TrackerHitCollector_factory.h"
#include "TrackerParticleCollector_factory.h"
#include "TrackProjector_factory.h"
#include "TrackSeeding_factory.h"
#include "ParticlesWithTruthPID_factory.h"
#include "IterativeVertexFinder_factory.h"

//
extern "C" {
void InitPlugin(JApplication *app) {
    InitJANAPlugin(app);

    using namespace eicrecon;

    app->Add(new JChainFactoryGeneratorT<TrackParamTruthInit_factory>(
            {"MCParticles"}, "InitTrackParams"));

    // Tracker hits collector
    app->Add(new JChainFactoryGeneratorT<TrackerHitCollector_factory>(
                      {
                         "SiBarrelTrackerRecHits",          // Si tracker hits
                         "SiBarrelVertexRecHits",
                         "SiEndcapTrackerRecHits",
                         "TOFBarrelRecHit",             // TOF hits
                         "TOFEndcapRecHits",
			 "MPGDBarrelRecHits",           // MPGD
                         "MPGDDIRCRecHits",
                         "OuterMPGDBarrelRecHits",
                         "BackwardMPGDEndcapRecHits",
                         "ForwardMPGDEndcapRecHits",
                         "B0TrackerRecHits"          // B0TRK
                      },

                      "CentralTrackingRecHits"));    // Output collection name

    // Source linker
    app->Add(new JChainFactoryGeneratorT<TrackerSourceLinker_factory>(
            {"CentralTrackingRecHits"}, "CentralTrackerSourceLinker"));

    app->Add(new JChainFactoryGeneratorT<CKFTracking_factory>(
            {"InitTrackParams", "CentralTrackerSourceLinker"}, "CentralCKFTrajectories"));

    app->Add(new JChainFactoryGeneratorT<TrackSeeding_factory>(
            {"CentralTrackingRecHits"}, "CentralTrackSeedingResults"));

    app->Add(new JChainFactoryGeneratorT<CKFTracking_factory>(
            {"CentralTrackSeedingResults", "CentralTrackerSourceLinker"}, "CentralCKFSeededTrajectories"));

    app->Add(new JChainFactoryGeneratorT<TrackProjector_factory>(
            {"CentralCKFTrajectories"}, "CentralTrackSegments"));

    app->Add(new JChainFactoryGeneratorT<IterativeVertexFinder_factory>(
            {"CentralCKFTrajectories"}, "CentralTrackVertices"));

    app->Add(new JChainMultifactoryGeneratorT<TrackingResult_factory>(
            "CentralTrackingParticles",                       // Tag name for multifactory
            {"CentralCKFTrajectories"},                       // eicrecon::TrackingResultTrajectory
            {"outputParticles",                               // edm4eic::ReconstructedParticle
             "outputTrackParametersACTS"},                    // edm4eic::TrackParameters
            app));

    // Tracker hits collector from ACTS and other factories
    app->Add(new JChainFactoryGeneratorT<TrackerParticleCollector_factory>(
            {"outputTrackParametersACTS",  // ACTS output
             "LowQ2Particles"},            // Low Q2 output
             "outputTrackParameters"));    // Output collection name

    app->Add(new JChainMultifactoryGeneratorT<ParticlesWithTruthPID_factory>(
            "ChargedParticlesWithAssociations",                // Tag name for multifactory
            {"MCParticles",                                    // edm4hep::MCParticle
            "outputTrackParameters"},                          // edm4eic::TrackParameters
            {"ReconstructedChargedParticles",                  //
             "ReconstructedChargedParticleAssociations"       // edm4eic::MCRecoParticleAssociation
            },
            app  // TODO: Remove me once fixed
            ));

<<<<<<< HEAD
=======
    app->Add(new JChainMultifactoryGeneratorT<TrackingResult_factory>(
            "CentralTrackingParticles",                       // Tag name for multifactory
            {"CentralCKFSeededTrajectories"},                 // eicrecon::TrackingResultTrajectory
            {"outputSeededParticles",                         // edm4eic::ReconstructedParticle
             "outputSeededTrackParameters"},                  // edm4eic::TrackParameters
            app));

    app->Add(new JChainMultifactoryGeneratorT<ParticlesWithTruthPID_factory>(
            "ChargedParticlesWithAssociations",                // Tag name for multifactory
            {"MCParticles",                                    // edm4hep::MCParticle
            "outputSeededTrackParameters"},                    // edm4eic::TrackParameters
            {"ReconstructedSeededChargedParticles",            //
             "ReconstructedSeededChargedParticleAssociations"  // edm4eic::MCRecoParticleAssociation
            },
            app  // TODO: Remove me once fixed
            ));
>>>>>>> 6428b2af

}
} // extern "C"<|MERGE_RESOLUTION|>--- conflicted
+++ resolved
@@ -93,8 +93,6 @@
             app  // TODO: Remove me once fixed
             ));
 
-<<<<<<< HEAD
-=======
     app->Add(new JChainMultifactoryGeneratorT<TrackingResult_factory>(
             "CentralTrackingParticles",                       // Tag name for multifactory
             {"CentralCKFSeededTrajectories"},                 // eicrecon::TrackingResultTrajectory
@@ -111,7 +109,6 @@
             },
             app  // TODO: Remove me once fixed
             ));
->>>>>>> 6428b2af
 
 }
 } // extern "C"