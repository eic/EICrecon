--- conflicted
+++ resolved
@@ -130,45 +130,6 @@
         "CentralTrackVertices", {"CentralCKFActsTrajectories"}, {"CentralTrackVertices"}, {}, app));
 
     app->Add(new JOmniFactoryGeneratorT<TrackPropagation_factory>(
-<<<<<<< HEAD
-        "CalorimeterTrackPropagator", {"CentralCKFActsTrajectories", "CentralCKFActsTracks"},
-        {"CalorimeterTrackProjections"},
-        {{
-            // Ecal
-            eicrecon::DiscSurfaceConfig{"EcalEndcapN_ID", "- EcalEndcapN_zmin", 0.,
-                                        "1.1*EcalEndcapN_rmax"},
-            eicrecon::DiscSurfaceConfig{"EcalEndcapN_ID", "- EcalEndcapN_zmin - 50*mm", 0.,
-                                        "1.1*EcalEndcapN_rmax"},
-            eicrecon::CylinderSurfaceConfig{
-                "EcalBarrel_ID", "EcalBarrel_rmin",
-                "- 1.1*max(EcalBarrelBackward_zmax,EcalBarrelForward_zmax)",
-                "1.1*max(EcalBarrelBackward_zmax,EcalBarrelForward_zmax)"},
-            eicrecon::CylinderSurfaceConfig{
-                "EcalBarrel_ID", "EcalBarrel_rmin + 50*mm",
-                "- 1.1*max(EcalBarrelBackward_zmax,EcalBarrelForward_zmax)",
-                "1.1*max(EcalBarrelBackward_zmax,EcalBarrelForward_zmax)"},
-            eicrecon::DiscSurfaceConfig{"EcalEndcapP_ID", "EcalEndcapP_zmin", 0.,
-                                        "1.1*EcalEndcapP_rmax"},
-            eicrecon::DiscSurfaceConfig{"EcalEndcapP_ID", "EcalEndcapP_zmin + 50*mm", 0.,
-                                        "1.1*EcalEndcapP_rmax"},
-            // Hcal
-            eicrecon::DiscSurfaceConfig{"HcalEndcapN_ID", "- HcalEndcapN_zmin", 0.,
-                                        "1.1*HcalEndcapN_rmax"},
-            eicrecon::DiscSurfaceConfig{"HcalEndcapN_ID", "- HcalEndcapN_zmin - 150*mm", 0.,
-                                        "1.1*HcalEndcapN_rmax"},
-            eicrecon::CylinderSurfaceConfig{
-                "HcalBarrel_ID", "HcalBarrel_rmin",
-                "- 1.1*max(HcalBarrelBackward_zmax,HcalBarrelForward_zmax)",
-                "1.1*max(HcalBarrelBackward_zmax,HcalBarrelForward_zmax)"},
-            eicrecon::CylinderSurfaceConfig{
-                "HcalBarrel_ID", "HcalBarrel_rmin + 150*mm",
-                "- 1.1*max(HcalBarrelBackward_zmax,HcalBarrelForward_zmax)",
-                "1.1*max(HcalBarrelBackward_zmax,HcalBarrelForward_zmax)"},
-            eicrecon::DiscSurfaceConfig{"LFHCAL_ID", "LFHCAL_zmin", 0., "1.1*LFHCAL_rmax"},
-            eicrecon::DiscSurfaceConfig{"LFHCAL_ID", "LFHCAL_zmin + 150*mm", 0., "1.1*LFHCAL_rmax"},
-        }},
-        app));
-=======
             "CalorimeterTrackPropagator",
             {"CentralCKFTracks", "CentralCKFActsTrajectories", "CentralCKFActsTracks"},
             {"CalorimeterTrackProjections"},
@@ -205,7 +166,6 @@
             app
             ));
 
->>>>>>> c692edc4
      // linking of reconstructed particles to PID objects
      TracksToParticlesConfig link_cfg {
        .momentumRelativeTolerance = 100.0, /// Matching momentum effectively disabled
