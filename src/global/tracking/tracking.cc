// Copyright 2022, Dmitry Romanov
// Subject to the terms in the LICENSE file found in the top-level directory.
//
//

#include <Acts/Propagator/Navigator.hpp>

#include <JANA/JApplication.h>
#include <JANA/JEvent.h>

#include "extensions/jana/JChainFactoryGeneratorT.h"
#include "extensions/jana/JChainMultifactoryGeneratorT.h"

#include "TrackerSourceLinker_factory.h"
#include "TrackParamTruthInit_factory.h"
#include "TrackingResult_factory.h"
#include "CKFTracking_factory.h"
#include "TrackSeeding_factory.h"
#include "TrackerHitCollector_factory.h"
#include "TrackerParticleCollector_factory.h"
#include "TrackProjector_factory.h"
#include "TrackSeeding_factory.h"
#include "ParticlesWithTruthPID_factory.h"
#include "IterativeVertexFinder_factory.h"

//
extern "C" {
void InitPlugin(JApplication *app) {
    InitJANAPlugin(app);

    using namespace eicrecon;

    app->Add(new JChainFactoryGeneratorT<TrackParamTruthInit_factory>(
            {"MCParticles"}, "InitTrackParams"));

    // Tracker hits collector
    app->Add(new JChainFactoryGeneratorT<TrackerHitCollector_factory>(
                      {
                         "SiBarrelTrackerRecHits",          // Si tracker hits
                         "SiBarrelVertexRecHits",
                         "SiEndcapTrackerRecHits",
                         "TOFBarrelRecHit",             // TOF hits
                         "TOFEndcapRecHits",
			 "MPGDBarrelRecHits",           // MPGD
                         "MPGDDIRCRecHits",
                         "OuterMPGDBarrelRecHits",
                         "BackwardMPGDEndcapRecHits",
                         "ForwardMPGDEndcapRecHits",
                         "B0TrackerRecHits"          // B0TRK
                      },

                      "CentralTrackingRecHits"));    // Output collection name

    // Source linker
    app->Add(new JChainFactoryGeneratorT<TrackerSourceLinker_factory>(
            {"CentralTrackingRecHits"}, "CentralTrackerSourceLinker"));

    app->Add(new JChainMultifactoryGeneratorT<CKFTracking_factory>(
        "CentralCKFTrajectories",
        {
            "InitTrackParams",
            "CentralTrackerSourceLinker"
        },
        {
            "CentralCKFTrajectories"
        },
        app
    ));

    app->Add(new JChainFactoryGeneratorT<TrackSeeding_factory>(
            {"CentralTrackingRecHits"}, "CentralTrackSeedingResults"));

    app->Add(new JChainMultifactoryGeneratorT<CKFTracking_factory>(
        "CentralCKFSeededTrajectories",
        {
            "CentralTrackSeedingResults",
            "CentralTrackerSourceLinker"
        },
        {
            "CentralCKFSeededTrajectories"
        },
        app
    ));

    app->Add(new JChainFactoryGeneratorT<TrackProjector_factory>(
            {"CentralCKFTrajectories"}, "CentralTrackSegments"));

    app->Add(new JChainFactoryGeneratorT<IterativeVertexFinder_factory>(
            {"CentralCKFTrajectories"}, "CentralTrackVertices"));

    app->Add(new JChainMultifactoryGeneratorT<TrackingResult_factory>(
            "CentralTrackingParticles",                       // Tag name for multifactory
<<<<<<< HEAD
            {"CentralCKFTrajectories"},                       // eicrecon::TrackingResultTrajectory
            {"outputParticles",                               // edm4eic::ReconstructedParticle
             "outputTrackParametersACTS"},                    // edm4eic::TrackParameters
=======
            {"CentralCKFTrajectories"},                       // ActsExamples::Trajectories
            {"outputTrackParameters"},                        // edm4eic::TrackParameters
>>>>>>> b2993b44
            app));

    // Tracker hits collector from ACTS and other factories
    app->Add(new JChainFactoryGeneratorT<TrackerParticleCollector_factory>(
            {"outputTrackParametersACTS",  // ACTS output
             "LowQ2Particles"},            // Low Q2 output
             "outputTrackParameters"));    // Output collection name

    app->Add(new JChainMultifactoryGeneratorT<ParticlesWithTruthPID_factory>(
            "ChargedParticlesWithAssociations",                // Tag name for multifactory
            {"MCParticles",                                    // edm4hep::MCParticle
            "outputTrackParameters"},                          // edm4eic::TrackParameters
            {"ReconstructedChargedParticles",                  //
             "ReconstructedChargedParticleAssociations"       // edm4eic::MCRecoParticleAssociation
            },
            app  // TODO: Remove me once fixed
            ));

    app->Add(new JChainMultifactoryGeneratorT<TrackingResult_factory>(
            "CentralTrackingParticles",                       // Tag name for multifactory
            {"CentralCKFSeededTrajectories"},                 // ActsExamples::Trajectories
            {"outputSeededTrackParameters"},                  // edm4eic::TrackParameters
            app));

    app->Add(new JChainMultifactoryGeneratorT<ParticlesWithTruthPID_factory>(
            "ChargedParticlesWithAssociations",                // Tag name for multifactory
            {"MCParticles",                                    // edm4hep::MCParticle
            "outputSeededTrackParameters"},                    // edm4eic::TrackParameters
            {"ReconstructedSeededChargedParticles",            //
             "ReconstructedSeededChargedParticleAssociations"  // edm4eic::MCRecoParticleAssociation
            },
            app  // TODO: Remove me once fixed
            ));

}
} // extern "C"<|MERGE_RESOLUTION|>--- conflicted
+++ resolved
@@ -90,14 +90,8 @@
 
     app->Add(new JChainMultifactoryGeneratorT<TrackingResult_factory>(
             "CentralTrackingParticles",                       // Tag name for multifactory
-<<<<<<< HEAD
-            {"CentralCKFTrajectories"},                       // eicrecon::TrackingResultTrajectory
-            {"outputParticles",                               // edm4eic::ReconstructedParticle
-             "outputTrackParametersACTS"},                    // edm4eic::TrackParameters
-=======
             {"CentralCKFTrajectories"},                       // ActsExamples::Trajectories
-            {"outputTrackParameters"},                        // edm4eic::TrackParameters
->>>>>>> b2993b44
+            {"outputTrackParametersACTS"},                    // edm4eic::TrackParameters
             app));
 
     // Tracker hits collector from ACTS and other factories
