--- conflicted
+++ resolved
@@ -91,44 +91,21 @@
     app->Add(new JChainFactoryGeneratorT<IterativeVertexFinder_factory>(
             {"CentralCKFActsTrajectories"}, "CentralTrackVertices"));
 
-<<<<<<< HEAD
     // Tracker hits collector from ACTS and other factories
     app->Add(new JChainMultifactoryGeneratorT<TrackerTrajectoryCollector_factory>(
 										  "CombinedTrajectories",
-     {"CentralCKFTrajectories",  // ACTS output
-             "LowQ2Trajectories"},            // Low Q2 output
+      {"CentralCKFTrajectories",  // ACTS output
+	  "LowQ2Trajectories"},            // Low Q2 output
       {"CombinedTrajectories"},
-app));    // Output collection name
-
+	app));    // Output collection name
+    
     // Tracker hits collector from ACTS and other factories
     app->Add(new JChainMultifactoryGeneratorT<TrackerTrajectoryCollector_factory>(
 										  "CombinedSeededTrajectories",
-{"CentralCKFSeededTrajectories",  // ACTS output
-             "LowQ2Trajectories"},            // Low Q2 output
+      {"CentralCKFSeededTrajectories",  // ACTS output
+	  "LowQ2Trajectories"},            // Low Q2 output
       {"CombinedSeededTrajectories"},
-app));  // Output collection name
+        app));  // Output collection name
 
-    app->Add(new JChainMultifactoryGeneratorT<ParticlesWithTruthPID_factory>(
-            "ChargedParticlesWithAssociations",                // Tag name for multifactory
-            {"MCParticles",                                    // edm4hep::MCParticle
-            "CombinedTrajectories"},                         // edm4eic::Trajectory
-            {"ReconstructedChargedParticles",                  //
-             "ReconstructedChargedParticleAssociations"        // edm4eic::MCRecoParticleAssociation
-            },
-            app  // TODO: Remove me once fixed
-            ));
-
-    app->Add(new JChainMultifactoryGeneratorT<ParticlesWithTruthPID_factory>(
-            "ChargedParticlesWithAssociations",                // Tag name for multifactory
-            {"MCParticles",                                    // edm4hep::MCParticle
-            "CombinedSeededTrajectories"},                   // edm4eic::Trajectory
-            {"ReconstructedSeededChargedParticles",            //
-             "ReconstructedSeededChargedParticleAssociations"  // edm4eic::MCRecoParticleAssociation
-            },
-            app  // TODO: Remove me once fixed
-            ));
-
-=======
->>>>>>> fc444ef5
 }
 } // extern "C"