--- conflicted
+++ resolved
@@ -2,11 +2,8 @@
 // Subject to the terms in the LICENSE file found in the top-level directory.
 //
 
-<<<<<<< HEAD
-=======
 #include "CKFTracking_factory.h"
 
->>>>>>> 26d4cb3e
 #include <Acts/Propagator/Navigator.hpp>
 #include <Acts/Surfaces/PerigeeSurface.hpp>
 #include <edm4eic/TrackParametersCollection.h>
@@ -52,28 +49,15 @@
 }
 
 void eicrecon::CKFTracking_factory::Process(const std::shared_ptr<const JEvent> &event) {
-<<<<<<< HEAD
-    // Now we check that user provided an input names
-    std::string track_params = GetInputTags()[0];
-    std::string source_linker = GetInputTags()[1];
-
-    // Collect all hits
-    auto source_linker_result = event->GetSingle<eicrecon::TrackerSourceLinkerResult>(source_linker);
-=======
     // Collect all inputs
     auto track_parameters = static_cast<const edm4eic::TrackParametersCollection*>(event->GetCollectionBase(GetInputTags()[0]));
     auto source_linker_result = event->GetSingle<eicrecon::TrackerSourceLinkerResult>(GetInputTags()[1]);
->>>>>>> 26d4cb3e
 
     if(!source_linker_result) {
         m_log->warn("TrackerSourceLinkerResult is null (hasn't been produced?). Skipping tracking for the whole event!");
         return;
     }
 
-<<<<<<< HEAD
-    auto track_parameters = event->Get<eicrecon::TrackParameters>(track_params);
-=======
->>>>>>> 26d4cb3e
     eicrecon::TrackParametersContainer acts_track_params;
     for (const auto& track_parameter: *track_parameters) {
 
