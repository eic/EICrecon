--- conflicted
+++ resolved
@@ -20,7 +20,6 @@
     class TrackPropagation_factory : public JChainMultifactoryT<NoConfig>,
                                      public SpdlogMixin {
 
-<<<<<<< HEAD
     public:
 	     
         explicit TrackPropagation_factory(std::string tag, 
@@ -29,15 +28,6 @@
             JChainMultifactoryT<NoConfig>(std::move(tag), input_tags, output_tags) {
                 DeclarePodioOutput<edm4eic::TrackSegment>(GetOutputTags()[0]);
 	}
-=======
-	    public:
-
-		std::string m_input_tag;
-
-		explicit TrackPropagation_factory() {
-			SetTag("PropagatedTrackPoints");
-		}
->>>>>>> d96e051b
 
         /** One time initialization **/
         void Init() override;
@@ -45,17 +35,8 @@
         /** Event by event processing **/
         void Process(const std::shared_ptr<const JEvent> &event) override;
 
-<<<<<<< HEAD
         // Pointer to the geometry service
         std::shared_ptr<JDD4hep_service> m_geoSvc;
-=======
-		/** Event by event processing **/
-		void Process(const std::shared_ptr<const JEvent> &event) override;
-
-		// Pointer to the geometry service
-		std::shared_ptr<JDD4hep_service> m_geoSvc;
-		dd4hep::IDDescriptor m_idSpec;
->>>>>>> d96e051b
 
     private:
 	
