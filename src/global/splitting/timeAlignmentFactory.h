--- conflicted
+++ resolved
@@ -15,7 +15,6 @@
 struct timeAlignmentFactory : public JOmniFactory<timeAlignmentFactory> {
   JEventLevel m_factory_level;
 
-<<<<<<< HEAD
     // PodioInput<edm4hep::SimTrackerHit> check_hits_in {this};
     // PodioOutput<edm4hep::SimTrackerHit> check_hits_out {this};
 
@@ -40,10 +39,6 @@
     VariadicPodioOutput<edm4hep::SimTrackerHit> m_simtrackerhits_out{
         this, m_simtrackerhit_collection_names_aligned};
 
-=======
-  PodioInput<edm4hep::SimTrackerHit> check_hits_in{this};
-  PodioOutput<edm4hep::SimTrackerHit> check_hits_out{this};
->>>>>>> 7ab8764e
 
   Double_t m_time_offset = 0.0; // Time offset to apply to hits
 
@@ -51,7 +46,21 @@
 
   void ChangeRun(int32_t /*run_nr*/) {}
 
-<<<<<<< HEAD
+  void Execute(int64_t run_number, uint64_t event_number) {
+
+    // Sort hits by time
+    std::vector<edm4hep::MutableSimTrackerHit> sorted_hits;
+    for (const auto& hit : *check_hits_in) {
+      edm4hep::MutableSimTrackerHit copiedHit = hit.clone();
+      copiedHit.setTime(hit.getTime() - m_time_offset);
+      sorted_hits.push_back(copiedHit);
+    }
+
+    void ChangeRun(int32_t /*run_nr*/) {
+    }
+
+    void Execute(int64_t run_number, uint64_t event_number) {
+
         // Sort hits by time
         // std::vector<edm4hep::MutableSimTrackerHit> sorted_hits;
         // for (const auto& hit : *check_hits_in) {
@@ -91,24 +100,6 @@
                 }
             }
         }
-=======
-  void Execute(int64_t run_number, uint64_t event_number) {
-
-    // Sort hits by time
-    std::vector<edm4hep::MutableSimTrackerHit> sorted_hits;
-    for (const auto& hit : *check_hits_in) {
-      edm4hep::MutableSimTrackerHit copiedHit = hit.clone();
-      copiedHit.setTime(hit.getTime() - m_time_offset);
-      sorted_hits.push_back(copiedHit);
-    }
-
-    std::sort(sorted_hits.begin(), sorted_hits.end(),
-              [](const auto& a, const auto& b) { return a.getTime() < b.getTime(); });
->>>>>>> 7ab8764e
-
-    for (auto hit : sorted_hits) {
-      auto hitTime = hit.getTime();
-      check_hits_out()->push_back(hit);
     }
   }
 };