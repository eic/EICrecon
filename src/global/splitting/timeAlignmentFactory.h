// Copyright 2024, Jefferson Science Associates, LLC.
// Subject to the terms in the LICENSE file found in the top-level directory.

#pragma once

#include <JANA/Components/JOmniFactory.h>
// #include <JANA/Utils/JEventKey.h>

#include <edm4hep/SimCalorimeterHitCollection.h>
#include <edm4hep/SimTrackerHitCollection.h>
#include <edm4hep/CaloHitContributionCollection.h>

#include "services/io/podio/datamodel_glue.h"

struct timeAlignmentFactory : public JOmniFactory<timeAlignmentFactory> {
  JEventLevel m_factory_level;

  // PodioInput<edm4hep::SimTrackerHit> check_hits_in {this};
  // PodioOutput<edm4hep::SimTrackerHit> check_hits_out {this};

  std::vector<std::string> m_simtrackerhit_collection_names_aligned = {
      "B0TrackerHits_aligned",         "BackwardMPGDEndcapHits_aligned",
      "DIRCBarHits_aligned",           "DRICHHits_aligned",
      "ForwardMPGDEndcapHits_aligned", "ForwardOffMTrackerHits_aligned",
      "ForwardRomanPotHits_aligned",   "LumiSpecTrackerHits_aligned",
      "MPGDBarrelHits_aligned",        "OuterMPGDBarrelHits_aligned",
      "RICHEndcapNHits_aligned",       "SiBarrelHits_aligned",
      "TOFBarrelHits_aligned",         "TOFEndcapHits_aligned",
      "TaggerTrackerHits_aligned",     "TrackerEndcapHits_aligned",
      "VertexBarrelHits_aligned"};

  std::vector<std::string> m_simtrackerhit_collection_names = {
      "B0TrackerHits",       "BackwardMPGDEndcapHits", "DIRCBarHits",
      "DRICHHits",           "ForwardMPGDEndcapHits",  "ForwardOffMTrackerHits",
      "ForwardRomanPotHits", "LumiSpecTrackerHits",    "MPGDBarrelHits",
      "OuterMPGDBarrelHits", "RICHEndcapNHits",        "SiBarrelHits",
      "TOFBarrelHits",       "TOFEndcapHits",          "TaggerTrackerHits",
      "TrackerEndcapHits",   "VertexBarrelHits"};

  VariadicPodioInput<edm4hep::SimTrackerHit> m_simtrackerhits_in{
      this, {.names = m_simtrackerhit_collection_names, .is_optional = true}};
  VariadicPodioOutput<edm4hep::SimTrackerHit> m_simtrackerhits_out{
      this, m_simtrackerhit_collection_names_aligned};

  Double_t m_time_offset = 0.0; // Time offset to apply to hits

  void Configure() {}

  void ChangeRun(int32_t /*run_nr*/) {}

  void Execute(int64_t run_number, uint64_t event_number) {
    for (size_t coll_index = 0; coll_index < m_simtrackerhits_in().size(); ++coll_index) {
        const auto* coll_in = m_simtrackerhits_in().at(coll_index);
        auto& coll_out      = m_simtrackerhits_out().at(coll_index);
        if (coll_in != nullptr) {
            std::vector<edm4hep::MutableSimTrackerHit> sorted_hits;
            for (const auto& hit : *coll_in) {
                edm4hep::MutableSimTrackerHit copiedHit = hit.clone();
                copiedHit.setTime(hit.getTime() - m_time_offset);
                sorted_hits.push_back(copiedHit);
            }

            std::sort(sorted_hits.begin(), sorted_hits.end(), [](const auto& a, const auto& b) {
                return a.getTime() < b.getTime();
            });

<<<<<<< HEAD
            for (auto hit : sorted_hits) {
                auto hitTime = hit.getTime();
                coll_out->push_back(hit);
            }
=======
    void ChangeRun(int32_t /*run_nr*/) {}

    void Execute(int64_t run_number, uint64_t event_number) {

      // Sort hits by time
      // std::vector<edm4hep::MutableSimTrackerHit> sorted_hits;
      // for (const auto& hit : *check_hits_in) {
      //     edm4hep::MutableSimTrackerHit copiedHit = hit.clone();
      //     copiedHit.setTime(hit.getTime() - m_time_offset);
      //     sorted_hits.push_back(copiedHit);
      // }

      // std::sort(sorted_hits.begin(), sorted_hits.end(), [](const auto& a, const auto& b) {
      //     return a.getTime() < b.getTime();
      // });

      // for (auto hit : sorted_hits) {
      //     auto hitTime = hit.getTime();
      //     check_hits_out()->push_back(hit);
      // }

      for (size_t coll_index = 0; coll_index < m_simtrackerhits_in().size(); ++coll_index) {
        const auto* coll_in = m_simtrackerhits_in().at(coll_index);
        auto& coll_out      = m_simtrackerhits_out().at(coll_index);
        if (coll_in != nullptr) {
          std::vector<edm4hep::MutableSimTrackerHit> sorted_hits;
          for (const auto& hit : *coll_in) {
            edm4hep::MutableSimTrackerHit copiedHit = hit.clone();
            copiedHit.setTime(hit.getTime() - m_time_offset);
            sorted_hits.push_back(copiedHit);
          }

          std::sort(sorted_hits.begin(), sorted_hits.end(),
                    [](const auto& a, const auto& b) { return a.getTime() < b.getTime(); });

          for (auto hit : sorted_hits) {
            auto hitTime = hit.getTime();
            coll_out->push_back(hit);
          }
>>>>>>> cd4197d7
        }
      }
    }

  }
};<|MERGE_RESOLUTION|>--- conflicted
+++ resolved
@@ -64,55 +64,12 @@
                 return a.getTime() < b.getTime();
             });
 
-<<<<<<< HEAD
             for (auto hit : sorted_hits) {
                 auto hitTime = hit.getTime();
                 coll_out->push_back(hit);
             }
-=======
-    void ChangeRun(int32_t /*run_nr*/) {}
-
-    void Execute(int64_t run_number, uint64_t event_number) {
-
-      // Sort hits by time
-      // std::vector<edm4hep::MutableSimTrackerHit> sorted_hits;
-      // for (const auto& hit : *check_hits_in) {
-      //     edm4hep::MutableSimTrackerHit copiedHit = hit.clone();
-      //     copiedHit.setTime(hit.getTime() - m_time_offset);
-      //     sorted_hits.push_back(copiedHit);
-      // }
-
-      // std::sort(sorted_hits.begin(), sorted_hits.end(), [](const auto& a, const auto& b) {
-      //     return a.getTime() < b.getTime();
-      // });
-
-      // for (auto hit : sorted_hits) {
-      //     auto hitTime = hit.getTime();
-      //     check_hits_out()->push_back(hit);
-      // }
-
-      for (size_t coll_index = 0; coll_index < m_simtrackerhits_in().size(); ++coll_index) {
-        const auto* coll_in = m_simtrackerhits_in().at(coll_index);
-        auto& coll_out      = m_simtrackerhits_out().at(coll_index);
-        if (coll_in != nullptr) {
-          std::vector<edm4hep::MutableSimTrackerHit> sorted_hits;
-          for (const auto& hit : *coll_in) {
-            edm4hep::MutableSimTrackerHit copiedHit = hit.clone();
-            copiedHit.setTime(hit.getTime() - m_time_offset);
-            sorted_hits.push_back(copiedHit);
-          }
-
-          std::sort(sorted_hits.begin(), sorted_hits.end(),
-                    [](const auto& a, const auto& b) { return a.getTime() < b.getTime(); });
-
-          for (auto hit : sorted_hits) {
-            auto hitTime = hit.getTime();
-            coll_out->push_back(hit);
-          }
->>>>>>> cd4197d7
         }
-      }
-    }
+    }    
 
   }
 };