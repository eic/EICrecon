// Copyright 2024, Jefferson Science Associates, LLC.
// Subject to the terms in the LICENSE file found in the top-level directory.
// kuma edit

// #include "HitChecker.h"

#include "timeAlignmentFactory.h"
#include "TimeframeSplitter.h"
// #include "TimeCoincidenceFactory.h"

// #include "extensions/jana/JOmniFactoryGeneratorT.h"
// #include "extensions/jana/JOmniFactory.h"
#include <JANA/Components/JOmniFactoryGeneratorT.h>
#include <JANA/JApplication.h>

void InitPlugin_digiBTOF(JApplication* app);
void InitPlugin_digiMPGD(JApplication* app);
void InitPlugin_digiBVTX(JApplication* app);
void InitPlugin_digiBTRK(JApplication* app);
void InitPlugin_digiECTRK(JApplication* app);
void InitPlugin_digiECTOF(JApplication* app);
void InitPlugin_digiB0TRK(JApplication* app);
// void InitPlugin_digiDIRC(JApplication* app);
// void InitPlugin_digiDRICH(JApplication* app);
void InitPlugin_digiFOFFMTRK(JApplication* app);

extern "C" {
void InitPlugin(JApplication* app) {

  // if (!app->RegisterParameter<bool>("split_timeframes", false, "Enable timeframe splitting")) { 
  //   return;
  // }

  // This is the plugin initialization function that JANA will call.
  // std::vector<std::string> m_simtrackerhit_collection_names_aligned = {
  //     "B0TrackerHits_aligned",         "BackwardMPGDEndcapHits_aligned",
  //     "DIRCBarHits_aligned",           "DRICHHits_aligned",
  //     "ForwardMPGDEndcapHits_aligned", "ForwardOffMTrackerHits_aligned",
  //     "ForwardRomanPotHits_aligned",   "LumiSpecTrackerHits_aligned",
  //     "MPGDBarrelHits_aligned",        "OuterMPGDBarrelHits_aligned",
  //     "RICHEndcapNHits_aligned",       "SiBarrelHits_aligned",
  //     "TOFBarrelHits_aligned",         "TOFEndcapHits_aligned",
  //     "TaggerTrackerHits_aligned",     "TrackerEndcapHits_aligned",
  //     "VertexBarrelHits_aligned"};

  std::vector<std::string> m_simtrackerhit_collection_names_aligned = {
    "B0TrackerRecHits_TK_aligned",       "BackwardMPGDEndcapRecHits_TK_aligned", "DIRCBarRecHits_TK_aligned",
    "DRICHRecHits_TK_aligned",           "ForwardMPGDEndcapRecHits_TK_aligned",  "ForwardOffMTrackerRecHits_TK_aligned",
    "ForwardRomanPotRecHits_TK_aligned", "LumiSpecTrackerRecHits_TK_aligned",    "MPGDBarrelRecHits_TK_aligned",
    "OuterMPGDBarrelRecHits_TK_aligned", "RICHEndcapNRecHits_TK_aligned",        "SiBarrelTrackerRecHits_TK_aligned",
    "TOFBarrelRecHits_TK_aligned",       "TOFEndcapRecHits_TK_aligned",          "TaggerTrackerRecHits_TK_aligned",
    "SiEndcapTrackerRecHits_TK_aligned",   "SiBarrelVertexRecHits_TK_aligned"};

  std::vector<std::vector<std::string>> m_simtrackerhit_collection_names = {
      {"B0TrackerRecHits_TK",       "BackwardMPGDEndcapRecHits_TK", "DIRCBarRecHits_TK",
      "DRICHRecHits_TK",           "ForwardMPGDEndcapRecHits_TK",  "ForwardOffMTrackerRecHits_TK",
      "ForwardRomanPotRecHits_TK", "LumiSpecTrackerRecHits_TK",    "MPGDBarrelRecHits_TK",
      "OuterMPGDBarrelRecHits_TK", "RICHEndcapNRecHits_TK",        "SiBarrelTrackerRecHits_TK",
      "TOFBarrelRecHits_TK",       "TOFEndcapRecHits_TK",          "TaggerTrackerRecHits_TK",
      "SiEndcapTrackerRecHits_TK",   "SiBarrelVertexRecHits_TK"}};


  InitJANAPlugin(app);

  app->Add(new JOmniFactoryGeneratorT<timeAlignmentFactory>(
      jana::components::JOmniFactoryGeneratorT<timeAlignmentFactory>::TypedWiring{
          .tag                  = "timeAlignment",
          .level                = JEventLevel::Timeslice,
          .variadic_input_names = m_simtrackerhit_collection_names,
          .output_names         = m_simtrackerhit_collection_names_aligned}));

  // Unfolder that takes timeframes and splits them into physics events.
  app->Add(new TimeframeSplitter());

  app->Add(new JOmniFactoryGeneratorT<TimeCoincidenceFactory>(
      jana::components::JOmniFactoryGeneratorT<TimeCoincidenceFactory>::TypedWiring{
          .tag                  = "timeCoincidence",
          .level                = JEventLevel::PhysicsEvent,
          .variadic_input_names = m_simtrackerhit_collection_names,
<<<<<<< HEAD
          .output_names         = {"triggerflag"}
        }
      ));

  //    .output_names = {"phys_checked_hits"}}));
  
  InitPlugin_digiBTOF(app);
  InitPlugin_digiMPGD(app);
  InitPlugin_digiBVTX(app);
  InitPlugin_digiBTRK(app);
  InitPlugin_digiECTRK(app);
  InitPlugin_digiECTOF(app);
  InitPlugin_digiB0TRK(app);
  // InitPlugin_digiDIRC(app);
  // InitPlugin_digiDRICH(app);
  InitPlugin_digiFOFFMTRK(app);
=======
          .output_names         = {"triggerflag"}}));

  // app->Add(new JOmniFactoryGeneratorT<HitChecker>(jana::components::JOmniFactoryGeneratorT<HitChecker>::TypedWiring
  //   {.tag          = "timeslice_hit_checker",
  //    .level        = JEventLevel::Timeslice,
  //    .input_names  = {"SiBarrelHits"},
  //    .output_names = {"ts_checked_hits"}}));

  // app->Add(new JOmniFactoryGeneratorT<HitChecker>(jana::components::JOmniFactoryGeneratorT<HitChecker>::TypedWiring
  //   {.tag          = "physics_hit_checker",
  //    .level        = JEventLevel::PhysicsEvent,
  //    .input_names  = {"SiBarrelHits"},
  //    .output_names = {"phys_checked_hits"}}));
>>>>>>> f7c521f2
}
} // "C"<|MERGE_RESOLUTION|>--- conflicted
+++ resolved
@@ -71,18 +71,6 @@
 
   // Unfolder that takes timeframes and splits them into physics events.
   app->Add(new TimeframeSplitter());
-
-  app->Add(new JOmniFactoryGeneratorT<TimeCoincidenceFactory>(
-      jana::components::JOmniFactoryGeneratorT<TimeCoincidenceFactory>::TypedWiring{
-          .tag                  = "timeCoincidence",
-          .level                = JEventLevel::PhysicsEvent,
-          .variadic_input_names = m_simtrackerhit_collection_names,
-<<<<<<< HEAD
-          .output_names         = {"triggerflag"}
-        }
-      ));
-
-  //    .output_names = {"phys_checked_hits"}}));
   
   InitPlugin_digiBTOF(app);
   InitPlugin_digiMPGD(app);
@@ -94,20 +82,5 @@
   // InitPlugin_digiDIRC(app);
   // InitPlugin_digiDRICH(app);
   InitPlugin_digiFOFFMTRK(app);
-=======
-          .output_names         = {"triggerflag"}}));
-
-  // app->Add(new JOmniFactoryGeneratorT<HitChecker>(jana::components::JOmniFactoryGeneratorT<HitChecker>::TypedWiring
-  //   {.tag          = "timeslice_hit_checker",
-  //    .level        = JEventLevel::Timeslice,
-  //    .input_names  = {"SiBarrelHits"},
-  //    .output_names = {"ts_checked_hits"}}));
-
-  // app->Add(new JOmniFactoryGeneratorT<HitChecker>(jana::components::JOmniFactoryGeneratorT<HitChecker>::TypedWiring
-  //   {.tag          = "physics_hit_checker",
-  //    .level        = JEventLevel::PhysicsEvent,
-  //    .input_names  = {"SiBarrelHits"},
-  //    .output_names = {"phys_checked_hits"}}));
->>>>>>> f7c521f2
 }
 } // "C"