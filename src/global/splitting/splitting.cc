--- conflicted
+++ resolved
@@ -34,96 +34,9 @@
   // app->Add(new JOmniFactoryGeneratorT<timeAlignmentFactory>(
   //   { .tag = "timeAlignment",
   //     .level = JEventLevel::Timeslice,
-<<<<<<< HEAD
   //     .input_names = {"SiBarrelHits"},
   //     .output_names = {"SiBarrelHits_aligned"}
-=======
-  //     .input_names = {"BackwardMPGDEndcapHits"},
-  //     .output_names = {"BackwardMPGDEndcapHits_aligned"}
-  //   }));
-  // app->Add(new JOmniFactoryGeneratorT<timeAlignmentFactory>(
-  //   { .tag = "timeAlignment",
-  //     .level = JEventLevel::Timeslice,
-  //     .input_names = {"DIRCBarHits"},
-  //     .output_names = {"DIRCBarHits_aligned"}
-  //   }));
-  // app->Add(new JOmniFactoryGeneratorT<timeAlignmentFactory>(
-  //   { .tag = "timeAlignment",
-  //     .level = JEventLevel::Timeslice,
-  //     .input_names = {"DRICHHits"},
-  //     .output_names = {"DRICHHits_aligned"}
-  //   }));
-  // app->Add(new JOmniFactoryGeneratorT<timeAlignmentFactory>(
-  //   { .tag = "timeAlignment",
-  //     .level = JEventLevel::Timeslice,
-  //     .input_names = {"ForwardMPGDEndcapHits"},
-  //     .output_names = {"ForwardMPGDEndcapHits_aligned"}
-  //   }));
-  // app->Add(new JOmniFactoryGeneratorT<timeAlignmentFactory>(
-  //   { .tag = "timeAlignment",
-  //     .level = JEventLevel::Timeslice,
-  //     .input_names = {"ForwardOffMTrackerHits"},
-  //     .output_names = {"ForwardOffMTrackerHits_aligned"}
-  //   }));
-  // app->Add(new JOmniFactoryGeneratorT<timeAlignmentFactory>(
-  //   { .tag = "timeAlignment",
-  //     .level = JEventLevel::Timeslice,
-  //     .input_names = {"ForwardRomanPotHits"},
-  //     .output_names = {"ForwardRomanPotHits_aligned"}
-  //   }));
-  // app->Add(new JOmniFactoryGeneratorT<timeAlignmentFactory>(
-  //   { .tag = "timeAlignment",
-  //     .level = JEventLevel::Timeslice,
-  //     .input_names = {"LumiSpecTrackerHits"},
-  //     .output_names = {"LumiSpecTrackerHits_aligned"}
-  //   }));
-  // app->Add(new JOmniFactoryGeneratorT<timeAlignmentFactory>(
-  //   { .tag = "timeAlignment",
-  //     .level = JEventLevel::Timeslice,
-  //     .input_names = {"MPGDBarrelHits"},
-  //     .output_names = {"MPGDBarrelHits_aligned"}
-  //   }));
-  // app->Add(new JOmniFactoryGeneratorT<timeAlignmentFactory>(
-  //   { .tag = "timeAlignment",
-  //     .level = JEventLevel::Timeslice,
-  //     .input_names = {"OuterMPGDBarrelHits"},
-  //     .output_names = {"OuterMPGDBarrelHits_aligned"}
-  //   }));
-  // app->Add(new JOmniFactoryGeneratorT<timeAlignmentFactory>(
-  //   { .tag = "timeAlignment",
-  //     .level = JEventLevel::Timeslice,
-  //     .input_names = {"RICHEndcapNHits"},
-  //     .output_names = {"RICHEndcapNHits_aligned"}
-  //   }));
-  app->Add(
-      new JOmniFactoryGeneratorT<timeAlignmentFactory>({.tag          = "timeAlignment",
-                                                        .level        = JEventLevel::Timeslice,
-                                                        .input_names  = {"SiBarrelHits"},
-                                                        .output_names = {"SiBarrelHits_aligned"}}));
-  // app->Add(new JOmniFactoryGeneratorT<timeAlignmentFactory>(
-  //   { .tag = "timeAlignment",
-  //     .level = JEventLevel::Timeslice,
-  //     .input_names = {"TOFBarrelHits"},
-  //     .output_names = {"TOFBarrelHits_aligned"}
-  //   }));
-  // app->Add(new JOmniFactoryGeneratorT<timeAlignmentFactory>(
-  //   { .tag = "timeAlignment",
-  //     .level = JEventLevel::Timeslice,
-  //     .input_names = {"TOFEndcapHits"},
-  //     .output_names = {"TOFEndcapHits_aligned"}
-  //   }));
-  // app->Add(new JOmniFactoryGeneratorT<timeAlignmentFactory>(
-  //   { .tag = "timeAlignment",
-  //     .level = JEventLevel::Timeslice,
-  //     .input_names = {"TaggerTrackerHits"},
-  //     .output_names = {"TaggerTrackerHits_aligned"}
-  //   }));
-  // app->Add(new JOmniFactoryGeneratorT<timeAlignmentFactory>(
-  //   { .tag = "timeAlignment",
-  //     .level = JEventLevel::Timeslice,
-  //     .input_names = {"TrackerEndcapHits"},
-  //     .output_names = {"TrackerEndcapHits_aligned"}
->>>>>>> 7ab8764e
+
   //   }));
  
   // app->Add(new JOmniFactoryGeneratorT<timeAlignmentFactory>(
@@ -133,7 +46,6 @@
   //     .output_names = {"VertexBarrelHits_aligned"}
   //   }));
 
-<<<<<<< HEAD
 
     app->Add(new JOmniFactoryGeneratorT<timeAlignmentFactory>(
     { .tag = "timeAlignment",
@@ -141,9 +53,6 @@
       .input_names = m_simtrackerhit_collection_names,
       .output_names = m_simtrackerhit_collection_names_aligned
     }));
-
-=======
->>>>>>> 7ab8764e
   // Unfolder that takes timeframes and splits them into physics events.
   app->Add(new TimeframeSplitter());
 
