--- conflicted
+++ resolved
@@ -167,13 +167,8 @@
   // Int_t m_detId[10] = {12, 13, 1, 4, 8, 9, 11, 14, 15, 16}; // TOF and MPGD, Silicon excluded
   Int_t m_detId[9] = {0, 1, 2, 3, 4, 5, 6, 7, 8}; // TOF and MPGD, Silicon excluded
 
-<<<<<<< HEAD
   // float m_timeResolution_Silicon = 2000.0; // time resolution [ns]
   // float m_timeResolution_MPGD = 10.0; // time resolution [ns]
-=======
-  float m_timeResolution_Silicon = 2000.0; // time resolution [ns]
-  float m_timeResolution_MPGD    = 10.0;   // time resolution [ns]
->>>>>>> fedae74c
   // float m_timeResolution_TOF = 0.030; // time resolution [ns]
   // float m_timeResolution_TOF = 1.0; // time resolution [ns]
 
@@ -193,15 +188,9 @@
   // == Global Variables =======================
 
   Result Unfold(const JEvent& parent, JEvent& child, int child_idx) override {
-<<<<<<< HEAD
-    std::cout << " <><><><> TimeframeSplitter: timeframe: " << parent.GetEventNumber()
-              << ", time slice :" << child_idx << " <><><><<><>"  
-              << std::endl;
-=======
     // std::cout << " <><><><> TimeframeSplitter: timeslice " << child_idx
     //           << " of timeframe " << parent.GetEventNumber() << ", targetDetID: " << targetDetId << " <><><><<><>"
     //           << std::endl;
->>>>>>> fedae74c
 
     float m_timeframe_width = timeframe_width();
     float m_timesplit_width = timesplit_width();
@@ -252,19 +241,10 @@
         break;
       }
 
-<<<<<<< HEAD
       Int_t baseDetID = m_detId[iBaseDet];
       float baseDetTimeRes = m_timeResolution_TOF();
       if (iBaseDet > 5) baseDetTimeRes = m_timeResolution_Silicon();
       else if (iBaseDet > 1) baseDetTimeRes = m_timeResolution_MPGD();
-=======
-      Int_t baseDetID         = m_detId[iBaseDet];
-      Double_t baseDetTimeRes = m_timeResolution_TOF;
-      if (iBaseDet > 5)
-        baseDetTimeRes = m_timeResolution_Silicon;
-      else if (iBaseDet > 1)
-        baseDetTimeRes = m_timeResolution_MPGD;
->>>>>>> fedae74c
 
       // == s == Time-slice base detector hits loop =======================================
       Int_t baseDetNumOfHits = m_vOrigHitId.at(iBaseDet).size();
@@ -280,8 +260,6 @@
         const auto& baseHit    = m_simtrackerhits_in().at(baseDetID)->at(baseHitID);
         auto baseHitTime       = baseHit.getTime();
         m_vSameTSHitId.at(iBaseDet).push_back(baseHitID);
-<<<<<<< HEAD
-
         Int_t baseThetaID1 = 999;
         Int_t baseThetaID2 = 999;
         Int_t basePhiID1 = 999;
@@ -290,30 +268,6 @@
         hitsCountsInTSDevInThetaPhi1[baseThetaID1][basePhiID1]++;
         hitsCountsInTSDevInThetaPhi2[baseThetaID2][basePhiID2]++;
 
-=======
-        Double_t baseHitX = baseHit.getPosition()[0];
-        Double_t baseHitY = baseHit.getPosition()[1];
-        Double_t baseHitZ = baseHit.getPosition()[2];
-        Double_t baseHitR =
-            TMath::Sqrt(baseHitX * baseHitX + baseHitY * baseHitY + baseHitZ * baseHitZ);
-        Double_t baseHit_Theta = 0.;
-        baseHit_Theta          = TMath::ACos(baseHitZ / baseHitR);
-        if (baseHit_Theta > 1.0)
-          baseHit_Theta = 1.0;
-        if (baseHit_Theta < -1.0)
-          baseHit_Theta = -1.0;
-
-        Double_t hit_Phi = TMath::ATan2(baseHitY, baseHitX) + 2 * TMath::Pi();
-        if (hit_Phi < 0)
-          hit_Phi += 2 * TMath::Pi(); // φ を 0〜2π にする
-        Int_t thetaID1 = baseHit_Theta / (TMath::Pi() / 12.);
-        Int_t thetaID2 = (baseHit_Theta + TMath::Pi() / 24.) / (TMath::Pi() / 12.);
-        Int_t phiID1   = hit_Phi / (TMath::Pi() / 8.);
-        Int_t phiID2   = (hit_Phi + TMath::Pi() / 16.) / (TMath::Pi() / 8.);
-        hitsCountsInTSDevInThetaPhi1[thetaID1][phiID1]++;
-        hitsCountsInTSDevInThetaPhi2[thetaID2][phiID2]++;
-
->>>>>>> fedae74c
         // Own detectors loop
         Int_t iCompDet  = iBaseDet;
         Int_t compDetID = m_detId[iCompDet];
@@ -322,21 +276,12 @@
           const auto& compHit    = m_simtrackerhits_in().at(compDetID)->at(compHitID);
           Double_t compHitTime   = compHit.getTime();
 
-<<<<<<< HEAD
           float compDetTimeRes = m_timeResolution_TOF();
           if (iCompDet > 5) compDetTimeRes = m_timeResolution_Silicon();
           else if (iCompDet > 1) compDetTimeRes = m_timeResolution_MPGD()¨;
-=======
-          Double_t compDetTimeRes = m_timeResolution_TOF;
-          if (iCompDet > 5)
-            compDetTimeRes = m_timeResolution_Silicon;
-          else if (iCompDet > 1)
-            compDetTimeRes = m_timeResolution_MPGD;
->>>>>>> fedae74c
 
           unsigned int bInTS = 1;
           // == s == Check if the hit is in the current time slice ==========================
-<<<<<<< HEAD
           if(compHitTime - compDetTimeRes < baseHitTime + baseDetTimeRes){
             if(compHitTime + compDetTimeRes > baseHitTime - baseDetTimeRes){
               Int_t thetaID1 = 999;
@@ -344,45 +289,14 @@
               Int_t phiID1 = 999;
               Int_t phiID2 = 999;
               thetaPhiBinCalc(compHit, thetaID1, phiID1, thetaID2, phiID2);
-=======
-          if (compHitTime - compDetTimeRes < baseHitTime + baseDetTimeRes) {
-            Double_t hitX      = compHit.getPosition()[0];
-            Double_t hitY      = compHit.getPosition()[1];
-            Double_t hitZ      = compHit.getPosition()[2];
-            Double_t hitR      = TMath::Sqrt(hitX * hitX + hitY * hitY + hitZ * hitZ);
-            Double_t hit_Theta = 0.;
-            hit_Theta          = TMath::ACos(hitZ / hitR);
-            if (hit_Theta > 1.0)
-              hit_Theta = 1.0;
-            if (hit_Theta < -1.0)
-              hit_Theta = -1.0;
-
-            Double_t hit_Phi = TMath::ATan2(hitY, hitX) + 2 * TMath::Pi();
-            if (hit_Phi < 0)
-              hit_Phi += 2 * TMath::Pi(); // φ を 0〜2π にする
-            Int_t thetaID1 = hit_Theta / (TMath::Pi() / 12.);
-            Int_t thetaID2 = (hit_Theta + TMath::Pi() / 24.) / (TMath::Pi() / 12.);
-            Int_t phiID1   = hit_Phi / (TMath::Pi() / 8.);
-            Int_t phiID2   = (hit_Phi + TMath::Pi() / 16.) / (TMath::Pi() / 8.);
-            // std::cout << "      >>>>> hit x, y, z, R, theta: " << hitX << ", " << hitY << ", " << hitZ << ", " << hitR << ", " << hit_Theta << ", thetaID1: " << thetaID1 << ", phiID1: " << phiID1 << std::endl;
-            // std::cout << "thetaID1: " << thetaID1 << ", phiID1: " << phiID1 << "thetaID2: " << thetaID2 << ", phiID2: " << phiID2 << std::endl;
-
-            if (compHitTime + compDetTimeRes > baseHitTime - baseDetTimeRes) {
->>>>>>> fedae74c
               hitsCountsInTSDevInThetaPhi1[thetaID1][phiID1]++;
               hitsCountsInTSDevInThetaPhi2[thetaID2][phiID2]++;
               bInTS = 0;
             }else bInTS = 2;
           }
 
-<<<<<<< HEAD
           if(bInTS==0) m_vSameTSHitId.at(iCompDet).push_back(compHitID);
           else if(bInTS==1) {
-=======
-          if (bInTS)
-            m_vSameTSHitId.at(iCompDet).push_back(compHitID);
-          else {
->>>>>>> fedae74c
             // Update the start point for the next iteration
             startHitPoint[iBaseDet] = iCompHit;
             break; // Break if the hit time exceeds the current time slice
@@ -396,7 +310,6 @@
           Int_t compDetNumOfHits = m_vOrigHitId.at(iCompDet).size();
 
           for (size_t iCompHit = 0; iCompHit < compDetNumOfHits; ++iCompHit) {
-<<<<<<< HEAD
             unsigned int compHitID = m_vOrigHitId.at(iCompDet).at(iCompHit);
             const auto& compHit = m_simtrackerhits_in().at(compDetID)->at(compHitID);
             Double_t compHitTime = compHit.getTime();
@@ -413,53 +326,13 @@
                 Int_t phiID1 = 999;
                 Int_t phiID2 = 999;
                 thetaPhiBinCalc(compHit, thetaID1, phiID1, thetaID2, phiID2);
-=======
-            unsigned int compHitID  = m_vOrigHitId.at(iCompDet).at(iCompHit);
-            const auto& compHit     = m_simtrackerhits_in().at(compDetID)->at(compHitID);
-            Double_t compHitTime    = compHit.getTime();
-            Double_t compDetTimeRes = m_timeResolution_TOF;
-            if (iCompDet > 5)
-              compDetTimeRes = m_timeResolution_Silicon;
-            else if (iCompDet > 1)
-              compDetTimeRes = m_timeResolution_MPGD;
-
-            // == s == Check if the hit is in the current time slice ==========================
-            bool bInTS = false;
-            if (compHitTime - compDetTimeRes < baseHitTime + baseDetTimeRes) {
-              Double_t hitX      = compHit.getPosition()[0];
-              Double_t hitY      = compHit.getPosition()[1];
-              Double_t hitZ      = compHit.getPosition()[2];
-              Double_t hitR      = TMath::Sqrt(hitX * hitX + hitY * hitY + hitZ * hitZ);
-              Double_t hit_Theta = 0.;
-              hit_Theta          = TMath::ACos(hitZ / hitR);
-              if (hit_Theta > 1.0)
-                hit_Theta = 1.0;
-              if (hit_Theta < -1.0)
-                hit_Theta = -1.0;
-
-              Double_t hit_Phi = TMath::ATan2(hitY, hitX) + 2 * TMath::Pi();
-              if (hit_Phi < 0)
-                hit_Phi += 2 * TMath::Pi(); // φ を 0〜2π にする
-              Int_t thetaID1 = hit_Theta / (TMath::Pi() / 12.);
-              Int_t thetaID2 = (hit_Theta + TMath::Pi() / 24.) / (TMath::Pi() / 12.);
-              Int_t phiID1   = hit_Phi / (TMath::Pi() / 8.);
-              Int_t phiID2   = (hit_Phi + TMath::Pi() / 16.) / (TMath::Pi() / 8.);
-              if (compHitTime + compDetTimeRes > baseHitTime - baseDetTimeRes) {
->>>>>>> fedae74c
                 hitsCountsInTSDevInThetaPhi1[thetaID1][phiID1]++;
                 bInTS = 0;
               }else bInTS = 2;
             }
 
-<<<<<<< HEAD
             if(bInTS==0) m_vSameTSHitId.at(iCompDet).push_back(compHitID);
             else if(bInTS==1) break;
-=======
-            if (bInTS)
-              m_vSameTSHitId.at(iCompDet).push_back(compHitID);
-            else
-              break;
->>>>>>> fedae74c
 
             // == e == Check if the hit is in the current time slice ==========================
           }
@@ -543,15 +416,9 @@
           // == s == For MC Trigger Efficiency Estimation ~~~~~~~~
           Int_t physEventWeight = 2;
           for (const auto& physCollTime : m_vPhysCooTimes) {
-<<<<<<< HEAD
             if(physCollTime > baseHitTime - baseDetTimeRes
               && physCollTime < baseHitTime + baseDetTimeRes){
               physEventWeight = 1;
-=======
-            if (physCollTime > baseHitTime - baseDetTimeRes &&
-                physCollTime < baseHitTime + baseDetTimeRes) {
-              physEventWeight = 2;
->>>>>>> fedae74c
               m_vPhysCooTimes.erase(m_vPhysCooTimes.begin() + physCollTime);
               break;
             }
@@ -652,7 +519,6 @@
     }
     return Result::KeepChildNextParent;
   }
-<<<<<<< HEAD
 
   inline void thetaPhiBinCalc(edm4eic::TrackerHit hit, Int_t& thetaID1, Int_t& phiID1, Int_t& thetaID2, Int_t& phiID2){
     Double_t hitX = hit.getPosition()[0];
@@ -671,6 +537,4 @@
     phiID1 = hitPhi / (TMath::Pi()/8.);
     phiID2 = (hitPhi + TMath::Pi()/16.) / (TMath::Pi()/8.);
   }
-=======
->>>>>>> fedae74c
 };