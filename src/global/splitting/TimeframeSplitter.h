--- conflicted
+++ resolved
@@ -293,18 +293,9 @@
           unsigned int compHitID = m_vOrigHitId.at(iCompDet).at(iCompHit);
           const auto& compHit    = m_simtrackerhits_in().at(compDetID)->at(compHitID);
           Double_t compHitTime   = compHit.getTime();
-
-<<<<<<< HEAD
           float compDetTimeRes = timeResolution_TOF();
           if (iCompDet > 5) compDetTimeRes = timeResolution_Silicon();
           else if (iCompDet > 1) compDetTimeRes = timeResolution_MPGD();
-=======
-          float compDetTimeRes = m_timeResolution_TOF();
-          if (iCompDet > 5)
-            compDetTimeRes = m_timeResolution_Silicon();
-          else if (iCompDet > 1)
-            compDetTimeRes = m_timeResolution_MPGD();
->>>>>>> 99475e94
 
           unsigned int bInTS = 1;
           // == s == Check if the hit is in the current time slice ==========================
