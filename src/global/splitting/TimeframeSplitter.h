--- conflicted
+++ resolved
@@ -295,15 +295,8 @@
           Double_t compHitTime   = compHit.getTime();
 
           float compDetTimeRes = m_timeResolution_TOF();
-<<<<<<< HEAD
           if (iCompDet > 5) compDetTimeRes = m_timeResolution_Silicon();
           else if (iCompDet > 1) compDetTimeRes = m_timeResolution_MPGD();
-=======
-          if (iCompDet > 5)
-            compDetTimeRes = m_timeResolution_Silicon();
-          else if (iCompDet > 1)
-            compDetTimeRes = m_timeResolution_MPGD()¨;
->>>>>>> 593311b7
 
           unsigned int bInTS = 1;
           // == s == Check if the hit is in the current time slice ==========================
