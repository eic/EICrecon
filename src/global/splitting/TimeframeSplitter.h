// Copyright 2024, Jefferson Science Associates, LLC.
// Subject to the terms in the LICENSE file found in the top-level directory.

#pragma once

#include <edm4hep/EventHeaderCollection.h>
#include <edm4hep/MCParticleCollection.h>
#include <edm4hep/SimCalorimeterHitCollection.h>
#include <edm4hep/SimTrackerHitCollection.h>
#include <edm4hep/CaloHitContributionCollection.h>

#include "services/io/podio/datamodel_glue.h"
#include <JANA/JEventUnfolder.h>

struct TimeframeSplitter : public JEventUnfolder {

  float m_timeframe_width = 2000.0; // ns
  float m_timesplit_width = 20.0;   // ns
  bool m_use_timeframe    = false;  // Use timeframes to split events, or use timeslices

<<<<<<< HEAD
  size_t m_event_number_ts = 0; // Event number for the current timeslice
  size_t m_event_number_orig = 0; // Event number for the current timeslice
  std::vector<Int_t> m_vTargetEvent; // List of original event numbers for each timeslice

  std::vector<std::string> m_simtrackerhit_collection_names = {
    "B0TrackerHits_aligned",       "BackwardMPGDEndcapHits_aligned", "DIRCBarHits_aligned",
    "DRICHHits_aligned",           "ForwardMPGDEndcapHits_aligned",  "ForwardOffMTrackerHits_aligned",
    "ForwardRomanPotHits_aligned", "LumiSpecTrackerHits_aligned",    "MPGDBarrelHits_aligned",
    "OuterMPGDBarrelHits_aligned", "RICHEndcapNHits_aligned",        "SiBarrelHits_aligned",
    "TOFBarrelHits_aligned",       "TOFEndcapHits_aligned",          "TaggerTrackerHits_aligned",
    "TrackerEndcapHits_aligned",   "VertexBarrelHits_aligned"
  };
  std::vector<std::string> m_simtrackerhit_collection_names_out = {
    "B0TrackerHits",       "BackwardMPGDEndcapHits", "DIRCBarHits",
    "DRICHHits",           "ForwardMPGDEndcapHits",  "ForwardOffMTrackerHits",
    "ForwardRomanPotHits", "LumiSpecTrackerHits",    "MPGDBarrelHits",
    "OuterMPGDBarrelHits", "RICHEndcapNHits",        "SiBarrelHits",
    "TOFBarrelHits",       "TOFEndcapHits",          "TaggerTrackerHits",
    "TrackerEndcapHits",   "VertexBarrelHits"
  };



  // std::vector<std::string> m_simtrackerhit_collection_names = {"SiBarrelHits_aligned"};
  // std::vector<std::string> m_simtrackerhit_collection_names_out = {"SiBarrelHits"};
=======
  // std::vector<std::string> m_simtrackerhit_collection_names = {
  //     "B0TrackerHits_aligned",       "BackwardMPGDEndcapHits_aligned", "DIRCBarHits_aligned",
  //     "DRICHHits_aligned",           "ForwardMPGDEndcapHits_aligned",  "ForwardOffMTrackerHits_aligned",
  //     "ForwardRomanPotHits_aligned", "LumiSpecTrackerHits_aligned",    "MPGDBarrelHits_aligned",
  //     "OuterMPGDBarrelHits_aligned", "RICHEndcapNHits_aligned",        "SiBarrelHits_aligned",
  //     "TOFBarrelHits_aligned",       "TOFEndcapHits_aligned",          "TaggerTrackerHits_aligned",
  //     "TrackerEndcapHits_aligned",   "VertexBarrelHits_aligned"};

  // std::vector<std::string> m_simtrackerhit_collection_names_out = {
  //     "B0TrackerHits",       "BackwardMPGDEndcapHits", "DIRCBarHits",
  //     "DRICHHits",           "ForwardMPGDEndcapHits",  "ForwardOffMTrackerHits",
  //     "ForwardRomanPotHits", "LumiSpecTrackerHits",    "MPGDBarrelHits",
  //     "OuterMPGDBarrelHits", "RICHEndcapNHits",        "SiBarrelHits",
  //     "TOFBarrelHits",       "TOFEndcapHits",          "TaggerTrackerHits",
  //     "TrackerEndcapHits",   "VertexBarrelHits"};

  std::vector<std::string> m_simtrackerhit_collection_names     = {"SiBarrelHits_aligned"};
  std::vector<std::string> m_simtrackerhit_collection_names_out = {"SiBarrelHits"};
>>>>>>> ff2b705f

  // std::vector<std::string> m_simtrackerhit_collection_names     = {"SiBarrelHits",
  //                                                                  "VertexBarrelHits"};
  // std::vector<std::string> m_simtrackerhit_collection_names_out = {"SiBarrelHits",
  //                                                                  "VertexBarrelHits"};

  std::vector<std::string> m_simcalorimeterhit_collection_names = {
      "B0ECalHits",      "EcalBarrelImagingHits", "EcalBarrelScFiHits",    "EcalEndcapNHits",
      "EcalEndcapPHits", "EcalEndcapPInsertHits", "EcalFarForwardZDCHits", "EcalLumiSpecHits",
      "HcalBarrelHits",  "HcalEndcapNHits",       "HcalEndcapPInsertHits", "HcalFarForwardZDCHits",
      "LFHCALHits",      "LumiDirectPCALHits"};

  std::vector<std::string> m_calohitcontribution_collection_names = {
      "B0ECalHitsContributions",
      "EcalBarrelImagingHitsContributions",
      "EcalBarrelScFiHitsContributions",
      "EcalEndcapNHitsContributions",
      "EcalEndcapPHitsContributions",
      "EcalEndcapPInsertHitsContributions",
      "EcalLumiSpecHitsContributions",
      "EcalFarForwardZDCHitsContributions",
      "HcalBarrelHitsContributions",
      "HcalEndcapNHitsContributions",
      "HcalEndcapPInsertHitsContributions",
      "HcalFarForwardZDCHitsContributions",
      "LFHCALHitsContributions",
      "LumiDirectPCALHitsContributions"};

  PodioInput<edm4hep::EventHeader> m_event_header_in{this,
                                                     {.name = "EventHeader", .is_optional = true}};
  PodioOutput<edm4hep::EventHeader> m_event_header_out{this, "EventHeader"};

  PodioInput<edm4hep::MCParticle> m_mcparticles_in{this, {.name = "MCParticles"}};
  PodioOutput<edm4hep::MCParticle> m_mcparticles_out{this, "MCParticles"};

  VariadicPodioInput<edm4hep::SimTrackerHit> m_simtrackerhits_in{
      this, {.names = m_simtrackerhit_collection_names, .is_optional = true}};
  VariadicPodioOutput<edm4hep::SimTrackerHit> m_simtrackerhits_out{
      this, m_simtrackerhit_collection_names_out};

  VariadicPodioInput<edm4hep::SimCalorimeterHit> m_simcalorimeterhits_in{
      this, {.names = m_simcalorimeterhit_collection_names, .is_optional = true}};
  VariadicPodioOutput<edm4hep::SimCalorimeterHit> m_simcalorimeterhits_out{
      this, m_simcalorimeterhit_collection_names};

  VariadicPodioInput<edm4hep::CaloHitContribution> m_calohitcontributions_in{
      this, {.names = m_calohitcontribution_collection_names, .is_optional = true}};
  VariadicPodioOutput<edm4hep::CaloHitContribution> m_calohitcontributions_out{
      this, m_calohitcontribution_collection_names};

  PodioOutput<edm4hep::EventHeader> m_event_header_ts_out{this, "EventHeader_TS"};
  PodioOutput<edm4hep::MCParticle> m_mcparticles_ts_out{this, "MCParticles_TS"};

  TimeframeSplitter() {
    SetTypeName(NAME_OF_THIS);
    SetParentLevel(JEventLevel::Timeslice);
    SetChildLevel(JEventLevel::PhysicsEvent);
  }

  std::vector<std::tuple<size_t, const edm4hep::SimTrackerHitCollection*, size_t>>
      m_hitStartIndices_simTracker;
  std::vector<std::tuple<size_t, const edm4hep::SimCalorimeterHitCollection*, size_t>>
      m_hitStartIndices_simCalorimeter;

  Result Unfold(const JEvent& parent, JEvent& child, int child_idx) override {
    if (child_idx == 0) {
<<<<<<< HEAD
=======

>>>>>>> ff2b705f
      m_hitStartIndices_simTracker.clear();
      for (size_t detID = 0; detID < m_simtrackerhits_in().size(); ++detID) {
        const auto* detHitPtr = m_simtrackerhits_in().at(detID);
        m_hitStartIndices_simTracker.emplace_back(detID, detHitPtr, 0);
      }

      m_hitStartIndices_simCalorimeter.clear();
      m_hitStartIndices_simCalorimeter.resize(m_simcalorimeterhits_in().size(),
                                              std::make_tuple(0, nullptr, 0));
      for (size_t detID = 0; detID < m_simcalorimeterhits_in().size(); ++detID) {
        const auto* detHitPtr = m_simcalorimeterhits_in().at(detID);
        m_hitStartIndices_simCalorimeter.emplace_back(detID, detHitPtr, 0);
      }
      m_event_number_orig++;
    }

    LOG_INFO(GetLogger()) << "Running TimeframeSplitter::Unfold() on timeslice #"
                          << parent.GetEventNumber() << LOG_END;

    // == s == Internal Interval loop  ========================================================-
    bool bAdmitedInterval = false;
    float iTimeSlice      = m_timesplit_width * child_idx;
    float eTimeSlice      = m_timesplit_width * (child_idx + 1.0);
    while (eTimeSlice <= m_timeframe_width) {
      // LOG_INFO(GetLogger()) << "TimeframeSplitter: timeslice " << parent.GetEventNumber() << " timeStamp " << timeStamp << LOG_END;
      iTimeSlice = m_timesplit_width * child_idx;
      eTimeSlice = m_timesplit_width * (child_idx + 1.0);
      // std::cout << "child_idx = " << child_idx << ":: TimeframeSplitter: timeslice "
      //           << parent.GetEventNumber() << " iTimeSlice " << iTimeSlice << " eTimeSlice "
      //           << eTimeSlice << std::endl;

      std::vector<std::unique_ptr<edm4hep::SimTrackerHitCollection>> tempAllDetectorSimTrackerHits;
<<<<<<< HEAD
      // Loop through SimTrackerHit collections and split them into time slice      
      for (auto& [detID, detHitPtr, start_index] : m_hitStartIndices_simTracker) {
          auto tempSimTrackerHits = std::make_unique<edm4hep::SimTrackerHitCollection>();          
          bool bAllScan = true; // Scan all hits in the collection until we find a hit that is later than the end of the time slice
          
          if (detHitPtr != nullptr){
            tempSimTrackerHits->setSubsetCollection(true);

            for (size_t hitID = start_index; hitID < detHitPtr->size(); ++hitID) {
                const auto& hit = detHitPtr->at(hitID);
                auto hitTime = hit.getTime();

                if (hitTime >= eTimeSlice) {
                    start_index = hitID;
                    bAllScan = false;
                    break;
                }
                tempSimTrackerHits->push_back(hit);
            }
            if(bAllScan) start_index = detHitPtr->size();
          }
          tempAllDetectorSimTrackerHits.push_back(std::move(tempSimTrackerHits));
=======
      // Loop through SimTrackerHit collections and split them into time slice
      for (auto& [detID, detHitPtr, start_index] : m_hitStartIndices_simTracker) {
        if (detHitPtr == nullptr)
          continue;

        bool bAllScan =
            true; // Scan all hits in the collection until we find a hit that is later than the end of the time slice
        auto tempSimTrackerHits =
            std::make_unique<edm4hep::SimTrackerHitCollection>(); // ??? Kuma test
        tempSimTrackerHits->setSubsetCollection(true);

        for (size_t hitID = start_index; hitID < detHitPtr->size(); ++hitID) {
          const auto& hit = detHitPtr->at(hitID);
          auto hitTime    = hit.getTime();

          if (hitTime >= eTimeSlice) {
            start_index = hitID;
            bAllScan    = false;
            // std::cout << "ChecKuma BreaKumaaaaaa!! : " << hitTime << " hitId: " << hitID << ", start_index: " << start_index << std::endl;
            break;
          }
          tempSimTrackerHits->push_back(hit);
        }
        tempAllDetectorSimTrackerHits.push_back(std::move(tempSimTrackerHits));
        if (bAllScan)
          start_index = detHitPtr->size();
>>>>>>> ff2b705f
      }

      // Loop through SimTrackerHit collections and split them into time slice
      for (auto& [detID, detHitPtr, start_index] : m_hitStartIndices_simCalorimeter) {
        auto& coll_out = m_simcalorimeterhits_out().at(detID);
        coll_out->setSubsetCollection(true);
        if (detHitPtr == nullptr)
          continue;
        bool bAllScan = true;
        for (size_t hitID = start_index; hitID < detHitPtr->size(); ++hitID) {
          const auto& hit = detHitPtr->at(hitID);

          auto hitContributions = hit.getContributions();
          bool contributeFlag   = false;
          for (const auto& contribution : hitContributions) {
            auto hitTime = contribution.getTime();
            if (hitTime >= eTimeSlice) {
              start_index    = hitID;
              bAllScan       = false;
              contributeFlag = true;
              // std::cout << "ChecKuma BreaKumaaaaaa!! : " << hitTime << " hitId: " << hitID << ", start_index: " << start_index << std::endl;
              break;
            }

            auto& coll_out_contribution = m_calohitcontributions_out().at(detID);
            coll_out_contribution->setSubsetCollection(true);

            coll_out_contribution->push_back(contribution);
          }
<<<<<<< HEAD
          if(bAllScan) start_index = detHitPtr->size();
            
      }      
      
      // for(const auto& tempSimTrackerHits : tempAllDetectorSimTrackerHits) {
      //     if(!tempSimTrackerHits->empty()){
      //       bAdmitedInterval = true;            
      //       break;
      //     }
      // }

      bool m_bDetTriggerLists[17] = {};
      for(size_t iDet = 0; iDet < 17; iDet++){
        if (tempAllDetectorSimTrackerHits[iDet]->empty()) continue;
        m_bDetTriggerLists[iDet] = true;
      }
      bool m_bCombinTriggerLists[3] = {};
      if(m_bDetTriggerLists[1]  && m_bDetTriggerLists[15]) m_bCombinTriggerLists[0] = true; // Trigger1
      if(m_bDetTriggerLists[12]&&(m_bDetTriggerLists[8]||m_bDetTriggerLists[9])) m_bCombinTriggerLists[1] = true; // Trigger2
      if(m_bDetTriggerLists[5]  && m_bDetTriggerLists[15]) m_bCombinTriggerLists[2] = true; // Trigger3
      for(size_t iTrig = 0; iTrig < 3; iTrig++){
        if(m_bCombinTriggerLists[iTrig]){
          bAdmitedInterval = true;
          break;
        }
      }

      if(bAdmitedInterval){
          Int_t detID = 0;
          for(auto& tempSimTrackerHits : tempAllDetectorSimTrackerHits) {

            auto& coll_out = m_simtrackerhits_out().at(detID);
            coll_out->setSubsetCollection(true);
            coll_out = std::move(tempSimTrackerHits);     
            detID++;
          }

          // For now, a one-to-one relationship between timeslices and events
          child.SetEventNumber(parent.GetEventNumber());
          child.SetRunNumber(parent.GetRunNumber());
          
          edm4hep::MutableEventHeader event_header_ts;
          event_header_ts.setRunNumber(m_event_number_ts * 10000 + child_idx);
          event_header_ts.setEventNumber(m_event_number_ts);
          event_header_ts.setTimeStamp(iTimeSlice+1);
          event_header_ts.setWeight(m_event_number_ts * 10000 + child_idx); // Just a dummy weight for now
          m_event_header_ts_out()->push_back(event_header_ts);
          m_event_number_ts++;
          
          // Insert an EventHeader object into the physics event
          // For now this is just a ref to the timeslice header
          m_event_header_out()->setSubsetCollection(true);
          m_event_header_out()->push_back(m_event_header_in()->at(0));


          // == s == Basic container for simulatin data (but not related to data)  =========
          // Insert MCParticles into the physics event
          m_mcparticles_out()->setSubsetCollection(true);
          for (const auto& mcparticle : *m_mcparticles_in) {
            std::cout << "MC particle status: " << mcparticle.getGeneratorStatus() << std::endl;
            m_mcparticles_out()->push_back(mcparticle);
          }

          // edm4hep::MutableMCParticle mcparticles_ts;
          // m_mcparticles_ts_out()->setSubsetCollection(true);
          for (const auto& mcparticle : *m_mcparticles_in) {
            auto& mc_cp = m_mcparticles_ts_out()->create();

            mc_cp.setPDG(mcparticle.getPDG());
            mc_cp.setGeneratorStatus(mcparticle.getGeneratorStatus());
            mc_cp.setSimulatorStatus(mcparticle.getSimulatorStatus());
            mc_cp.setCharge(mcparticle.getCharge());
            mc_cp.setTime(mcparticle.getTime());
            mc_cp.setMass(mcparticle.getMass());

            mc_cp.setMomentum(mcparticle.getMomentum());
            mc_cp.setVertex(mcparticle.getVertex());
            mc_cp.setEndpoint(mcparticle.getEndpoint());
            mc_cp.setSpin(mcparticle.getSpin());
            mc_cp.setColorFlow(mcparticle.getColorFlow());


            // mcparticles_ts->push_back(mcparticle);
            // m_mcparticles_ts_out()->push_back(std::move(mcparticle));
          }

          
          // == e == Basic container for simulatin data (but not related to data)  =========
    
          if(child_idx > 0) m_vTargetEvent.push_back(m_event_number_orig);
=======
          if (contributeFlag)
            break;

          coll_out->push_back(hit);
        }
        if (bAllScan)
          start_index = detHitPtr->size();
      }

      for (const auto& tempSimTrackerHits : tempAllDetectorSimTrackerHits) {
        if (!tempSimTrackerHits->empty()) {
          bAdmitedInterval = true;
          break;
        }
      }

      if (bAdmitedInterval) {
        Int_t detID = 0;
        for (auto& tempSimTrackerHits : tempAllDetectorSimTrackerHits) {
>>>>>>> ff2b705f

          if (!tempSimTrackerHits->empty()) {
            // std::cout << "ChecKuma: TimeframeSplitter: timeslice "
            //           << parent.GetEventNumber() << " child_idx " << child_idx
            //           << " detID " << detID << " has hits in time slice: "
            //           << tempSimTrackerHits->size() << std::endl;
            auto& coll_out = m_simtrackerhits_out().at(detID);
            coll_out->setSubsetCollection(true);

            coll_out = std::move(tempSimTrackerHits);
            detID++;
          }
        }

        // For now, a one-to-one relationship between timeslices and events
        child.SetEventNumber(parent.GetEventNumber());
        child.SetRunNumber(parent.GetRunNumber());

        // Insert an EventHeader object into the physics event
        // For now this is just a ref to the timeslice header
        m_event_header_out()->setSubsetCollection(true);
        m_event_header_out()->push_back(m_event_header_in()->at(0));

        // == s == Basic container for simulatin data (but not related to data)  =========
        // Insert MCParticles into the physics event
        m_mcparticles_out()->setSubsetCollection(true);
        for (const auto& mcparticle : *m_mcparticles_in) {
          // TODO: Decide which of these belong to this physics event
          m_mcparticles_out()->push_back(mcparticle);
        }
        // == e == Basic container for simulatin data (but not related to data)  =========

        break; // Break out of the interval loop if we have already admitted this interval
      }

      child_idx++;
    }
    // == s == Internal Interval loop  ========================================================-

<<<<<<< HEAD

    // Produce exactly one physics event per timeframe for now
    // return JEventUnfolder::Result::NextChildNextParent;
    if(eTimeSlice + 1 > m_timeframe_width && !bAdmitedInterval){
=======
    // Produce exactly one physics event per timeframe for now
    // return JEventUnfolder::Result::NextChildNextParent;
    if (eTimeSlice + 1 > m_timeframe_width && !bAdmitedInterval) {
      // std::cout << "CheeeeeeeeeeeeeeeeeeeeeeeeeeeeeeeeecKuma child_idx: " << child_idx
      //         << ", eTimeSlice: " << eTimeSlice << ", m_timeframe_width: " << m_timeframe_width
      //         << std::endl;
>>>>>>> ff2b705f
      return Result::KeepChildNextParent;
    }
    return (eTimeSlice + 1 > m_timeframe_width) ? Result::NextChildNextParent
                                                : Result::NextChildKeepParent;
  }
};<|MERGE_RESOLUTION|>--- conflicted
+++ resolved
@@ -18,7 +18,6 @@
   float m_timesplit_width = 20.0;   // ns
   bool m_use_timeframe    = false;  // Use timeframes to split events, or use timeslices
 
-<<<<<<< HEAD
   size_t m_event_number_ts = 0; // Event number for the current timeslice
   size_t m_event_number_orig = 0; // Event number for the current timeslice
   std::vector<Int_t> m_vTargetEvent; // List of original event numbers for each timeslice
@@ -40,30 +39,9 @@
     "TrackerEndcapHits",   "VertexBarrelHits"
   };
 
-
-
   // std::vector<std::string> m_simtrackerhit_collection_names = {"SiBarrelHits_aligned"};
   // std::vector<std::string> m_simtrackerhit_collection_names_out = {"SiBarrelHits"};
-=======
-  // std::vector<std::string> m_simtrackerhit_collection_names = {
-  //     "B0TrackerHits_aligned",       "BackwardMPGDEndcapHits_aligned", "DIRCBarHits_aligned",
-  //     "DRICHHits_aligned",           "ForwardMPGDEndcapHits_aligned",  "ForwardOffMTrackerHits_aligned",
-  //     "ForwardRomanPotHits_aligned", "LumiSpecTrackerHits_aligned",    "MPGDBarrelHits_aligned",
-  //     "OuterMPGDBarrelHits_aligned", "RICHEndcapNHits_aligned",        "SiBarrelHits_aligned",
-  //     "TOFBarrelHits_aligned",       "TOFEndcapHits_aligned",          "TaggerTrackerHits_aligned",
-  //     "TrackerEndcapHits_aligned",   "VertexBarrelHits_aligned"};
-
-  // std::vector<std::string> m_simtrackerhit_collection_names_out = {
-  //     "B0TrackerHits",       "BackwardMPGDEndcapHits", "DIRCBarHits",
-  //     "DRICHHits",           "ForwardMPGDEndcapHits",  "ForwardOffMTrackerHits",
-  //     "ForwardRomanPotHits", "LumiSpecTrackerHits",    "MPGDBarrelHits",
-  //     "OuterMPGDBarrelHits", "RICHEndcapNHits",        "SiBarrelHits",
-  //     "TOFBarrelHits",       "TOFEndcapHits",          "TaggerTrackerHits",
-  //     "TrackerEndcapHits",   "VertexBarrelHits"};
-
-  std::vector<std::string> m_simtrackerhit_collection_names     = {"SiBarrelHits_aligned"};
-  std::vector<std::string> m_simtrackerhit_collection_names_out = {"SiBarrelHits"};
->>>>>>> ff2b705f
+
 
   // std::vector<std::string> m_simtrackerhit_collection_names     = {"SiBarrelHits",
   //                                                                  "VertexBarrelHits"};
@@ -130,10 +108,7 @@
 
   Result Unfold(const JEvent& parent, JEvent& child, int child_idx) override {
     if (child_idx == 0) {
-<<<<<<< HEAD
-=======
-
->>>>>>> ff2b705f
+
       m_hitStartIndices_simTracker.clear();
       for (size_t detID = 0; detID < m_simtrackerhits_in().size(); ++detID) {
         const auto* detHitPtr = m_simtrackerhits_in().at(detID);
@@ -166,7 +141,7 @@
       //           << eTimeSlice << std::endl;
 
       std::vector<std::unique_ptr<edm4hep::SimTrackerHitCollection>> tempAllDetectorSimTrackerHits;
-<<<<<<< HEAD
+
       // Loop through SimTrackerHit collections and split them into time slice      
       for (auto& [detID, detHitPtr, start_index] : m_hitStartIndices_simTracker) {
           auto tempSimTrackerHits = std::make_unique<edm4hep::SimTrackerHitCollection>();          
@@ -189,34 +164,6 @@
             if(bAllScan) start_index = detHitPtr->size();
           }
           tempAllDetectorSimTrackerHits.push_back(std::move(tempSimTrackerHits));
-=======
-      // Loop through SimTrackerHit collections and split them into time slice
-      for (auto& [detID, detHitPtr, start_index] : m_hitStartIndices_simTracker) {
-        if (detHitPtr == nullptr)
-          continue;
-
-        bool bAllScan =
-            true; // Scan all hits in the collection until we find a hit that is later than the end of the time slice
-        auto tempSimTrackerHits =
-            std::make_unique<edm4hep::SimTrackerHitCollection>(); // ??? Kuma test
-        tempSimTrackerHits->setSubsetCollection(true);
-
-        for (size_t hitID = start_index; hitID < detHitPtr->size(); ++hitID) {
-          const auto& hit = detHitPtr->at(hitID);
-          auto hitTime    = hit.getTime();
-
-          if (hitTime >= eTimeSlice) {
-            start_index = hitID;
-            bAllScan    = false;
-            // std::cout << "ChecKuma BreaKumaaaaaa!! : " << hitTime << " hitId: " << hitID << ", start_index: " << start_index << std::endl;
-            break;
-          }
-          tempSimTrackerHits->push_back(hit);
-        }
-        tempAllDetectorSimTrackerHits.push_back(std::move(tempSimTrackerHits));
-        if (bAllScan)
-          start_index = detHitPtr->size();
->>>>>>> ff2b705f
       }
 
       // Loop through SimTrackerHit collections and split them into time slice
@@ -246,7 +193,6 @@
 
             coll_out_contribution->push_back(contribution);
           }
-<<<<<<< HEAD
           if(bAllScan) start_index = detHitPtr->size();
             
       }      
@@ -301,6 +247,9 @@
           m_event_header_out()->setSubsetCollection(true);
           m_event_header_out()->push_back(m_event_header_in()->at(0));
 
+        // For now, a one-to-one relationship between timeslices and events
+        child.SetEventNumber(parent.GetEventNumber());
+        child.SetRunNumber(parent.GetRunNumber());
 
           // == s == Basic container for simulatin data (but not related to data)  =========
           // Insert MCParticles into the physics event
@@ -337,49 +286,6 @@
           // == e == Basic container for simulatin data (but not related to data)  =========
     
           if(child_idx > 0) m_vTargetEvent.push_back(m_event_number_orig);
-=======
-          if (contributeFlag)
-            break;
-
-          coll_out->push_back(hit);
-        }
-        if (bAllScan)
-          start_index = detHitPtr->size();
-      }
-
-      for (const auto& tempSimTrackerHits : tempAllDetectorSimTrackerHits) {
-        if (!tempSimTrackerHits->empty()) {
-          bAdmitedInterval = true;
-          break;
-        }
-      }
-
-      if (bAdmitedInterval) {
-        Int_t detID = 0;
-        for (auto& tempSimTrackerHits : tempAllDetectorSimTrackerHits) {
->>>>>>> ff2b705f
-
-          if (!tempSimTrackerHits->empty()) {
-            // std::cout << "ChecKuma: TimeframeSplitter: timeslice "
-            //           << parent.GetEventNumber() << " child_idx " << child_idx
-            //           << " detID " << detID << " has hits in time slice: "
-            //           << tempSimTrackerHits->size() << std::endl;
-            auto& coll_out = m_simtrackerhits_out().at(detID);
-            coll_out->setSubsetCollection(true);
-
-            coll_out = std::move(tempSimTrackerHits);
-            detID++;
-          }
-        }
-
-        // For now, a one-to-one relationship between timeslices and events
-        child.SetEventNumber(parent.GetEventNumber());
-        child.SetRunNumber(parent.GetRunNumber());
-
-        // Insert an EventHeader object into the physics event
-        // For now this is just a ref to the timeslice header
-        m_event_header_out()->setSubsetCollection(true);
-        m_event_header_out()->push_back(m_event_header_in()->at(0));
 
         // == s == Basic container for simulatin data (but not related to data)  =========
         // Insert MCParticles into the physics event
@@ -397,19 +303,10 @@
     }
     // == s == Internal Interval loop  ========================================================-
 
-<<<<<<< HEAD
-
     // Produce exactly one physics event per timeframe for now
     // return JEventUnfolder::Result::NextChildNextParent;
     if(eTimeSlice + 1 > m_timeframe_width && !bAdmitedInterval){
-=======
-    // Produce exactly one physics event per timeframe for now
-    // return JEventUnfolder::Result::NextChildNextParent;
-    if (eTimeSlice + 1 > m_timeframe_width && !bAdmitedInterval) {
-      // std::cout << "CheeeeeeeeeeeeeeeeeeeeeeeeeeeeeeeeecKuma child_idx: " << child_idx
-      //         << ", eTimeSlice: " << eTimeSlice << ", m_timeframe_width: " << m_timeframe_width
-      //         << std::endl;
->>>>>>> ff2b705f
+
       return Result::KeepChildNextParent;
     }
     return (eTimeSlice + 1 > m_timeframe_width) ? Result::NextChildNextParent
