cmake_minimum_required(VERSION 3.16)

print_header(">>>>   E X E C U T A B L E :   algorithms    <<<<")       # Fancy printing

project(eicrecon_project)

# Find dependencies
find_package(JANA    REQUIRED)
find_package(EDM4HEP REQUIRED)
find_package(podio   REQUIRED)
find_package(ROOT    REQUIRED)
find_package(DD4hep  REQUIRED)
find_package(fmt     REQUIRED)


set(SERVICES_LIBRARIES
        podio_library EDM4HEP::edm4hep EDM4HEP::edm4hepDict podio::podioRootIO
        dd4hep_library ${DD4hep_LIBRARIES} fmt::fmt ${DETECTOR_LIBS_EPIC}  ${DETECTOR_LIBS_IP6}
        )
set(DETECTOR_LIBRARIES
        BEMC_library
<<<<<<< HEAD
=======
        dd4hep_library
        # BTRK_library  lets exclude it until it is more ready-like
>>>>>>> 2504c250
        )


# Compile all sources into executable
file(GLOB SOURCES *.cpp *.cc *.c  *.hpp *.hh *.h)

set( INCLUDE_DIRS  ${PROJECT_BINARY_DIR} ${CMAKE_SOURCE_DIR} ${PROJECT_SOURCE_DIR} ${JANA_INCLUDE_DIR} ${ROOT_INCLUDE_DIRS})
set( LINK_LIBRARIES ${JANA_LIB} ${SERVICES_LIBRARIES} ${DETECTOR_LIBRARIES} ${CMAKE_DL_LIBS})

# Define executable
add_executable( eicrecon ${SOURCES} )
target_include_directories( eicrecon PUBLIC ${INCLUDE_DIRS})
target_link_libraries(eicrecon ${LINK_LIBRARIES})

# Install executable
install(TARGETS eicrecon DESTINATION bin)

<|MERGE_RESOLUTION|>--- conflicted
+++ resolved
@@ -19,11 +19,8 @@
         )
 set(DETECTOR_LIBRARIES
         BEMC_library
-<<<<<<< HEAD
-=======
         dd4hep_library
         # BTRK_library  lets exclude it until it is more ready-like
->>>>>>> 2504c250
         )
 
 
