// Copyright 2022, David Lawrence
// Subject to the terms in the LICENSE file found in the top-level directory.
//
//

#include <iostream>

#include <TFile.h>

#include "eicrecon_cli.h"

/// The default plugins
/// Add new default plugin names here and the main() will do JApplication::AddPlugin() for you.
std::vector<std::string> EICRECON_DEFAULT_PLUGINS = {
        "podio",
        "dd4hep",
        "acts",
        "log",
        "rootfile",
        "algorithms_calorimetry",
        "algorithms_tracking",
        "algorithms_digi",
        "BEMC",
        "BTRK",
        "BVTX",
        "ECTRK",
        "EEMC",
        "MPGD",
        "tracking"
};

int main( int narg, char **argv)
{
    std::vector<std::string> default_plugins = EICRECON_DEFAULT_PLUGINS;

    auto options = jana::GetCliOptions(narg, argv, false);

    if (jana::HasPrintOnlyCliOptions(options, default_plugins))
        return -1;

    AddAvailablePluginsToOptionParams(options, default_plugins);

<<<<<<< HEAD
    if(const char* env_p = std::getenv("EICrecon_MY")) japp->AddPluginPath( std::string(env_p) + "/plugins" );

    // TODO: add by command line paras
    japp->AddPlugin( "podio"           );
    japp->AddPlugin( "dd4hep"          );
    japp->AddPlugin( "acts"        );
    japp->AddPlugin( "log"             );
    japp->AddPlugin( "rootfile"        );
    japp->AddPlugin( "algorithms_calorimetry");
    japp->AddPlugin( "algorithms_tracking");
    japp->AddPlugin( "algorithms_digi" );
    japp->AddPlugin( "BEMC"            );
    japp->AddPlugin( "EEMC"            );
    japp->AddPlugin( "RPOTS"            );
=======
    japp = jana::CreateJApplication(options);
>>>>>>> ee3dfbed

    auto exit_code = jana::Execute(japp, options);

    delete japp;
    return exit_code;
}<|MERGE_RESOLUTION|>--- conflicted
+++ resolved
@@ -26,6 +26,7 @@
         "ECTRK",
         "EEMC",
         "MPGD",
+        "RPOTS",
         "tracking"
 };
 
@@ -40,24 +41,7 @@
 
     AddAvailablePluginsToOptionParams(options, default_plugins);
 
-<<<<<<< HEAD
-    if(const char* env_p = std::getenv("EICrecon_MY")) japp->AddPluginPath( std::string(env_p) + "/plugins" );
-
-    // TODO: add by command line paras
-    japp->AddPlugin( "podio"           );
-    japp->AddPlugin( "dd4hep"          );
-    japp->AddPlugin( "acts"        );
-    japp->AddPlugin( "log"             );
-    japp->AddPlugin( "rootfile"        );
-    japp->AddPlugin( "algorithms_calorimetry");
-    japp->AddPlugin( "algorithms_tracking");
-    japp->AddPlugin( "algorithms_digi" );
-    japp->AddPlugin( "BEMC"            );
-    japp->AddPlugin( "EEMC"            );
-    japp->AddPlugin( "RPOTS"            );
-=======
     japp = jana::CreateJApplication(options);
->>>>>>> ee3dfbed
 
     auto exit_code = jana::Execute(japp, options);
 
