--- conflicted
+++ resolved
@@ -82,11 +82,7 @@
 
   // pfRICH DD4hep-ACTS bindings --------------------------------------------------------------------
   else if(m_detName=="PFRICH") {
-<<<<<<< HEAD
-    m_log.PrintError("TODO: pfRICH DD4hep-ACTS bindings have not yet been implemented");
-=======
     m_log->error("TODO: pfRICH DD4hep-ACTS bindings have not yet been implemented");
->>>>>>> 860606fb
   }
 
   // ------------------------------------------------------------------------------------------------
