--- conflicted
+++ resolved
@@ -25,11 +25,7 @@
 class ROOTWriter {
 
 public:
-<<<<<<< HEAD
-  ROOTWriter(const std::string& filename);
-=======
-  ROOTWriter(const std::string& filename, eic::EventStore* store, std::shared_ptr<spdlog::logger> &logger);
->>>>>>> e4f7e711
+  ROOTWriter(const std::string& filename, std::shared_ptr<spdlog::logger> &logger);
   ~ROOTWriter();
 
   // non-copyable
@@ -56,13 +52,9 @@
 
   std::map<std::string, podio::root_utils::CollectionBranches> m_collectionBranchesToWrite{};
   bool m_firstEvent{true};
-<<<<<<< HEAD
-
-=======
   std::set<std::string> unwritable_collections; // keep list of collections that threw exception during prepareForWrite
 
   std::shared_ptr<spdlog::logger> m_log;
->>>>>>> e4f7e711
 };
 
 } // namespace eic
