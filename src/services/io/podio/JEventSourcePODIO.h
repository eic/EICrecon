--- conflicted
+++ resolved
@@ -50,13 +50,10 @@
 
   bool m_run_forever       = false;
   bool m_use_event_headers = true;
-<<<<<<< HEAD
-  bool m_print_type_table  = false;
-=======
+
 
 private:
   std::shared_ptr<spdlog::logger> m_log;
->>>>>>> 467b36bc
 };
 
 template <> double JEventSourceGeneratorT<JEventSourcePODIO>::CheckOpenable(std::string);