--- conflicted
+++ resolved
@@ -82,18 +82,11 @@
   LOG << "Closing Event Source for " << GetResourceName() << LOG_END;
 }
 
-<<<<<<< HEAD
-//------------------------------------------------------------------------------
-// Init
-//------------------------------------------------------------------------------
-void JEventSourcePODIO::Init() {
-=======
   // Get Logger
   m_log = GetApplication()->GetService<Log_service>()->logger("JEventSourcePODIO");
 
   // Tell JANA that we want it to call the FinishEvent() method.
   // EnableFinishEvent();
->>>>>>> 467b36bc
 
   // Allow user to specify to recycle events forever
   GetApplication()->SetDefaultParameter("podio:run_forever", m_run_forever,
@@ -121,8 +114,7 @@
     );
     */
 }
-<<<<<<< HEAD
-=======
+
 
 //------------------------------------------------------------------------------
 // Destructor
@@ -131,7 +123,6 @@
   m_log->info("Closing Event Source for {}", GetResourceName());
 }
 
->>>>>>> 467b36bc
 //------------------------------------------------------------------------------
 // Open
 //
@@ -165,11 +156,8 @@
     m_log->info("Opened PODIO Frame file \"{}\" with {} events", GetResourceName(),
                 Nevents_in_file);
 
-<<<<<<< HEAD
-    if (m_print_type_table) {
-=======
+
     if (print_type_table) {
->>>>>>> 467b36bc
       PrintCollectionTypeTable();
     }
 
