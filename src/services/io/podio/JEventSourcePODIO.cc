// Copyright 2022, David Lawrence
// Subject to the terms in the LICENSE file found in the top-level directory.
//
//
// This is a JANA event source that uses PODIO to read from a ROOT
// file created using the EDM4hep Data Model.

#include "JEventSourcePODIO.h"

#include <JANA/JApplication.h>
#include <JANA/JEvent.h>
#include <JANA/JException.h>
#include <JANA/Utils/JTypeInfo.h>
#include <TFile.h>
#include <TObject.h>
#include <fmt/core.h>
#include <fmt/format.h>
#include <fmt/ostream.h>
#include <podio/CollectionBase.h>
#include <podio/Frame.h>
#include <podio/podioVersion.h>
#include <algorithm>
#include <exception>
#include <iostream>
#include <map>
#include <memory>
#include <sstream>
#include <utility>
#include <vector>

// These files are generated automatically by make_datamodel_glue.py
#include "services/io/podio/datamodel_glue.h"
#include "services/io/podio/datamodel_includes.h" // IWYU pragma: keep
#include "PodioRunFrame_service.h"
#include "services/log/Log_service.h"

// Formatter for podio::version::Version
template <> struct fmt::formatter<podio::version::Version> : ostream_formatter {};

//------------------------------------------------------------------------------
// InsertingVisitor
//
/// This datamodel visitor will insert a PODIO collection into a JEvent.
/// This allows us to access the PODIO data through JEvent::Get and JEvent::GetCollection.
/// This makes it transparent to downstream factories whether the data was loaded from file, or calculated.
/// InsertingVisitor is called in GetEvent()
///
/// \param event             JANA JEvent to copy the data objects into
/// \param collection_name   name of the collection which will be used as the factory tag for these objects
//------------------------------------------------------------------------------
struct InsertingVisitor {
  // NOLINTBEGIN(cppcoreguidelines-avoid-const-or-ref-data-members): Lifetime of referenced objects is guaranteed beyond visitor lifetime in this pattern
  JEvent& m_event;
  const std::string& m_collection_name;
  // NOLINTEND(cppcoreguidelines-avoid-const-or-ref-data-members)

  InsertingVisitor(JEvent& event, const std::string& collection_name)
      : m_event(event), m_collection_name(collection_name) {};

  template <typename T> void operator()(const T& collection) {

    using ContentsT = decltype(collection[0]);
    m_event.InsertCollectionAlreadyInFrame<ContentsT>(&collection, m_collection_name);
  }
};

//------------------------------------------------------------------------------
// Constructor
//
///
/// \param resource_name  Name of root file to open (n.b. file is not opened until Open() is called)
/// \param app            JApplication
//------------------------------------------------------------------------------
JEventSourcePODIO::JEventSourcePODIO(std::string resource_name, JApplication* app)
    : JEventSource(resource_name, app) {
  SetTypeName(NAME_OF_THIS); // Provide JANA with class name
#if JANA_NEW_CALLBACK_STYLE
  SetCallbackStyle(CallbackStyle::ExpertMode); // Use new, exception-free Emit() callback
#endif

  // Get Logger
  m_log = GetApplication()->GetService<Log_service>()->logger("JEventSourcePODIO");

  // Make the run-frame service available to downstream factories
  m_run_frame_service = GetApplication()->GetService<PodioRunFrame_service>();

  // Tell JANA that we want it to call the FinishEvent() method.
  // EnableFinishEvent();

  // Allow user to specify to recycle events forever
  GetApplication()->SetDefaultParameter("podio:run_forever", m_run_forever,
                                        "set to true to recycle through events continuously");

  bool print_type_table = false;
  GetApplication()->SetDefaultParameter("podio:print_type_table", print_type_table,
                                        "Print list of collection names and their types");

  std::string metadata_file = "";
  GetApplication()->SetDefaultParameter(
      "podio:metadata_file", metadata_file,
      "PODIO file to read run metadata from (default: use primary input file)");

  // Hopefully we won't need to reimplement background event merging. Using podio frames, it looks like we would
  // have to do a deep copy of all data in order to insert it into the same frame, which would probably be
  // quite inefficient.
  /*
    std::string background_filename;
    GetApplication()->SetDefaultParameter(
            "podio:background_filename",
            background_filename,
            "Name of file containing background events to merge in (default is not to merge any background)"
            );

    int num_background_events=1;
    GetApplication()->SetDefaultParameter(
            "podio:num_background_events",
            num_background_events,
            "Number of background events to add to every primary event."
    );
    */
}

//------------------------------------------------------------------------------
// Destructor
//------------------------------------------------------------------------------
JEventSourcePODIO::~JEventSourcePODIO() {
  m_log->info("Closing Event Source for {}", GetResourceName());
}

//------------------------------------------------------------------------------
// Open
//
/// Open the root file and read in metadata.
//------------------------------------------------------------------------------
void JEventSourcePODIO::Open() {

  bool print_type_table = GetApplication()->GetParameterValue<bool>("podio:print_type_table");
  // std::string background_filename = GetApplication()->GetParameterValue<std::string>("podio:background_filename");;
  // int num_background_events = GetApplication()->GetParameterValue<int>("podio:num_background_events");;

  // Open primary events file
  try {

    m_reader.openFile(GetResourceName());

    auto version          = m_reader.currentFileVersion();
    bool version_mismatch = version.major > podio::version::build_version.major;
    version_mismatch |= (version.major == podio::version::build_version.major) &&
                        (version.minor > podio::version::build_version.minor);
    if (version_mismatch) {
      std::stringstream ss;
      ss << "Mismatch in PODIO versions! " << version << " > " << podio::version::build_version;
      // FIXME: The podio ROOTReader is somehow failing to read in the correct version numbers from the file
      //            throw JException(ss.str());
    }

    m_log->info("PODIO version: file={} (executable={})", version, podio::version::build_version);

    Nevents_in_file = m_reader.getEntries("events");
    m_log->info("Opened PODIO Frame file \"{}\" with {} events", GetResourceName(),
                Nevents_in_file);

    if (print_type_table) {
      PrintCollectionTypeTable();
    }

  } catch (std::exception& e) {
    m_log->error(e.what());
    throw JException(fmt::format("Problem opening file \"{}\"", GetResourceName()));
  }
}

//------------------------------------------------------------------------------
// Close
//
/// Cleanly close the resource when JANA is terminated via Ctrl-C or jana:nevents
///
/// \param event
//------------------------------------------------------------------------------
void JEventSourcePODIO::Close() {
  // m_reader.close();
  // TODO: ROOTReader does not appear to have a close() method.
}

//------------------------------------------------------------------------------
// GetEvent
//
/// Read next event from file and copy its objects into the given JEvent.
///
/// \param event
//------------------------------------------------------------------------------
#if JANA_NEW_CALLBACK_STYLE
JEventSourcePODIO::Result JEventSourcePODIO::Emit(JEvent& event) {
#else
void JEventSourcePODIO::GetEvent(std::shared_ptr<JEvent> _event) {
  auto& event = *_event;
#endif

  /// Calls to GetEvent are synchronized with each other, which means they can
  /// read and write state on the JEventSource without causing race conditions.

  // Check if we have exhausted events from file
  if (Nevents_read >= Nevents_in_file) {
    if (m_run_forever) {
      Nevents_read = 0;
    } else {
#if JANA_NEW_CALLBACK_STYLE
      return Result::FailureFinished;
#else
      throw RETURN_STATUS::kNO_MORE_EVENTS;
#endif
    }
  }

  auto frame_data = m_reader.readEntry("events", Nevents_read);
  auto frame      = std::make_unique<podio::Frame>(std::move(frame_data));

  if (m_use_event_headers) {
    const auto& event_headers = frame->get<edm4hep::EventHeaderCollection>("EventHeader");
    if (event_headers.size() != 1) {
      m_log->warn("Missing or bad event headers: Entry {} contains {} items, but 1 expected. Will "
                  "not use event and run numbers from header",
                  Nevents_read, event_headers.size());
      m_use_event_headers = false;
    } else {
      event.SetEventNumber(event_headers[0].getEventNumber());
      event.SetRunNumber(event_headers[0].getRunNumber());
    }
  }

  // Insert contents odf frame into JFactories
  VisitPodioCollection<InsertingVisitor> visit;
  for (const std::string& coll_name : frame->getAvailableCollections()) {
    const podio::CollectionBase* collection = frame->get(coll_name);
    InsertingVisitor visitor(event, coll_name);
    visit(visitor, *collection);
  }

  event.Insert(frame.release()); // Transfer ownership from unique_ptr to JFactoryT<podio::Frame>
  Nevents_read += 1;
#if JANA_NEW_CALLBACK_STYLE
  return Result::Success;
#endif
}

//------------------------------------------------------------------------------
<<<<<<< HEAD
=======
// GetRunMetadataFrame
//
/// Attempt to load run-level metadata from the "runs" frame in the PODIO file.
/// This reads the first entry of the "runs" branch and returns a frame containing
/// GenericParameters (beam energy, detector config, etc). The result is cached
/// and reused for the same run number to avoid re-reading.
///
/// \return shared_ptr to podio::Frame containing run metadata, or nullptr if unavailable
//------------------------------------------------------------------------------
std::shared_ptr<podio::Frame> JEventSourcePODIO::GetRunMetadataFrame() {
  try {
    // Try to read the first entry from the "runs" branch
    auto runs_entries = m_reader.getEntries("runs");
    if (runs_entries == 0) {
      m_log->debug("No 'runs' frame found in PODIO file");
      return nullptr;
    }

    // Read entry 0 from the "runs" branch
    auto run_frame_data = m_reader.readEntry("runs", 0);
    auto run_frame      = std::make_shared<podio::Frame>(std::move(run_frame_data));

    m_log->debug("Successfully loaded run metadata frame");
    return run_frame;

  } catch (const std::exception& e) {
    m_log->debug("Failed to load run metadata frame: {}", e.what());
    return nullptr;
  }
}

//------------------------------------------------------------------------------
>>>>>>> f979d650
// GetDescription
//------------------------------------------------------------------------------
std::string JEventSourcePODIO::GetDescription() {

  /// GetDescription() helps JANA explain to the user what is going on
  return "PODIO root file (Frames, podio >= v0.16.3)";
}

//------------------------------------------------------------------------------
// CheckOpenable
//
/// Return a value from 0-1 indicating probability that this source will be
/// able to read this root file. Currently, it simply checks that the file
/// name contains the string ".root" and if does, returns a small number (0.02).
/// This will need to be made more sophisticated if the alternative root file
/// formats need to be supported by other event sources.
///
/// \param resource_name name of root file to evaluate.
/// \return              value from 0-1 indicating confidence that this source can open the given file
//------------------------------------------------------------------------------
template <>
double JEventSourceGeneratorT<JEventSourcePODIO>::CheckOpenable(std::string resource_name) {

  // PODIO Frame reader gets slightly higher precedence than PODIO Legacy reader, but only if the file
  // contains a 'podio_metadata' TTree. If the file doesn't exist, this will return 0. The "file not found"
  // error will hopefully be generated by the PODIO legacy reader instead.
  if (resource_name.find(".root") == std::string::npos) {
    return 0.0;
  }

  // PODIO FrameReader segfaults on legacy input files, so we use ROOT to validate beforehand. Of course,
  // we can't validate if ROOT can't read the file.
  std::unique_ptr<TFile> file = std::unique_ptr<TFile>{TFile::Open(resource_name.c_str())};
  if (!file || file->IsZombie()) {
    return 0.0;
  }

  // We test the format the same way that PODIO's python API does. See python/podio/reading.py
  TObject* tree = file->Get("podio_metadata");
  if (tree == nullptr) {
    return 0.0;
  }
  return 0.03;
}

//------------------------------------------------------------------------------
// PrintCollectionTypeTable
//
/// Print the list of collection names from the currently open file along
/// with their types. This will be called automatically when the file is
/// open if the PODIO:PRINT_TYPE_TABLE variable is set to a non-zero value
//------------------------------------------------------------------------------
void JEventSourcePODIO::PrintCollectionTypeTable() {

  // Read the zeroth entry. This assumes that m_reader has already been initialized with a valid filename
  auto frame_data = m_reader.readEntry("events", 0);
  auto frame      = std::make_unique<podio::Frame>(std::move(frame_data));

  std::map<std::string, std::string> collectionNames;
  std::size_t max_name_len = 0;
  std::size_t max_type_len = 0;

  // Record all (collection name, value type name) pairs
  // Record the maximum length of both strings so that we can print nicely aligned columns.
  for (const std::string& name : frame->getAvailableCollections()) {
    const podio::CollectionBase* coll = frame->get(name);
    const auto type                   = coll->getTypeName();
    max_name_len                      = std::max(max_name_len, name.length());
    max_type_len                      = std::max(max_type_len, type.length());
    collectionNames[name]             = std::string(type);
  }

  // Print table
  std::cout << std::endl;
  std::cout << "Available Collections" << std::endl;
  std::cout << std::endl;
  std::cout << "Collection Name"
            << std::string(max_name_len + 2 - std::string("Collection Name").length(), ' ')
            << "Data Type" << std::endl;
  std::cout << std::string(max_name_len, '-') << "  " << std::string(max_name_len, '-')
            << std::endl;
  for (auto& [name, type] : collectionNames) {
    std::cout << name + std::string(max_name_len + 2 - name.length(), ' ');
    std::cout << type << std::endl;
  }
  std::cout << std::endl;
}<|MERGE_RESOLUTION|>--- conflicted
+++ resolved
@@ -244,41 +244,6 @@
 }
 
 //------------------------------------------------------------------------------
-<<<<<<< HEAD
-=======
-// GetRunMetadataFrame
-//
-/// Attempt to load run-level metadata from the "runs" frame in the PODIO file.
-/// This reads the first entry of the "runs" branch and returns a frame containing
-/// GenericParameters (beam energy, detector config, etc). The result is cached
-/// and reused for the same run number to avoid re-reading.
-///
-/// \return shared_ptr to podio::Frame containing run metadata, or nullptr if unavailable
-//------------------------------------------------------------------------------
-std::shared_ptr<podio::Frame> JEventSourcePODIO::GetRunMetadataFrame() {
-  try {
-    // Try to read the first entry from the "runs" branch
-    auto runs_entries = m_reader.getEntries("runs");
-    if (runs_entries == 0) {
-      m_log->debug("No 'runs' frame found in PODIO file");
-      return nullptr;
-    }
-
-    // Read entry 0 from the "runs" branch
-    auto run_frame_data = m_reader.readEntry("runs", 0);
-    auto run_frame      = std::make_shared<podio::Frame>(std::move(run_frame_data));
-
-    m_log->debug("Successfully loaded run metadata frame");
-    return run_frame;
-
-  } catch (const std::exception& e) {
-    m_log->debug("Failed to load run metadata frame: {}", e.what());
-    return nullptr;
-  }
-}
-
-//------------------------------------------------------------------------------
->>>>>>> f979d650
 // GetDescription
 //------------------------------------------------------------------------------
 std::string JEventSourcePODIO::GetDescription() {
