// Copyright 2022, David Lawrence
// Subject to the terms in the LICENSE file found in the top-level directory.
//

#pragma once

#include <string>
#include <map>

#include <TFile.h>
#include <TTree.h>

#include <podio/CollectionIDTable.h>
#include <podio/podioVersion.h>
#include <podio/GenericParameters.h>

#include <services/io/podio/EICEventStore.h>

/// This class is used for reading in a podio root file that uses the EDM4hep Data Model.
class EICRootReader{

public:

    EICRootReader()=default;
    ~EICRootReader();

    void OpenFile( const std::string &filename );
    podio::version::Version GetPodioVersion() const { return *m_fileVersion;}
    void SetBranchStatus( const char *bname, Bool_t status=1, UInt_t *found=0 );
    size_t GetNumEvents() const;
    std::vector<const EICEventStore::DataVector*> GetDataVectors(void) const;
    std::vector<const EICEventStore::DataVector*> GetObjIDVectors(void) const;
    EICEventStore* GetEvent( size_t entry_number );
    const podio::CollectionIDTable* GetCollectionIDTable() const { return m_collectionid_table; }
    void CloseFile(){ m_file.reset(); }

    class BranchData{
    public:
        BranchData(TBranch *b):branch(b),name(b->GetName()),className(b->GetClassName()){}

        std::string name;
        std::string className;
        TBranch *branch;
        virtual void SetBranchAddress( void ) = 0;
        virtual void Swap(void *v)=0;
    };
    template <typename T>
    class BranchDataT:public BranchData{
    public:
        BranchDataT(TBranch *b):BranchData(b){ SetBranchAddress(); }
        T vec;
        T* vecptr{&vec};
        virtual void SetBranchAddress( void ) {branch->SetAddress( &vecptr );}
        virtual void Swap( void* v ){ vec.swap( *((T*)v)); }
    };



protected:

    std::shared_ptr<TFile> m_file;
    podio::CollectionIDTable* m_collectionid_table{nullptr};
    podio::version::Version* m_fileVersion{nullptr};
    std::map<int,podio::GenericParameters>* m_run_metadata{nullptr};
    std::map<int,podio::GenericParameters>* m_col_metadata{nullptr};

    TTree *m_events_tree{nullptr};
    TTree *m_metadata_tree{nullptr};
    TTree *m_run_metadata_tree{nullptr};
    TTree *m_evt_metadata_tree{nullptr};
    TTree *m_col_metadata_tree{nullptr};

    std::vector<EICEventStore::DataVector*> m_datavectors;   // pod data objects
    std::vector<EICEventStore::DataVector*> m_objidvectors;  // keep podio::ObjectID objects in separate list
};

<<<<<<< HEAD
#endif // _EICRootReader_h_
=======
>>>>>>> 4734b421
<|MERGE_RESOLUTION|>--- conflicted
+++ resolved
@@ -72,9 +72,4 @@
 
     std::vector<EICEventStore::DataVector*> m_datavectors;   // pod data objects
     std::vector<EICEventStore::DataVector*> m_objidvectors;  // keep podio::ObjectID objects in separate list
-};
-
-<<<<<<< HEAD
-#endif // _EICRootReader_h_
-=======
->>>>>>> 4734b421
+};