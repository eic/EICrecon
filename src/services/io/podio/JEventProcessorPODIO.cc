
#include "JEventProcessorPODIO.h"
#include <services/log/Log_service.h>
#include <JANA/Services/JComponentManager.h>

#include <datamodel_glue.h>
#include <algorithm>


template <typename PodioT, typename PodioCollectionT>
struct TestIfPodioType {
    bool operator() () {
        return true;
    }
};

template <typename PodioT, typename PodioCollectionT>
struct InsertFacIntoStore {
    size_t operator() (JFactory* fac, eic::EventStore* store, bool create) {
        std::string collection_name = fac->GetTag();
        if (create) {
            store->create<PodioCollectionT>(collection_name);
        }
        auto& collection = store->get<PodioCollectionT>(collection_name);
        auto tobjs = fac->GetAs<PodioT>();
        for (auto t : tobjs) {
            collection.push_back( t->clone() );
        }
        return tobjs.size();
    }
};

JEventProcessorPODIO::JEventProcessorPODIO() {
    SetTypeName(NAME_OF_THIS); // Provide JANA with this class's name

    japp->SetDefaultParameter(
            "podio:output_file",
            m_output_file,
            "Name of EDM4hep/podio output file to write to. Setting this will cause the output file to be created and written to."
    );

    // Allow user to set PODIO:OUTPUT_FILE to "1" to specify using the default name.
    if( m_output_file == "1" ){
        auto param = japp->GetJParameterManager()->FindParameter("podio:output_file" );
        if(param) {
            param->SetValue( param->GetDefault() );
            m_output_file = param->GetDefault();
        }
    }

    // Get the output directory path for creating a second copy of the output file at the end of processing.
    // (this is duplicating similar functionality in Juggler/Gaudi so assume it is useful).
    japp->SetDefaultParameter(
            "podio:output_file_copy_dir",
            m_output_file_copy_dir,
            "Directory name to make an additional copy of the output file to. Copy will be done at end of processing. Default is empty string which means do not make a copy. No check is made on path existing."
    );

    // Get the list of output collections to include/exclude
    std::vector<std::string> output_include_collections={
            "MCParticles",
            "GeneratedParticles",
            "ReconstructedParticles",
            "ReconstructedChargedParticles",
            "ReconstructedChargedParticlesAssociations",
            "trackerHits",
            "BarrelTrackerHit",
            "EndcapTrackerHit",
            "EcalEndcapNRawHits",
            "EcalEndcapNRecHits",
            "EcalEndcapPRawHits",
            "EcalEndcapPRecHits",
            "EcalEndcapNClusters",
            "EcalEndcapPClusters",
            "EcalEndcapNMergedClusters",
            "EcalEndcapPMergedClusters",
<<<<<<< HEAD
            "EcalBarrelSciGlassRawHits",
            "EcalBarrelSciGlassRecHits",
            "EcalBarrelSciGlassClusters",
            "EcalBarrelSciGlassMergedClusters",
            "EcalBarrelSciGlassTruthClusters",
            "EcalBarrelSciGlassMergedTruthClusters",
            "EcalBarrelImagingRawHits",
            "EcalBarrelImagingRecHits",
            "EcalBarrelImagingClusters",
            "EcalBarrelImagingMergedClusters",
            "EcalBarrelScFiRawHits",
            "EcalBarrelScFiRecHits",
            "EcalBarrelScFiMergedHits",
            "EcalBarrelScFiClusters",
=======
            "EcalEndcapNClusterAssociations",
            "EcalEndcapPClusterAssociations",
            "EcalBarrelRawHits",
            "EcalBarrelRecHits",
            "EcalBarrelClusters",
            "EcalBarrelMergedClusters",
            "EcalBarrelMergedTruthClusters",
            "HcalEndcapNRawHits",
            "HcalEndcapNRecHits",
            "HcalEndcapNMergedHits",
>>>>>>> cdec0ef1
            "HcalEndcapNClusters",
            "HcalEndcapPRawHits",
            "HcalEndcapPRecHits",
            "HcalEndcapPMergedHits",
            "HcalEndcapPClusters",
            "HcalEndcapPInsertRawHits",
            "HcalEndcapPInsertRecHits",
            "HcalEndcapPInsertMergedHits",
            "HcalEndcapPInsertClusters",
            "HcalBarrelRawHits",
            "HcalBarrelRecHits",
            "HcalBarrelClusters",
            "B0ECalRawHits",
            "B0ECalRecHits",
            "B0ECalClusters",
            "ZDCEcalRawHits",
            "ZDCEcalRecHits",
            "ZDCEcalClusters",
<<<<<<< HEAD
=======
            "ZDCEcalMergedClusters",
            "EcalEndcapNTruthClusters",
            "EcalEndcapPTruthClusters",
            "EcalBarrelTruthClusters",
>>>>>>> cdec0ef1
            "HcalEndcapNTruthClusters",
            "HcalEndcapPTruthClusters",  // This gives lots of errors from volume manager on "unknown identifier"
            "HcalBarrelTruthClusters",
<<<<<<< HEAD
            "B0ECalRecHits",
            "B0ECalClusters",
=======
            "EcalBarrelTruthClusters",
>>>>>>> cdec0ef1
            "ZDCEcalTruthClusters",
            "SmearedFarForwardParticles"
    };
    std::vector<std::string> output_exclude_collections;  // need to get as vector, then convert to set
    japp->SetDefaultParameter(
            "podio:output_include_collections",
            output_include_collections,
            "Comma separated list of collection names to write out. If not set, all collections will be written (including ones from input file). Don't set this and use PODIO:OUTPUT_EXCLUDE_COLLECTIONS to write everything except a selection."
    );
    japp->SetDefaultParameter(
            "podio:output_exclude_collections",
            output_exclude_collections,
            "Comma separated list of collection names to not write out."
    );

    m_output_include_collections = std::set<std::string>(output_include_collections.begin(),
                                                         output_include_collections.end());
    m_output_exclude_collections = std::set<std::string>(output_exclude_collections.begin(),
                                                         output_exclude_collections.end());

}


void JEventProcessorPODIO::Init() {

    auto app = GetApplication();
    m_log = app->GetService<Log_service>()->logger("JEventProcessorPODIO");
    m_log->set_level(spdlog::level::debug);
    m_store = new eic::EventStore();
    m_writer = std::make_shared<eic::ROOTWriter>(m_output_file, m_store, m_log);

}


void JEventProcessorPODIO::FindCollectionsToWrite(const std::vector<JFactory*>& factories) {

    // Set up the set of collections_to_write.
    std::map<std::string, std::string> all_collections_to_types;
    for (auto fac : factories) {
        const auto& colname = fac->GetTag();
        if (colname.empty()) {
            m_log->debug("Factory producing type '{}' has an empty collection name, omitting.", fac->GetObjectName());
        }
        else if (all_collections_to_types.count(colname) != 0) {
            throw JException("Collection name collision: Collection '%s' provided by factories producing types '%s' and '%s'.",
                             colname, all_collections_to_types[colname], fac->GetObjectName());
        }
        else {
            all_collections_to_types[fac->GetTag()] = fac->GetObjectName();
        }
    }
    std::map<std::string, std::string> collections_to_include;

    if (m_output_include_collections.empty()) {
        // User has not specified an include list, so we include _all_ JFactories present in first event.
        // (Non-PODIO types will be ignored later)
        m_log->debug("Persisting full set of valid podio types");
        collections_to_include = all_collections_to_types;
    }
    else {
        m_log->debug("Persisting podio types from includes list");
        m_user_included_collections = true;
        // We match up the include list with what is actually present in the JFactorySet
        for (const auto& col : m_output_include_collections) {
            auto it = all_collections_to_types.find(col);
            if (it != all_collections_to_types.end()) {
                collections_to_include[it->first] = it->second;
            }
            else {
                m_log->warn("Explicitly included collection '{}' not present in JFactorySet, omitting.", col);
            }
        }
    }

    // We remove any collections on the exclude list
    // (whether it be from the include list or the list of all factories)
    for (const auto& col : m_output_exclude_collections) {
        m_log->info("Excluding collection '{}'", col);
        collections_to_include.erase(col);
    }

    // If any of these collections are not PODIO types, remove from collections_to_write and inform the user right away.
    for (const auto& pair : collections_to_include) {
        const auto& col = pair.first;
        const auto& coltype = pair.second;

        if (CallWithPODIOType<TestIfPodioType, bool>(coltype) == std::nullopt) {
            // Severity of the log message depends on whether the user explicitly included the collection or not
            if (m_output_include_collections.empty()) {
                m_log->info("Collection '{}' has non-PODIO type '{}', omitting.", col, coltype);
            }
            else {
                m_log->warn("Explicitly included collection '{}' has non-PODIO type '{}', omitting.", col, coltype);
            }
        }
        else {
            // This IS a PODIO type, and should be included.
            m_collections_to_write[col] = coltype;
            m_log->info("Writing collection '{}'", pair.first);
        }
    }
}

void JEventProcessorPODIO::Process(const std::shared_ptr<const JEvent> &event) {

    std::lock_guard<std::mutex> lock(m_mutex);
    if (m_is_first_event) {
        FindCollectionsToWrite(event->GetAllFactories());
    }

    m_log->trace("==================================");
    m_log->trace("Event #{}", event->GetEventNumber());

    // If we get an exception below while trying to add a factory for any
    // reason then mark that factory as bad and don't try running it again.
    // This is motivated by trying to write EcalBarrelSciGlass objects for
    // data simulated using the imaging calorimeter. In that case, it will
    // always throw an exception, but DD4hep also prints its own error message.
    // Thus, to prevent that error message every event, we must avoid calling
    // it.
    static std::set<std::string> failing_factories;

    // Loop over all collections/factories to write
    for( const auto& pair : (m_collections_to_write) ){
        JFactory* fac = event->GetFactory(pair.second, pair.first); // Object name, tag name=collection name

        // See not above on flagging certain factories not to be run.
        std::string fac_name = fac->GetObjectName() + ":" + fac->GetTag();
        if (failing_factories.count(fac_name)) continue;

        // Attempt to put data from all factories into the store.
        // We need to do this for _all_ factories unless we've constrained it by using includes/excludes.
        // This is because podio::RootWriter constrains us to write one event at a time, so there
        // is no way to add a new branch after the first event.
        // This is called even for ones whose data classes don't inherit from
        // an edm4hep class. Those cases just silently do nothing here and return
        // an empty string. Note that this relies on the JFactory::EnableAs mechanism
        // so that needs to have been called in the factory constructor.
        try {
            if (m_user_included_collections) {
                // If the user specified some collections to include, we make sure that the corresponding factory
                // actually ran. If the user didn't specify any collections in the include list, we don't: For factories
                // that had not already been triggered by an EventProcessor, we simply write out zero objects.
                m_log->trace("Ensuring factory '{}:{}' has been called.", fac->GetObjectName(), fac->GetTag());
                fac->Create(event, mApplication, event->GetRunNumber());
            }
            auto result = CallWithPODIOType<InsertFacIntoStore, size_t, JFactory*, eic::EventStore*, bool>(fac->GetObjectName(), fac, m_store, m_is_first_event);

            if (result == std::nullopt) { 
                m_log->error("Unrecognized PODIO type '{}:{}', ignoring.", fac->GetObjectName(), fac->GetTag());
            }
            else {
                m_log->trace("Added PODIO type '{}:{}' for writing.", fac->GetObjectName(), fac->GetTag());
                if (m_is_first_event) {
                    // We only want to register for write once.
                    // If we register the same collection multiple times, PODIO will segfault.
                    m_writer->registerForWrite(fac->GetTag());
                }
            }
        }
        catch(std::exception &e) {
            // Limit printing warning to just once per factory
            std::string fac_name = fac->GetObjectName() + ":" + fac->GetTag();
            failing_factories.insert(fac_name);
            m_log->error("Exception adding PODIO type '{}:{}': {}.", fac->GetObjectName(), fac->GetTag(), e.what());
        }
    }
    m_writer->writeEvent();
    m_store->clearCollections();
    m_is_first_event = false;
}

void JEventProcessorPODIO::Finish() {
    m_writer->finish();
}
<|MERGE_RESOLUTION|>--- conflicted
+++ resolved
@@ -74,7 +74,6 @@
             "EcalEndcapPClusters",
             "EcalEndcapNMergedClusters",
             "EcalEndcapPMergedClusters",
-<<<<<<< HEAD
             "EcalBarrelSciGlassRawHits",
             "EcalBarrelSciGlassRecHits",
             "EcalBarrelSciGlassClusters",
@@ -89,18 +88,10 @@
             "EcalBarrelScFiRecHits",
             "EcalBarrelScFiMergedHits",
             "EcalBarrelScFiClusters",
-=======
-            "EcalEndcapNClusterAssociations",
-            "EcalEndcapPClusterAssociations",
-            "EcalBarrelRawHits",
-            "EcalBarrelRecHits",
-            "EcalBarrelClusters",
-            "EcalBarrelMergedClusters",
-            "EcalBarrelMergedTruthClusters",
+
             "HcalEndcapNRawHits",
             "HcalEndcapNRecHits",
             "HcalEndcapNMergedHits",
->>>>>>> cdec0ef1
             "HcalEndcapNClusters",
             "HcalEndcapPRawHits",
             "HcalEndcapPRecHits",
@@ -119,22 +110,15 @@
             "ZDCEcalRawHits",
             "ZDCEcalRecHits",
             "ZDCEcalClusters",
-<<<<<<< HEAD
-=======
             "ZDCEcalMergedClusters",
             "EcalEndcapNTruthClusters",
             "EcalEndcapPTruthClusters",
             "EcalBarrelTruthClusters",
->>>>>>> cdec0ef1
             "HcalEndcapNTruthClusters",
             "HcalEndcapPTruthClusters",  // This gives lots of errors from volume manager on "unknown identifier"
             "HcalBarrelTruthClusters",
-<<<<<<< HEAD
             "B0ECalRecHits",
             "B0ECalClusters",
-=======
-            "EcalBarrelTruthClusters",
->>>>>>> cdec0ef1
             "ZDCEcalTruthClusters",
             "SmearedFarForwardParticles"
     };
