
#include "JEventProcessorPODIO.h"

#include <JANA/JApplication.h>
#include <JANA/JLogger.h>
#include <JANA/Services/JParameterManager.h>
#include <JANA/Utils/JTypeInfo.h>
#include <fmt/core.h>
#include <podio/CollectionBase.h>
#include <podio/Frame.h>
#include <spdlog/common.h>
#include <exception>

#include "services/log/Log_service.h"


JEventProcessorPODIO::JEventProcessorPODIO() {
    SetTypeName(NAME_OF_THIS); // Provide JANA with this class's name

    japp->SetDefaultParameter(
            "podio:output_file",
            m_output_file,
            "Name of EDM4hep/podio output file to write to. Setting this will cause the output file to be created and written to."
    );

    // Allow user to set PODIO:OUTPUT_FILE to "1" to specify using the default name.
    if( m_output_file == "1" ){
        auto param = japp->GetJParameterManager()->FindParameter("podio:output_file" );
        if(param) {
            param->SetValue( param->GetDefault() );
            m_output_file = param->GetDefault();
        }
    }

    // Get the output directory path for creating a second copy of the output file at the end of processing.
    // (this is duplicating similar functionality in Juggler/Gaudi so assume it is useful).
    japp->SetDefaultParameter(
            "podio:output_file_copy_dir",
            m_output_file_copy_dir,
            "Directory name to make an additional copy of the output file to. Copy will be done at end of processing. Default is empty string which means do not make a copy. No check is made on path existing."
    );

    // Get the list of output collections to include/exclude
    std::vector<std::string> output_include_collections={
            // Header and other metadata
            "EventHeader",

            // Truth record
            "MCParticles",
            "MCBeamElectrons",
            "MCBeamProtons",
            "MCScatteredElectrons",
            "MCScatteredProtons",

            // All tracking hits combined
            "CentralTrackingRecHits",
            "CentralTrackSeedingResults",
            "CentralTrackerMeasurements",

            // Si tracker hits
            "SiBarrelTrackerRecHits",
            "SiBarrelVertexRecHits",
            "SiEndcapTrackerRecHits",

            "SiBarrelRawHits",
            "SiBarrelVertexRawHits",
            "SiEndcapTrackerRawHits",

            "SiBarrelHits",
            "VertexBarrelHits",
            "TrackerEndcapHits",

            "SiBarrelHitAssociations",
            "SiBarrelVertexHitAssociations",
            "SiEndcapHitAssociations",

            // TOF
            "TOFBarrelRecHit",
            "TOFEndcapRecHits",

            "TOFBarrelRawHit",
            "TOFEndcapRawHits",

            "TOFBarrelHits",
            "TOFEndcapHits",

            "TOFBarrelHitAssociations",
            "TOFEndcapHitAssociations",

            // DRICH
            "DRICHRawHits",
            "DRICHRawHitsAssociations",
            "DRICHAerogelTracks",
            "DRICHGasTracks",
            "DRICHAerogelIrtCherenkovParticleID",
            "DRICHGasIrtCherenkovParticleID",

            // PFRICH
            "RICHEndcapNRawHits",
            "RICHEndcapNRawHitsAssociations",

            // MPGD
            "MPGDBarrelRecHits",
            "OuterMPGDBarrelRecHits",
            "BackwardMPGDEndcapRecHits",
            "ForwardMPGDEndcapRecHits",

            "MPGDBarrelRawHits",
            "OuterMPGDBarrelRawHits",
            "BackwardMPGDEndcapRawHits",
            "ForwardMPGDEndcapRawHits",

            "MPGDBarrelHits",
            "OuterMPGDBarrelHits",
            "BackwardMPGDEndcapHits",
            "ForwardMPGDEndcapHits",

            "MPGDBarrelHitAssociations",
            "OuterMPGDBarrelHitAssociations",
            "BackwardMPGDEndcapAssociations",
            "ForwardMPGDHitAssociations",

            // LOWQ2 hits
            "TaggerTrackerRawHits",
            "TaggerTrackerClusterPositions",
<<<<<<< HEAD
            "TaggerTrackerM1Tracks",
            "TaggerTrackerM2Tracks",
=======
            "TaggerTrackerHitAssociations",
>>>>>>> d7702bc4

            // Forward & Far forward hits
            "B0TrackerRecHits",
            "B0TrackerRawHits",
            "B0TrackerHits",
            "B0TrackerHitAssociations",

            "ForwardRomanPotRecHits",
            "ForwardOffMTrackerRecHits",

            "ForwardRomanPotRecParticles",
            "ForwardOffMRecParticles",

            "ForwardRomanPotHitAssociations",
            "ForwardOffMTrackerHitAssociations",

            // Reconstructed data
            "GeneratedParticles",
            "ReconstructedParticles",
            "ReconstructedParticleAssociations",
            "ReconstructedChargedParticles",
            "ReconstructedChargedParticleAssociations",
            "ReconstructedSeededChargedParticles",
            "ReconstructedSeededChargedParticleAssociations",
            "MCScatteredElectronAssociations", // Remove if/when used internally
            "MCNonScatteredElectronAssociations", // Remove if/when used internally
            "ReconstructedChargedParticleIDs",
            "ReconstructedBreitFrameParticles",
            "CentralTrackSegments",
            "CentralTrackVertices",
            "CentralCKFTrajectories",
            "CentralCKFTracks",
            "CentralCKFTrackParameters",
            "CentralCKFSeededTrajectories",
            "CentralCKFSeededTracks",
            "CentralCKFSeededTrackParameters",
            "InclusiveKinematicsDA",
            "InclusiveKinematicsJB",
            "InclusiveKinematicsSigma",
            "InclusiveKinematicseSigma",
            "InclusiveKinematicsElectron",
            "InclusiveKinematicsTruth",
            "GeneratedJets",
            "GeneratedChargedJets",
            "ReconstructedJets",
            "ReconstructedChargedJets",
            "ReconstructedElectrons",
            "ScatteredElectronsTruth",
            "ScatteredElectronsEMinusPz",

            // Track projections
            "CalorimeterTrackProjections",

            // Ecal stuff
            "EcalEndcapNRawHits",
            "EcalEndcapNRecHits",
            "EcalEndcapNTruthClusters",
            "EcalEndcapNTruthClusterAssociations",
            "EcalEndcapNClusters",
            "EcalEndcapNClusterAssociations",
            "EcalEndcapPRawHits",
            "EcalEndcapPRecHits",
            "EcalEndcapPTruthClusters",
            "EcalEndcapPTruthClusterAssociations",
            "EcalEndcapPClusters",
            "EcalEndcapPClusterAssociations",
            "EcalEndcapPInsertRawHits",
            "EcalEndcapPInsertRecHits",
            "EcalEndcapPInsertTruthClusters",
            "EcalEndcapPInsertTruthClusterAssociations",
            "EcalEndcapPInsertClusters",
            "EcalEndcapPInsertClusterAssociations",
            "EcalBarrelClusters",
            "EcalBarrelClusterAssociations",
            "EcalBarrelTruthClusters",
            "EcalBarrelTruthClusterAssociations",
            "EcalBarrelImagingRawHits",
            "EcalBarrelImagingRecHits",
            "EcalBarrelImagingClusters",
            "EcalBarrelImagingClusterAssociations",
            "EcalBarrelScFiRawHits",
            "EcalBarrelScFiRecHits",
            "EcalBarrelScFiClusters",
            "EcalBarrelScFiClusterAssociations",
            "EcalLumiSpecRawHits",
            "EcalLumiSpecRecHits",
            "EcalLumiSpecTruthClusters",
            "EcalLumiSpecTruthClusterAssociations",
            "EcalLumiSpecClusters",
            "EcalLumiSpecClusterAssociations",
            "HcalEndcapNRawHits",
            "HcalEndcapNRecHits",
            "HcalEndcapNMergedHits",
            "HcalEndcapNClusters",
            "HcalEndcapNClusterAssociations",
            "HcalEndcapPInsertRawHits",
            "HcalEndcapPInsertRecHits",
            "HcalEndcapPInsertMergedHits",
            "HcalEndcapPInsertClusters",
            "HcalEndcapPInsertClusterAssociations",
            "LFHCALRawHits",
            "LFHCALRecHits",
            "LFHCALClusters",
            "LFHCALClusterAssociations",
            "HcalBarrelRawHits",
            "HcalBarrelRecHits",
            "HcalBarrelClusters",
            "HcalBarrelClusterAssociations",
            "B0ECalRawHits",
            "B0ECalRecHits",
            "B0ECalClusters",
            "B0ECalClusterAssociations",
            "HcalEndcapNTruthClusters",
            "HcalEndcapNTruthClusterAssociations",
            "HcalBarrelTruthClusters",
            "HcalBarrelTruthClusterAssociations",
            "B0ECalRecHits",
            "B0ECalClusters",
            "B0ECalClusterAssociations",

            //ZDC Ecal
            "EcalFarForwardZDCRawHits",
            "EcalFarForwardZDCRecHits",
            "EcalFarForwardZDCClusters",
            "EcalFarForwardZDCClusterAssociations",
            "EcalFarForwardZDCTruthClusters",
            "EcalFarForwardZDCTruthClusterAssociations",

            //ZDC HCal
            "HcalFarForwardZDCRawHits",
            "HcalFarForwardZDCRecHits",
            "HcalFarForwardZDCSubcellHits",
            "HcalFarForwardZDCClusters",
            "HcalFarForwardZDCClusterAssociations",
            "HcalFarForwardZDCClustersBaseline",
            "HcalFarForwardZDCClusterAssociationsBaseline",
            "HcalFarForwardZDCTruthClusters",
            "HcalFarForwardZDCTruthClusterAssociations",


            // DIRC
            "DIRCRawHits"
    };
    std::vector<std::string> output_exclude_collections;  // need to get as vector, then convert to set
    japp->SetDefaultParameter(
            "podio:output_include_collections",
            output_include_collections,
            "Comma separated list of collection names to write out. If not set, all collections will be written (including ones from input file). Don't set this and use PODIO:OUTPUT_EXCLUDE_COLLECTIONS to write everything except a selection."
    );
    japp->SetDefaultParameter(
            "podio:output_exclude_collections",
            output_exclude_collections,
            "Comma separated list of collection names to not write out."
    );
    japp->SetDefaultParameter(
            "podio:print_collections",
            m_collections_to_print,
            "Comma separated list of collection names to print to screen, e.g. for debugging."
    );

    m_output_include_collections = std::set<std::string>(output_include_collections.begin(),
                                                         output_include_collections.end());
    m_output_exclude_collections = std::set<std::string>(output_exclude_collections.begin(),
                                                         output_exclude_collections.end());

}


void JEventProcessorPODIO::Init() {

    auto *app = GetApplication();
    m_log = app->GetService<Log_service>()->logger("JEventProcessorPODIO");
    m_log->set_level(spdlog::level::debug);
    m_writer = std::make_unique<podio::ROOTFrameWriter>(m_output_file);
    // TODO: NWB: Verify that output file is writable NOW, rather than after event processing completes.
    //       I definitely don't trust PODIO to do this for me.

}


void JEventProcessorPODIO::FindCollectionsToWrite(const std::shared_ptr<const JEvent>& event) {

    // Set up the set of collections_to_write.
    std::vector<std::string> all_collections = event->GetAllCollectionNames();

    if (m_output_include_collections.empty()) {
        // User has not specified an include list, so we include _all_ PODIO collections present in the first event.
        for (const std::string& col : all_collections) {
            if (m_output_exclude_collections.find(col) == m_output_exclude_collections.end()) {
                m_collections_to_write.push_back(col);
                m_log->info("Persisting collection '{}'", col);
            }
        }
    }
    else {
        m_log->debug("Persisting podio types from includes list");
        m_user_included_collections = true;

        // We match up the include list with what is actually present in the event
        std::set<std::string> all_collections_set = std::set<std::string>(all_collections.begin(), all_collections.end());

        for (const auto& col : m_output_include_collections) {
            if (m_output_exclude_collections.find(col) == m_output_exclude_collections.end()) {
                // Included and not excluded
                if (all_collections_set.find(col) == all_collections_set.end()) {
                    // Included, but not a valid PODIO type
                    m_log->warn("Explicitly included collection '{}' not present in factory set, omitting.", col);
                }
                else {
                    // Included, not excluded, and a valid PODIO type
                    m_collections_to_write.push_back(col);
                    m_log->info("Persisting collection '{}'", col);
                }
            }
        }
    }

}

void JEventProcessorPODIO::Process(const std::shared_ptr<const JEvent> &event) {

    std::lock_guard<std::mutex> lock(m_mutex);
    if (m_is_first_event) {
        FindCollectionsToWrite(event);
    }

    // Trigger all collections once to fix the collection IDs
    // TODO: WDC: This should not be necessary, but while we await collection IDs
    //            that are determined by hash, we have to ensure they are reproducible
    //            even if the collections are filled in unpredictable order (or not at
    //            all). See also below, at "TODO: NWB:".
    for (const auto& coll_name : m_collections_to_write) {
        try {
            [[maybe_unused]]
            const auto* coll_ptr = event->GetCollectionBase(coll_name);
        }
        catch(std::exception &e) {
            // chomp
        }
    }

    // Print the contents of some collections, just for debugging purposes
    // Do this before writing just in case writing crashes
    if (!m_collections_to_print.empty()) {
        LOG << "========================================" << LOG_END;
        LOG << "JEventProcessorPODIO: Event " << event->GetEventNumber() << LOG_END;
    }
    for (const auto& coll_name : m_collections_to_print) {
        LOG << "------------------------------" << LOG_END;
        LOG << coll_name << LOG_END;
        try {
            const auto* coll_ptr = event->GetCollectionBase(coll_name);
            if (coll_ptr == nullptr) {
                LOG << "missing" << LOG_END;
            } else {
                coll_ptr->print();
            }
        }
        catch(std::exception &e) {
            LOG << "missing" << LOG_END;
        }
    }

    m_log->trace("==================================");
    m_log->trace("Event #{}", event->GetEventNumber());


    // Make sure that all factories get called that need to be written into the frame.
    // We need to do this for _all_ factories unless we've constrained it by using includes/excludes.
    // Note that all collections need to be present in the first event, as podio::RootFrameWriter constrains us to write one event at a time, so there
    // is no way to add a new branch after the first event.

    // If we get an exception below while trying to add a factory for any
    // reason then mark that factory as bad and don't try running it again.
    // This is motivated by trying to write EcalBarrelSciGlass objects for
    // data simulated using the imaging calorimeter. In that case, it will
    // always throw an exception, but DD4hep also prints its own error message.
    // Thus, to prevent that error message every event, we must avoid calling
    // it.

    // Activate factories.
    // TODO: NWB: For now we run every factory every time, swallowing exceptions if necessary.
    //            We do this so that we always have the same collections created in the same order.
    //            This means that the collection IDs are stable so the writer doesn't segfault.
    //            The better fix is to maintain a map of collection IDs, or just wait for PODIO to fix the bug.
    std::vector<std::string> successful_collections;
    static std::set<std::string> failed_collections;
    for (const std::string& coll : m_collections_to_write) {
        try {
            m_log->trace("Ensuring factory for collection '{}' has been called.", coll);
            const auto* coll_ptr = event->GetCollectionBase(coll);
            if (coll_ptr == nullptr) {
                // If a collection is missing from the frame, the podio root writer will segfault.
                // To avoid this, we treat this as a failing collection and omit from this point onwards.
                // However, this code path is expected to be unreachable because any missing collection will be
                // replaced with an empty collection in JFactoryPodioTFixed::Create.
                if (failed_collections.count(coll) == 0) {
                    m_log->error("Omitting PODIO collection '{}' because it is null", coll);
                    failed_collections.insert(coll);
                }
            }
            else {
                m_log->trace("Including PODIO collection '{}'", coll);
                successful_collections.push_back(coll);
            }
        }
        catch(std::exception &e) {
            // Limit printing warning to just once per factory
            if (failed_collections.count(coll) == 0) {
                m_log->error("Omitting PODIO collection '{}' due to exception: {}.", coll, e.what());
                failed_collections.insert(coll);
            }
        }
    }
    m_collections_to_write = successful_collections;

    // Frame will contain data from all Podio factories that have been triggered,
    // including by the `event->GetCollectionBase(coll);` above.
    // Note that collections MUST be present in frame. If a collection is null, the writer will segfault.
    const auto* frame = event->GetSingle<podio::Frame>();

    // TODO: NWB: We need to actively stabilize podio collections. Until then, keep this around in case
    //            the writer starts segfaulting, so we can quickly see whether the problem is unstable collection IDs.
    /*
    m_log->info("Event {}: Writing {} collections", event->GetEventNumber(), m_collections_to_write.size());
    for (const std::string& collname : m_collections_to_write) {
        m_log->info("Writing collection '{}' with id {}", collname, frame->get(collname)->getID());
    }
    */
    m_writer->writeFrame(*frame, "events", m_collections_to_write);
    m_is_first_event = false;

}

void JEventProcessorPODIO::Finish() {
    m_writer->finish();
}<|MERGE_RESOLUTION|>--- conflicted
+++ resolved
@@ -123,12 +123,9 @@
             // LOWQ2 hits
             "TaggerTrackerRawHits",
             "TaggerTrackerClusterPositions",
-<<<<<<< HEAD
             "TaggerTrackerM1Tracks",
             "TaggerTrackerM2Tracks",
-=======
             "TaggerTrackerHitAssociations",
->>>>>>> d7702bc4
 
             // Forward & Far forward hits
             "B0TrackerRecHits",
