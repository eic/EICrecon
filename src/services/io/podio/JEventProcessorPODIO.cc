--- conflicted
+++ resolved
@@ -52,18 +52,12 @@
             "TOFEndcapRecHits",
 
             // DRICH
-<<<<<<< HEAD
-            "DRICHAerogelIrtCherenkovParticleID",
-            "DRICHGasIrtCherenkovParticleID",
-            "DRICHMergedIrtCherenkovParticleID",
-=======
             "DRICHRawHits",
             "DRICHRawHitsAssociations",
             "DRICHAerogelTracks",
             "DRICHGasTracks",
             "DRICHAerogelIrtCherenkovParticleID",
             "DRICHGasIrtCherenkovParticleID",
->>>>>>> a022d72c
 
             // MPGD
             "MPGDBarrelRecHits",
@@ -85,18 +79,9 @@
             "ReconstructedParticleAssociations",
             "ReconstructedChargedParticles",
             "ReconstructedChargedParticleAssociations",
-<<<<<<< HEAD
-            "ReconstructedChargedParticleIDs",
-            // FIXME: Disable default inclusion of realistic seeding
-            // until the seed finder does not emit NaNs.
-            //"ReconstructedSeededChargedParticles",
-	    //"ReconstructedSeededChargedParticleAssociations",
-            //"ReconstructedSeededChargedParticleIDs",
-=======
             "ReconstructedSeededChargedParticles",
             "ReconstructedSeededChargedParticleAssociations",
             "ReconstructedChargedParticleIDs",
->>>>>>> a022d72c
             "CentralTrackSegments",
             "CentralTrackVertices",
             "CentralCKFTrajectories",
