
#include "JEventProcessorPODIO.h"

#include <JANA/JApplication.h>
#include <JANA/JLogger.h>
#include <JANA/Services/JParameterManager.h>
#include <JANA/Utils/JTypeInfo.h>
#include <edm4eic/EDM4eicVersion.h>
#include <fmt/core.h>
#include <podio/CollectionBase.h>
#include <podio/Frame.h>
#include <podio/ROOTWriter.h>
#include <exception>
#include <ostream>
#include <stdexcept>

#include "services/log/Log_service.h"


JEventProcessorPODIO::JEventProcessorPODIO() {
    SetTypeName(NAME_OF_THIS); // Provide JANA with this class's name

    japp->SetDefaultParameter(
            "podio:output_file",
            m_output_file,
            "Name of EDM4hep/podio output file to write to. Setting this will cause the output file to be created and written to."
    );

    // Allow user to set PODIO:OUTPUT_FILE to "1" to specify using the default name.
    if( m_output_file == "1" ){
        auto param = japp->GetJParameterManager()->FindParameter("podio:output_file" );
        if(param) {
            param->SetValue( param->GetDefault() );
            m_output_file = param->GetDefault();
        }
    }

    // Get the output directory path for creating a second copy of the output file at the end of processing.
    // (this is duplicating similar functionality in Juggler/Gaudi so assume it is useful).
    japp->SetDefaultParameter(
            "podio:output_file_copy_dir",
            m_output_file_copy_dir,
            "Directory name to make an additional copy of the output file to. Copy will be done at end of processing. Default is empty string which means do not make a copy. No check is made on path existing."
    );

    // Get the list of output collections to include/exclude
    std::vector<std::string> output_collections={
            // Header and other metadata
            "EventHeader",

            // Truth record
            "MCParticles",
            "MCBeamElectrons",
            "MCBeamProtons",
            "MCScatteredElectrons",
            "MCScatteredProtons",
            "MCParticlesHeadOnFrameNoBeamFX",

            // All tracking hits combined
            "CentralTrackTruthSeeds",
            "CentralTrackingRecHits",
            "CentralTrackingRawHitAssociations",
            "CentralTrackSeedingResults",
            "CentralTrackerMeasurements",

            // Si tracker hits
            "SiBarrelTrackerRecHits",
            "SiBarrelVertexRecHits",
            "SiEndcapTrackerRecHits",

            "SiBarrelRawHits",
            "SiBarrelVertexRawHits",
            "SiEndcapTrackerRawHits",

            "SiBarrelHits",
            "VertexBarrelHits",
            "TrackerEndcapHits",

            "SiBarrelRawHitAssociations",
            "SiBarrelVertexRawHitAssociations",
            "SiEndcapTrackerRawHitAssociations",

            // TOF
            "TOFBarrelRecHits",
            "TOFEndcapRecHits",

            "TOFBarrelRawHits",
            "TOFEndcapRawHits",

            "TOFBarrelHits",
            "TOFBarrelADCTDC",
            "TOFEndcapHits",

            "TOFBarrelRawHitAssociations",
            "TOFEndcapRawHitAssociations",

            "CombinedTOFTruthSeededParticleIDs",
            "CombinedTOFParticleIDs",

            // DRICH
            "DRICHRawHits",
            "DRICHRawHitsAssociations",
            "DRICHAerogelTracks",
            "DRICHGasTracks",
            "DRICHAerogelIrtCherenkovParticleID",
            "DRICHGasIrtCherenkovParticleID",
            "DRICHTruthSeededParticleIDs",
            "DRICHParticleIDs",

            // PFRICH
            "RICHEndcapNRawHits",
            "RICHEndcapNRawHitsAssociations",
            "RICHEndcapNTruthSeededParticleIDs",
            "RICHEndcapNParticleIDs",

            // MPGD
            "MPGDBarrelRecHits",
            "OuterMPGDBarrelRecHits",
            "BackwardMPGDEndcapRecHits",
            "ForwardMPGDEndcapRecHits",

            "MPGDBarrelRawHits",
            "OuterMPGDBarrelRawHits",
            "BackwardMPGDEndcapRawHits",
            "ForwardMPGDEndcapRawHits",

            "MPGDBarrelHits",
            "OuterMPGDBarrelHits",
            "BackwardMPGDEndcapHits",
            "ForwardMPGDEndcapHits",

            "MPGDBarrelRawHitAssociations",
            "OuterMPGDBarrelRawHitAssociations",
            "BackwardMPGDEndcapRawHitAssociations",
            "ForwardMPGDEndcapRawHitAssociations",

            // LOWQ2 hits
            "TaggerTrackerHits",
            "TaggerTrackerHitPulses",
<<<<<<< HEAD
            "TaggerTrackerCombinedPulses",
            "TaggerTrackerCombinedPulsesWithNoise",
=======
            "TaggerTrackerHitPulsesWithNoise",
>>>>>>> 69d6d5ba
            "TaggerTrackerRawHits",
            "TaggerTrackerRawHitAssociations",
            "TaggerTrackerM1L0ClusterPositions",
            "TaggerTrackerM1L1ClusterPositions",
            "TaggerTrackerM1L2ClusterPositions",
            "TaggerTrackerM1L3ClusterPositions",
            "TaggerTrackerM2L0ClusterPositions",
            "TaggerTrackerM2L1ClusterPositions",
            "TaggerTrackerM2L2ClusterPositions",
            "TaggerTrackerM2L3ClusterPositions",
            "TaggerTrackerM1Tracks",
            "TaggerTrackerM2Tracks",
            "TaggerTrackerProjectedTracks",
            "TaggerTrackerTracks",
            "TaggerTrackerTrajectories",
            "TaggerTrackerTrackParameters",
            "TaggerTrackerReconstructedParticles",

            // Forward & Far forward hits
            "B0TrackerRecHits",
            "B0TrackerRawHits",
            "B0TrackerHits",
            "B0TrackerRawHitAssociations",

            "ForwardRomanPotRecHits",
            "ForwardOffMTrackerRecHits",

            "ForwardRomanPotRecParticles",
            "ForwardOffMRecParticles",

            "ForwardRomanPotRawHitAssociations",
            "ForwardOffMTrackerRawHitAssociations",

            // Reconstructed data
            "GeneratedParticles",
            "GeneratedBreitFrameParticles",
            "ReconstructedParticles",
            "ReconstructedParticleAssociations",
            "ReconstructedTruthSeededChargedParticles",
            "ReconstructedTruthSeededChargedParticleAssociations",
            "ReconstructedChargedRealPIDParticles",
            "ReconstructedChargedParticles",
            "ReconstructedChargedParticleAssociations",
            "MCScatteredElectronAssociations", // Remove if/when used internally
            "MCNonScatteredElectronAssociations", // Remove if/when used internally
            "ReconstructedChargedParticleIDs",
            "ReconstructedBreitFrameParticles",
            "CentralTrackSegments",
            "CentralTrackVertices",
            "CentralCKFTruthSeededTrajectories",
            "CentralCKFTruthSeededTracks",
            "CentralCKFTruthSeededTrackAssociations",
            "CentralCKFTruthSeededTrackParameters",
            "CentralCKFTrajectories",
            "CentralCKFTracks",
            "CentralCKFTrackAssociations",
            "CentralCKFTrackParameters",
            //tracking properties - true seeding
            "CentralCKFTruthSeededTrajectoriesUnfiltered",
            "CentralCKFTruthSeededTracksUnfiltered",
            "CentralCKFTruthSeededTrackUnfilteredAssociations",
            "CentralCKFTruthSeededTrackParametersUnfiltered",
             //tracking properties - realistic seeding
            "CentralCKFTrajectoriesUnfiltered",
            "CentralCKFTracksUnfiltered",
            "CentralCKFTrackUnfilteredAssociations",
            "CentralCKFTrackParametersUnfiltered",
            "InclusiveKinematicsDA",
            "InclusiveKinematicsJB",
            "InclusiveKinematicsML",
            "InclusiveKinematicsSigma",
            "InclusiveKinematicseSigma", // Deprecated, use ESigma
            "InclusiveKinematicsESigma",
            "InclusiveKinematicsElectron",
            "InclusiveKinematicsTruth",
            "GeneratedJets",
            "GeneratedChargedJets",
            "GeneratedCentauroJets",
            "ReconstructedJets",
            "ReconstructedChargedJets",
            "ReconstructedCentauroJets",
            "ReconstructedElectrons",
            "ScatteredElectronsTruth",
            "ScatteredElectronsEMinusPz",
            "PrimaryVertices",
            "BarrelClusters",
#if EDM4EIC_VERSION_MAJOR >= 6
            "HadronicFinalState",
#endif

            // Track projections
            "CalorimeterTrackProjections",

            // Ecal stuff
            "EcalEndcapNRawHits",
            "EcalEndcapNRecHits",
            "EcalEndcapNTruthClusters",
            "EcalEndcapNTruthClusterAssociations",
            "EcalEndcapNClusters",
            "EcalEndcapNClusterAssociations",
            "EcalEndcapNSplitMergeClusters",
            "EcalEndcapNSplitMergeClusterAssociations",
            "EcalEndcapPRawHits",
            "EcalEndcapPRecHits",
            "EcalEndcapPTruthClusters",
            "EcalEndcapPTruthClusterAssociations",
            "EcalEndcapPClusters",
            "EcalEndcapPClusterAssociations",
            "EcalEndcapPSplitMergeClusters",
            "EcalEndcapPSplitMergeClusterAssociations",
            "EcalEndcapPInsertRawHits",
            "EcalEndcapPInsertRecHits",
            "EcalEndcapPInsertTruthClusters",
            "EcalEndcapPInsertTruthClusterAssociations",
            "EcalEndcapPInsertClusters",
            "EcalEndcapPInsertClusterAssociations",
            "EcalBarrelClusters",
            "EcalBarrelClusterAssociations",
            "EcalBarrelTruthClusters",
            "EcalBarrelTruthClusterAssociations",
            "EcalBarrelImagingRawHits",
            "EcalBarrelImagingRecHits",
            "EcalBarrelImagingClusters",
            "EcalBarrelImagingClusterAssociations",
            "EcalBarrelScFiRawHits",
            "EcalBarrelScFiRecHits",
            "EcalBarrelScFiClusters",
            "EcalBarrelScFiClusterAssociations",
            "EcalLumiSpecRawHits",
            "EcalLumiSpecRecHits",
            "EcalLumiSpecTruthClusters",
            "EcalLumiSpecTruthClusterAssociations",
            "EcalLumiSpecClusters",
            "EcalLumiSpecClusterAssociations",
            "HcalEndcapNRawHits",
            "HcalEndcapNRecHits",
            "HcalEndcapNMergedHits",
            "HcalEndcapNClusters",
            "HcalEndcapNClusterAssociations",
            "HcalEndcapNSplitMergeClusters",
            "HcalEndcapNSplitMergeClusterAssociations",
            "HcalEndcapPInsertRawHits",
            "HcalEndcapPInsertRecHits",
            "HcalEndcapPInsertMergedHits",
            "HcalEndcapPInsertClusters",
            "HcalEndcapPInsertClusterAssociations",
            "LFHCALRawHits",
            "LFHCALRecHits",
            "LFHCALClusters",
            "LFHCALClusterAssociations",
            "LFHCALSplitMergeClusters",
            "LFHCALSplitMergeClusterAssociations",
            "HcalBarrelRawHits",
            "HcalBarrelRecHits",
            "HcalBarrelMergedHits",
            "HcalBarrelClusters",
            "HcalBarrelClusterAssociations",
            "HcalBarrelSplitMergeClusters",
            "HcalBarrelSplitMergeClusterAssociations",
            "B0ECalRawHits",
            "B0ECalRecHits",
            "B0ECalClusters",
            "B0ECalClusterAssociations",
            "HcalEndcapNTruthClusters",
            "HcalEndcapNTruthClusterAssociations",
            "HcalBarrelTruthClusters",
            "HcalBarrelTruthClusterAssociations",

            //ZDC Ecal
            "EcalFarForwardZDCRawHits",
            "EcalFarForwardZDCRecHits",
            "EcalFarForwardZDCClusters",
            "EcalFarForwardZDCClusterAssociations",
            "EcalFarForwardZDCTruthClusters",
            "EcalFarForwardZDCTruthClusterAssociations",

            //ZDC HCal
            "HcalFarForwardZDCRawHits",
            "HcalFarForwardZDCRecHits",
            "HcalFarForwardZDCSubcellHits",
            "HcalFarForwardZDCClusters",
            "HcalFarForwardZDCClusterAssociations",
            "HcalFarForwardZDCClustersBaseline",
            "HcalFarForwardZDCClusterAssociationsBaseline",
            "HcalFarForwardZDCTruthClusters",
            "HcalFarForwardZDCTruthClusterAssociations",
            "ReconstructedFarForwardZDCNeutrals",
            "ReconstructedFarForwardZDCLambdas",
            "ReconstructedFarForwardZDCLambdaDecayProductsCM",

            // DIRC
            "DIRCRawHits",
            "DIRCPID",
            "DIRCTruthSeededParticleIDs",
            "DIRCParticleIDs",

#if EDM4EIC_VERSION_MAJOR >= 7
            "B0ECalRawHitAssociations",
            "EcalBarrelScFiRawHitAssociations",
            "EcalBarrelImagingRawHitAssociations",
            "HcalBarrelRawHitAssociations",
            "EcalEndcapNRawHitAssociations",
            "HcalEndcapNRawHitAssociations",
            "EcalEndcapPRawHitAssociations",
            "EcalEndcapPInsertRawHitAssociations",
            "HcalEndcapPInsertRawHitAssociations",
            "LFHCALRawHitAssociations",
            "EcalLumiSpecRawHitAssociations",
            "EcalFarForwardZDCRawHitAssociations",
            "HcalFarForwardZDCRawHitAssociations",
#endif
#if EDM4EIC_VERSION_MAJOR >= 8
            "TrackClusterMatches",
#endif

    };
    std::vector<std::string> output_exclude_collections;  // need to get as vector, then convert to set
    std::string output_include_collections = "DEPRECATED";
    japp->SetDefaultParameter(
            "podio:output_include_collections",
            output_include_collections,
            "DEPRECATED. Use podio:output_collections instead."
    );
    if (output_include_collections != "DEPRECATED") {
      output_collections.clear();
      JParameterManager::Parse(output_include_collections, output_collections);
      m_output_include_collections_set = true;
    }
    japp->SetDefaultParameter(
            "podio:output_collections",
            output_collections,
            "Comma separated list of collection names to write out. If not set, all collections will be written (including ones from input file). Don't set this and use PODIO:OUTPUT_EXCLUDE_COLLECTIONS to write everything except a selection."
    );
    japp->SetDefaultParameter(
            "podio:output_exclude_collections",
            output_exclude_collections,
            "Comma separated list of collection names to not write out."
    );
    japp->SetDefaultParameter(
            "podio:print_collections",
            m_collections_to_print,
            "Comma separated list of collection names to print to screen, e.g. for debugging."
    );

    m_output_collections = std::set<std::string>(output_collections.begin(),
                                                 output_collections.end());
    m_output_exclude_collections = std::set<std::string>(output_exclude_collections.begin(),
                                                         output_exclude_collections.end());

}


void JEventProcessorPODIO::Init() {

    auto *app = GetApplication();
    m_log = app->GetService<Log_service>()->logger("JEventProcessorPODIO");
    m_writer = std::make_unique<podio::ROOTWriter>(m_output_file);
    // TODO: NWB: Verify that output file is writable NOW, rather than after event processing completes.
    //       I definitely don't trust PODIO to do this for me.

    if (m_output_include_collections_set) {
      m_log->error("The podio:output_include_collections was provided, but is deprecated. Use podio:output_collections instead.");
      throw std::runtime_error("The podio:output_include_collections was provided, but is deprecated. Use podio:output_collections instead.");
    }

}


void JEventProcessorPODIO::FindCollectionsToWrite(const std::shared_ptr<const JEvent>& event) {

    // Set up the set of collections_to_write.
    std::vector<std::string> all_collections = event->GetAllCollectionNames();

    if (m_output_collections.empty()) {
        // User has not specified an include list, so we include _all_ PODIO collections present in the first event.
        for (const std::string& col : all_collections) {
            if (m_output_exclude_collections.find(col) == m_output_exclude_collections.end()) {
                m_collections_to_write.push_back(col);
                m_log->info("Persisting collection '{}'", col);
            }
        }
    }
    else {
        m_log->debug("Persisting podio types from includes list");
        m_user_included_collections = true;

        // We match up the include list with what is actually present in the event
        std::set<std::string> all_collections_set = std::set<std::string>(all_collections.begin(), all_collections.end());

        for (const auto& col : m_output_collections) {
            if (m_output_exclude_collections.find(col) == m_output_exclude_collections.end()) {
                // Included and not excluded
                if (all_collections_set.find(col) == all_collections_set.end()) {
                    // Included, but not a valid PODIO type
                    m_log->warn("Explicitly included collection '{}' not present in factory set, omitting.", col);
                }
                else {
                    // Included, not excluded, and a valid PODIO type
                    m_collections_to_write.push_back(col);
                    m_log->info("Persisting collection '{}'", col);
                }
            }
        }
    }

}

void JEventProcessorPODIO::Process(const std::shared_ptr<const JEvent> &event) {

    std::lock_guard<std::mutex> lock(m_mutex);
    if (m_is_first_event) {
        FindCollectionsToWrite(event);
    }

    // Trigger all collections once to fix the collection IDs
    // TODO: WDC: This should not be necessary, but while we await collection IDs
    //            that are determined by hash, we have to ensure they are reproducible
    //            even if the collections are filled in unpredictable order (or not at
    //            all). See also below, at "TODO: NWB:".
    for (const auto& coll_name : m_collections_to_write) {
        try {
            [[maybe_unused]]
            const auto* coll_ptr = event->GetCollectionBase(coll_name);
        }
        catch(std::exception &e) {
            // chomp
        }
    }

    // Print the contents of some collections, just for debugging purposes
    // Do this before writing just in case writing crashes
    if (!m_collections_to_print.empty()) {
        LOG << "========================================" << LOG_END;
        LOG << "JEventProcessorPODIO: Event " << event->GetEventNumber() << LOG_END;
    }
    for (const auto& coll_name : m_collections_to_print) {
        LOG << "------------------------------" << LOG_END;
        LOG << coll_name << LOG_END;
        try {
            const auto* coll_ptr = event->GetCollectionBase(coll_name);
            if (coll_ptr == nullptr) {
                LOG << "missing" << LOG_END;
            } else {
                coll_ptr->print();
            }
        }
        catch(std::exception &e) {
            LOG << "missing" << LOG_END;
        }
    }

    m_log->trace("==================================");
    m_log->trace("Event #{}", event->GetEventNumber());


    // Make sure that all factories get called that need to be written into the frame.
    // We need to do this for _all_ factories unless we've constrained it by using includes/excludes.
    // Note that all collections need to be present in the first event, as podio::RootFrameWriter constrains us to write one event at a time, so there
    // is no way to add a new branch after the first event.

    // If we get an exception below while trying to add a factory for any
    // reason then mark that factory as bad and don't try running it again.
    // This is motivated by trying to write EcalBarrelSciGlass objects for
    // data simulated using the imaging calorimeter. In that case, it will
    // always throw an exception, but DD4hep also prints its own error message.
    // Thus, to prevent that error message every event, we must avoid calling
    // it.

    // Activate factories.
    // TODO: NWB: For now we run every factory every time, swallowing exceptions if necessary.
    //            We do this so that we always have the same collections created in the same order.
    //            This means that the collection IDs are stable so the writer doesn't segfault.
    //            The better fix is to maintain a map of collection IDs, or just wait for PODIO to fix the bug.
    std::vector<std::string> successful_collections;
    static std::set<std::string> failed_collections;
    for (const std::string& coll : m_collections_to_write) {
        try {
            m_log->trace("Ensuring factory for collection '{}' has been called.", coll);
            const auto* coll_ptr = event->GetCollectionBase(coll);
            if (coll_ptr == nullptr) {
                // If a collection is missing from the frame, the podio root writer will segfault.
                // To avoid this, we treat this as a failing collection and omit from this point onwards.
                // However, this code path is expected to be unreachable because any missing collection will be
                // replaced with an empty collection in JFactoryPodioTFixed::Create.
                if (failed_collections.count(coll) == 0) {
                    m_log->error("Omitting PODIO collection '{}' because it is null", coll);
                    failed_collections.insert(coll);
                }
            }
            else {
                m_log->trace("Including PODIO collection '{}'", coll);
                successful_collections.push_back(coll);
            }
        }
        catch(std::exception &e) {
            // Limit printing warning to just once per factory
            if (failed_collections.count(coll) == 0) {
                m_log->error("Omitting PODIO collection '{}' due to exception: {}.", coll, e.what());
                failed_collections.insert(coll);
            }
        }
    }
    m_collections_to_write = successful_collections;

    // Frame will contain data from all Podio factories that have been triggered,
    // including by the `event->GetCollectionBase(coll);` above.
    // Note that collections MUST be present in frame. If a collection is null, the writer will segfault.
    const auto* frame = event->GetSingle<podio::Frame>();

    // TODO: NWB: We need to actively stabilize podio collections. Until then, keep this around in case
    //            the writer starts segfaulting, so we can quickly see whether the problem is unstable collection IDs.
    /*
    m_log->info("Event {}: Writing {} collections", event->GetEventNumber(), m_collections_to_write.size());
    for (const std::string& collname : m_collections_to_write) {
        m_log->info("Writing collection '{}' with id {}", collname, frame->get(collname)->getID());
    }
    */
    m_writer->writeFrame(*frame, "events", m_collections_to_write);
    m_is_first_event = false;

}

void JEventProcessorPODIO::Finish() {
    if (m_output_include_collections_set) {
      m_log->error("The podio:output_include_collections was provided, but is deprecated. Use podio:output_collections instead.");
      throw std::runtime_error("The podio:output_include_collections was provided, but is deprecated. Use podio:output_collections instead.");
    }

    m_writer->finish();
}<|MERGE_RESOLUTION|>--- conflicted
+++ resolved
@@ -137,12 +137,8 @@
             // LOWQ2 hits
             "TaggerTrackerHits",
             "TaggerTrackerHitPulses",
-<<<<<<< HEAD
             "TaggerTrackerCombinedPulses",
             "TaggerTrackerCombinedPulsesWithNoise",
-=======
-            "TaggerTrackerHitPulsesWithNoise",
->>>>>>> 69d6d5ba
             "TaggerTrackerRawHits",
             "TaggerTrackerRawHitAssociations",
             "TaggerTrackerM1L0ClusterPositions",
