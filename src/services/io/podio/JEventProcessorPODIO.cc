--- conflicted
+++ resolved
@@ -131,10 +131,7 @@
 
     // LOWQ2 hits
     "TaggerTrackerHits",
-<<<<<<< HEAD
-=======
     "TaggerTrackerSharedHits",
->>>>>>> cd8b3fb7
     "TaggerTrackerHitPulses",
     "TaggerTrackerCombinedPulses",
     "TaggerTrackerCombinedPulsesWithNoise",
@@ -269,13 +266,10 @@
     "EcalBarrelImagingRecHits",
     "EcalBarrelImagingClusters",
     "EcalBarrelImagingClusterAssociations",
-<<<<<<< HEAD
     "EcalBarrelScFiPAttenuatedHits",
     "EcalBarrelScFiPAttenuatedHitContributions",
     "EcalBarrelScFiNAttenuatedHits",
     "EcalBarrelScFiNAttenuatedHitContributions",
-=======
->>>>>>> cd8b3fb7
     "EcalBarrelScFiRawHits",
     "EcalBarrelScFiRecHits",
     "EcalBarrelScFiClusters",
@@ -471,23 +465,6 @@
   // Print the contents of some collections, just for debugging purposes
   // Do this before writing just in case writing crashes
   if (!m_collections_to_print.empty()) {
-<<<<<<< HEAD
-    LOG << "========================================" << LOG_END;
-    LOG << "JEventProcessorPODIO: Event " << event->GetEventNumber() << LOG_END;
-  }
-  for (const auto& coll_name : m_collections_to_print) {
-    LOG << "------------------------------" << LOG_END;
-    LOG << coll_name << LOG_END;
-    try {
-      const auto* coll_ptr = event->GetCollectionBase(coll_name);
-      if (coll_ptr == nullptr) {
-        LOG << "missing" << LOG_END;
-      } else {
-        coll_ptr->print();
-      }
-    } catch (std::exception& e) {
-      LOG << "missing" << LOG_END;
-=======
     m_log->info("========================================");
     m_log->info("JEventProcessorPODIO: Event {}", event->GetEventNumber());
     ;
@@ -506,7 +483,6 @@
       }
     } catch (std::exception& e) {
       m_log->info("missing");
->>>>>>> cd8b3fb7
     }
   }
 
