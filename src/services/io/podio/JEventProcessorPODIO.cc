
#include "JEventProcessorPODIO.h"

#include <JANA/JApplication.h>
#include <JANA/JLogger.h>
#include <JANA/Services/JParameterManager.h>
#include <JANA/Utils/JTypeInfo.h>
#include <edm4eic/EDM4eicVersion.h>
#include <fmt/core.h>
#include <podio/CollectionBase.h>
#include <podio/Frame.h>
#include <podio/podioVersion.h>
#if podio_VERSION >= PODIO_VERSION(0, 99, 0)
#include <podio/ROOTWriter.h>
#else
#include <podio/ROOTFrameWriter.h>
#endif
#include <exception>
#include <ostream>
<<<<<<< HEAD
#include <thread>
=======
#include <stdexcept>
>>>>>>> ee0b3cc6

#include "services/log/Log_service.h"


JEventProcessorPODIO::JEventProcessorPODIO() {
    SetTypeName(NAME_OF_THIS); // Provide JANA with this class's name

    japp->SetDefaultParameter(
            "podio:output_file",
            m_output_file,
            "Name of EDM4hep/podio output file to write to. Setting this will cause the output file to be created and written to."
    );

    // Allow user to set PODIO:OUTPUT_FILE to "1" to specify using the default name.
    if( m_output_file == "1" ){
        auto param = japp->GetJParameterManager()->FindParameter("podio:output_file" );
        if(param) {
            param->SetValue( param->GetDefault() );
            m_output_file = param->GetDefault();
        }
    }

    // Get the output directory path for creating a second copy of the output file at the end of processing.
    // (this is duplicating similar functionality in Juggler/Gaudi so assume it is useful).
    japp->SetDefaultParameter(
            "podio:output_file_copy_dir",
            m_output_file_copy_dir,
            "Directory name to make an additional copy of the output file to. Copy will be done at end of processing. Default is empty string which means do not make a copy. No check is made on path existing."
    );

    // Get the list of output collections to include/exclude
    std::vector<std::string> output_collections={
            // Header and other metadata
            "EventHeader",

            // Truth record
            "MCParticles",
            "MCBeamElectrons",
            "MCBeamProtons",
            "MCScatteredElectrons",
            "MCScatteredProtons",
            "MCParticlesHeadOnFrameNoBeamFX",

            // All tracking hits combined
            "CentralTrackingRecHits",
            "CentralTrackingRawHitAssociations",
            "CentralTrackSeedingResults",
            "CentralTrackerMeasurements",

            // Si tracker hits
            "SiBarrelTrackerRecHits",
            "SiBarrelVertexRecHits",
            "SiEndcapTrackerRecHits",

            "SiBarrelRawHits",
            "SiBarrelVertexRawHits",
            "SiEndcapTrackerRawHits",

            "SiBarrelHits",
            "VertexBarrelHits",
            "TrackerEndcapHits",

            "SiBarrelRawHitAssociations",
            "SiBarrelVertexRawHitAssociations",
            "SiEndcapTrackerRawHitAssociations",

            // TOF
            "TOFBarrelRecHits",
            "TOFEndcapRecHits",

            "TOFBarrelRawHits",
            "TOFEndcapRawHits",

            "TOFBarrelHits",
            "TOFEndcapHits",

            "TOFBarrelRawHitAssociations",
            "TOFEndcapRawHitAssociations",

            "CombinedTOFTruthSeededParticleIDs",
            "CombinedTOFParticleIDs",

            // DRICH
            "DRICHRawHits",
            "DRICHRawHitsAssociations",
            "DRICHAerogelTracks",
            "DRICHGasTracks",
            "DRICHAerogelIrtCherenkovParticleID",
            "DRICHGasIrtCherenkovParticleID",
            "DRICHTruthSeededParticleIDs",
            "DRICHParticleIDs",

            // PFRICH
            "RICHEndcapNRawHits",
            "RICHEndcapNRawHitsAssociations",
            "RICHEndcapNTruthSeededParticleIDs",
            "RICHEndcapNParticleIDs",

            // MPGD
            "MPGDBarrelRecHits",
            "OuterMPGDBarrelRecHits",
            "BackwardMPGDEndcapRecHits",
            "ForwardMPGDEndcapRecHits",

            "MPGDBarrelRawHits",
            "OuterMPGDBarrelRawHits",
            "BackwardMPGDEndcapRawHits",
            "ForwardMPGDEndcapRawHits",

            "MPGDBarrelHits",
            "OuterMPGDBarrelHits",
            "BackwardMPGDEndcapHits",
            "ForwardMPGDEndcapHits",

            "MPGDBarrelRawHitAssociations",
            "OuterMPGDBarrelRawHitAssociations",
            "BackwardMPGDEndcapRawHitAssociations",
            "ForwardMPGDEndcapRawHitAssociations",

            // LOWQ2 hits
            "TaggerTrackerRawHits",
            "TaggerTrackerRawHitAssociations",
            "TaggerTrackerM1L0ClusterPositions",
            "TaggerTrackerM1L1ClusterPositions",
            "TaggerTrackerM1L2ClusterPositions",
            "TaggerTrackerM1L3ClusterPositions",
            "TaggerTrackerM2L0ClusterPositions",
            "TaggerTrackerM2L1ClusterPositions",
            "TaggerTrackerM2L2ClusterPositions",
            "TaggerTrackerM2L3ClusterPositions",
            "TaggerTrackerM1Tracks",
            "TaggerTrackerM2Tracks",
            "TaggerTrackerProjectedTracks",
            "TaggerTrackerTracks",
            "TaggerTrackerTrajectories",
            "TaggerTrackerTrackParameters",
            "TaggerTrackerReconstructedParticles",

            // Forward & Far forward hits
            "B0TrackerRecHits",
            "B0TrackerRawHits",
            "B0TrackerHits",
            "B0TrackerRawHitAssociations",

            "ForwardRomanPotRecHits",
            "ForwardOffMTrackerRecHits",

            "ForwardRomanPotRecParticles",
            "ForwardOffMRecParticles",

            "ForwardRomanPotRawHitAssociations",
            "ForwardOffMTrackerRawHitAssociations",

            // Reconstructed data
            "GeneratedParticles",
            "GeneratedBreitFrameParticles",
            "ReconstructedParticles",
            "ReconstructedParticleAssociations",
            "ReconstructedTruthSeededChargedParticles",
            "ReconstructedTruthSeededChargedParticleAssociations",
            "ReconstructedChargedRealPIDParticles",
            "ReconstructedChargedParticles",
            "ReconstructedChargedParticleAssociations",
            "MCScatteredElectronAssociations", // Remove if/when used internally
            "MCNonScatteredElectronAssociations", // Remove if/when used internally
            "ReconstructedChargedParticleIDs",
            "ReconstructedBreitFrameParticles",
            "CentralTrackSegments",
            "CentralTrackVertices",
            "CentralCKFTruthSeededTrajectories",
            "CentralCKFTruthSeededTracks",
            "CentralCKFTruthSeededTrackAssociations",
            "CentralCKFTruthSeededTrackParameters",
            "CentralCKFTrajectories",
            "CentralCKFTracks",
            "CentralCKFTrackAssociations",
            "CentralCKFTrackParameters",
            //tracking properties - true seeding
            "CentralCKFTruthSeededTrajectoriesUnfiltered",
            "CentralCKFTruthSeededTracksUnfiltered",
            "CentralCKFTruthSeededTrackUnfilteredAssociations",
            "CentralCKFTruthSeededTrackParametersUnfiltered",
             //tracking properties - realistic seeding
            "CentralCKFTrajectoriesUnfiltered",
            "CentralCKFTracksUnfiltered",
            "CentralCKFTrackUnfilteredAssociations",
            "CentralCKFTrackParametersUnfiltered",
            "InclusiveKinematicsDA",
            "InclusiveKinematicsJB",
            "InclusiveKinematicsML",
            "InclusiveKinematicsSigma",
            "InclusiveKinematicseSigma", // Deprecated, use ESigma
            "InclusiveKinematicsESigma",
            "InclusiveKinematicsElectron",
            "InclusiveKinematicsTruth",
            "GeneratedJets",
            "GeneratedChargedJets",
            "GeneratedCentauroJets",
            "ReconstructedJets",
            "ReconstructedChargedJets",
            "ReconstructedCentauroJets",
            "ReconstructedElectrons",
            "ScatteredElectronsTruth",
            "ScatteredElectronsEMinusPz",
            "PrimaryVertices",
#if EDM4EIC_VERSION_MAJOR >= 6
            "HadronicFinalState",
#endif

            // Track projections
            "CalorimeterTrackProjections",

            // Ecal stuff
            "EcalEndcapNRawHits",
            "EcalEndcapNRecHits",
            "EcalEndcapNTruthClusters",
            "EcalEndcapNTruthClusterAssociations",
            "EcalEndcapNClusters",
            "EcalEndcapNClusterAssociations",
            "EcalEndcapNSplitMergeClusters",
            "EcalEndcapNSplitMergeClusterAssociations",
            "EcalEndcapPRawHits",
            "EcalEndcapPRecHits",
            "EcalEndcapPTruthClusters",
            "EcalEndcapPTruthClusterAssociations",
            "EcalEndcapPClusters",
            "EcalEndcapPClusterAssociations",
            "EcalEndcapPSplitMergeClusters",
            "EcalEndcapPSplitMergeClusterAssociations",
            "EcalEndcapPInsertRawHits",
            "EcalEndcapPInsertRecHits",
            "EcalEndcapPInsertTruthClusters",
            "EcalEndcapPInsertTruthClusterAssociations",
            "EcalEndcapPInsertClusters",
            "EcalEndcapPInsertClusterAssociations",
            "EcalBarrelClusters",
            "EcalBarrelClusterAssociations",
            "EcalBarrelTruthClusters",
            "EcalBarrelTruthClusterAssociations",
            "EcalBarrelImagingRawHits",
            "EcalBarrelImagingRecHits",
            "EcalBarrelImagingClusters",
            "EcalBarrelImagingClusterAssociations",
            "EcalBarrelScFiRawHits",
            "EcalBarrelScFiRecHits",
            "EcalBarrelScFiClusters",
            "EcalBarrelScFiClusterAssociations",
            "EcalLumiSpecRawHits",
            "EcalLumiSpecRecHits",
            "EcalLumiSpecTruthClusters",
            "EcalLumiSpecTruthClusterAssociations",
            "EcalLumiSpecClusters",
            "EcalLumiSpecClusterAssociations",
            "HcalEndcapNRawHits",
            "HcalEndcapNRecHits",
            "HcalEndcapNMergedHits",
            "HcalEndcapNClusters",
            "HcalEndcapNClusterAssociations",
            "HcalEndcapNSplitMergeClusters",
            "HcalEndcapNSplitMergeClusterAssociations",
            "HcalEndcapPInsertRawHits",
            "HcalEndcapPInsertRecHits",
            "HcalEndcapPInsertMergedHits",
            "HcalEndcapPInsertClusters",
            "HcalEndcapPInsertClusterAssociations",
            "LFHCALRawHits",
            "LFHCALRecHits",
            "LFHCALClusters",
            "LFHCALClusterAssociations",
            "LFHCALSplitMergeClusters",
            "LFHCALSplitMergeClusterAssociations",
            "HcalBarrelRawHits",
            "HcalBarrelRecHits",
            "HcalBarrelMergedHits",
            "HcalBarrelClusters",
            "HcalBarrelClusterAssociations",
            "HcalBarrelSplitMergeClusters",
            "HcalBarrelSplitMergeClusterAssociations",
            "B0ECalRawHits",
            "B0ECalRecHits",
            "B0ECalClusters",
            "B0ECalClusterAssociations",
            "HcalEndcapNTruthClusters",
            "HcalEndcapNTruthClusterAssociations",
            "HcalBarrelTruthClusters",
            "HcalBarrelTruthClusterAssociations",

            //ZDC Ecal
            "EcalFarForwardZDCRawHits",
            "EcalFarForwardZDCRecHits",
            "EcalFarForwardZDCClusters",
            "EcalFarForwardZDCClusterAssociations",
            "EcalFarForwardZDCTruthClusters",
            "EcalFarForwardZDCTruthClusterAssociations",

            //ZDC HCal
            "HcalFarForwardZDCRawHits",
            "HcalFarForwardZDCRecHits",
            "HcalFarForwardZDCSubcellHits",
            "HcalFarForwardZDCClusters",
            "HcalFarForwardZDCClusterAssociations",
            "HcalFarForwardZDCClustersBaseline",
            "HcalFarForwardZDCClusterAssociationsBaseline",
            "HcalFarForwardZDCTruthClusters",
            "HcalFarForwardZDCTruthClusterAssociations",
            "ReconstructedFarForwardZDCNeutronsStandAlone",
            "ReconstructedFarForwardZDCNeutrons",
            "ReconstructedFarForwardZDCGammas",
            "ReconstructedFarForwardZDCLambdas",
            "ReconstructedFarForwardZDCLambdaDecayProducts",

            // DIRC
            "DIRCRawHits",
            "DIRCPID",
            "DIRCTruthSeededParticleIDs",
            "DIRCParticleIDs",

#if EDM4EIC_VERSION_MAJOR >= 7
            "B0ECalRawHitAssociations",
            "EcalBarrelScFiRawHitAssociations",
            "EcalBarrelImagingRawHitAssociations",
            "HcalBarrelRawHitAssociations",
            "EcalEndcapNRawHitAssociations",
            "HcalEndcapNRawHitAssociations",
            "EcalEndcapPRawHitAssociations",
            "EcalEndcapPInsertRawHitAssociations",
            "HcalEndcapPInsertRawHitAssociations",
            "LFHCALRawHitAssociations",
            "EcalLumiSpecRawHitAssociations",
            "EcalFarForwardZDCRawHitAssociations",
            "HcalFarForwardZDCRawHitAssociations",
#endif
    };
    std::vector<std::string> output_exclude_collections;  // need to get as vector, then convert to set
    std::string output_include_collections = "DEPRECATED";
    japp->SetDefaultParameter(
            "podio:output_include_collections",
            output_include_collections,
            "DEPRECATED. Use podio:output_collections instead."
    );
    if (output_include_collections != "DEPRECATED") {
      output_collections.clear();
      JParameterManager::Parse(output_include_collections, output_collections);
      m_output_include_collections_set = true;
    }
    japp->SetDefaultParameter(
            "podio:output_collections",
            output_collections,
            "Comma separated list of collection names to write out. If not set, all collections will be written (including ones from input file). Don't set this and use PODIO:OUTPUT_EXCLUDE_COLLECTIONS to write everything except a selection."
    );
    japp->SetDefaultParameter(
            "podio:output_exclude_collections",
            output_exclude_collections,
            "Comma separated list of collection names to not write out."
    );
    japp->SetDefaultParameter(
            "podio:print_collections",
            m_collections_to_print,
            "Comma separated list of collection names to print to screen, e.g. for debugging."
    );

    m_output_collections = std::set<std::string>(output_collections.begin(),
                                                 output_collections.end());
    m_output_exclude_collections = std::set<std::string>(output_exclude_collections.begin(),
                                                         output_exclude_collections.end());

}


void JEventProcessorPODIO::Init() {

    auto *app = GetApplication();
    m_log = app->GetService<Log_service>()->logger("JEventProcessorPODIO");
#if podio_VERSION >= PODIO_VERSION(0, 99, 0)
    m_writer = std::make_unique<podio::ROOTWriter>(m_output_file);
#else
    m_writer = std::make_unique<podio::ROOTFrameWriter>(m_output_file);
#endif
    // TODO: NWB: Verify that output file is writable NOW, rather than after event processing completes.
    //       I definitely don't trust PODIO to do this for me.

    if (m_output_include_collections_set) {
      m_log->error("The podio:output_include_collections was provided, but is deprecated. Use podio:output_collections instead.");
      throw std::runtime_error("The podio:output_include_collections was provided, but is deprecated. Use podio:output_collections instead.");
    }

}


void JEventProcessorPODIO::FindCollectionsToWrite(const std::shared_ptr<const JEvent>& event) {

    // Set up the set of collections_to_write.
    std::vector<std::string> all_collections = event->GetAllCollectionNames();

    if (m_output_collections.empty()) {
        // User has not specified an include list, so we include _all_ PODIO collections present in the first event.
        for (const std::string& col : all_collections) {
            if (m_output_exclude_collections.find(col) == m_output_exclude_collections.end()) {
                m_collections_to_write.push_back(col);
                m_log->info("Persisting collection '{}'", col);
            }
        }
    }
    else {
        m_log->debug("Persisting podio types from includes list");
        m_user_included_collections = true;

        // We match up the include list with what is actually present in the event
        std::set<std::string> all_collections_set = std::set<std::string>(all_collections.begin(), all_collections.end());

        for (const auto& col : m_output_collections) {
            if (m_output_exclude_collections.find(col) == m_output_exclude_collections.end()) {
                // Included and not excluded
                if (all_collections_set.find(col) == all_collections_set.end()) {
                    // Included, but not a valid PODIO type
                    m_log->warn("Explicitly included collection '{}' not present in factory set, omitting.", col);
                }
                else {
                    // Included, not excluded, and a valid PODIO type
                    m_collections_to_write.push_back(col);
                    m_log->info("Persisting collection '{}'", col);
                }
            }
        }
    }

}

void JEventProcessorPODIO::Process(const std::shared_ptr<const JEvent> &event) {

    std::lock_guard<std::mutex> lock(m_mutex);
    if (m_is_first_event) {
        FindCollectionsToWrite(event);
    }

    // Trigger all collections once to fix the collection IDs
    // TODO: WDC: This should not be necessary, but while we await collection IDs
    //            that are determined by hash, we have to ensure they are reproducible
    //            even if the collections are filled in unpredictable order (or not at
    //            all). See also below, at "TODO: NWB:".
    for (const auto& coll_name : m_collections_to_write) {
        try {
            [[maybe_unused]]
            const auto* coll_ptr = event->GetCollectionBase(coll_name);
        }
        catch(std::exception &e) {
            // chomp
        }
    }

    // Print the contents of some collections, just for debugging purposes
    // Do this before writing just in case writing crashes
    if (!m_collections_to_print.empty()) {
        LOG << "========================================" << LOG_END;
        LOG << "JEventProcessorPODIO: Event " << event->GetEventNumber() << LOG_END;
    }
    for (const auto& coll_name : m_collections_to_print) {
        LOG << "------------------------------" << LOG_END;
        LOG << coll_name << LOG_END;
        try {
            const auto* coll_ptr = event->GetCollectionBase(coll_name);
            if (coll_ptr == nullptr) {
                LOG << "missing" << LOG_END;
            } else {
                coll_ptr->print();
            }
        }
        catch(std::exception &e) {
            LOG << "missing" << LOG_END;
        }
    }

    m_log->trace("==================================");
    m_log->trace("Event #{}", event->GetEventNumber());


    // Make sure that all factories get called that need to be written into the frame.
    // We need to do this for _all_ factories unless we've constrained it by using includes/excludes.
    // Note that all collections need to be present in the first event, as podio::RootFrameWriter constrains us to write one event at a time, so there
    // is no way to add a new branch after the first event.

    // If we get an exception below while trying to add a factory for any
    // reason then mark that factory as bad and don't try running it again.
    // This is motivated by trying to write EcalBarrelSciGlass objects for
    // data simulated using the imaging calorimeter. In that case, it will
    // always throw an exception, but DD4hep also prints its own error message.
    // Thus, to prevent that error message every event, we must avoid calling
    // it.

    // Activate factories.
    // TODO: NWB: For now we run every factory every time, swallowing exceptions if necessary.
    //            We do this so that we always have the same collections created in the same order.
    //            This means that the collection IDs are stable so the writer doesn't segfault.
    //            The better fix is to maintain a map of collection IDs, or just wait for PODIO to fix the bug.
    std::vector<std::string> successful_collections;
    static std::set<std::string> failed_collections;
    for (const std::string& coll : m_collections_to_write) {
        try {
            m_log->trace("Ensuring factory for collection '{}' has been called.", coll);
            const auto* coll_ptr = event->GetCollectionBase(coll);
            if (coll_ptr == nullptr) {
                // If a collection is missing from the frame, the podio root writer will segfault.
                // To avoid this, we treat this as a failing collection and omit from this point onwards.
                // However, this code path is expected to be unreachable because any missing collection will be
                // replaced with an empty collection in JFactoryPodioTFixed::Create.
                if (failed_collections.count(coll) == 0) {
                    m_log->error("Omitting PODIO collection '{}' because it is null", coll);
                    failed_collections.insert(coll);
                }
            }
            else {
                m_log->trace("Including PODIO collection '{}'", coll);
                successful_collections.push_back(coll);
            }
        }
        catch(std::exception &e) {
            // Limit printing warning to just once per factory
            if (failed_collections.count(coll) == 0) {
                m_log->error("Omitting PODIO collection '{}' due to exception: {}.", coll, e.what());
                failed_collections.insert(coll);
            }
        }
    }
    m_collections_to_write = successful_collections;

    // Frame will contain data from all Podio factories that have been triggered,
    // including by the `event->GetCollectionBase(coll);` above.
    // Note that collections MUST be present in frame. If a collection is null, the writer will segfault.
    const auto* frame = event->GetSingle<podio::Frame>();

    // TODO: NWB: We need to actively stabilize podio collections. Until then, keep this around in case
    //            the writer starts segfaulting, so we can quickly see whether the problem is unstable collection IDs.
    /*
    m_log->info("Event {}: Writing {} collections", event->GetEventNumber(), m_collections_to_write.size());
    for (const std::string& collname : m_collections_to_write) {
        m_log->info("Writing collection '{}' with id {}", collname, frame->get(collname)->getID());
    }
    */
    m_writer->writeFrame(*frame, "events", m_collections_to_write);
    m_is_first_event = false;

}

void JEventProcessorPODIO::Finish() {
    if (m_output_include_collections_set) {
      m_log->error("The podio:output_include_collections was provided, but is deprecated. Use podio:output_collections instead.");
      throw std::runtime_error("The podio:output_include_collections was provided, but is deprecated. Use podio:output_collections instead.");
    }

    m_writer->finish();
}<|MERGE_RESOLUTION|>--- conflicted
+++ resolved
@@ -17,11 +17,8 @@
 #endif
 #include <exception>
 #include <ostream>
-<<<<<<< HEAD
+#include <stdexcept>
 #include <thread>
-=======
-#include <stdexcept>
->>>>>>> ee0b3cc6
 
 #include "services/log/Log_service.h"
 
