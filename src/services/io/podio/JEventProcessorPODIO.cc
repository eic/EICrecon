--- conflicted
+++ resolved
@@ -123,12 +123,6 @@
             // LOWQ2 hits
             "TaggerTrackerRawHits",
             "TaggerTrackerHitAssociations",
-<<<<<<< HEAD
-            "TaggerTrackerClusterPositions",
-            "TaggerTrackerM1Tracks",
-            "TaggerTrackerM2Tracks",
-            "TaggerTrackerProjectedTracks",
-=======
             "TaggerTrackerM1L0ClusterPositions",
             "TaggerTrackerM1L1ClusterPositions",
             "TaggerTrackerM1L2ClusterPositions",
@@ -139,7 +133,7 @@
             "TaggerTrackerM2L3ClusterPositions",
             "TaggerTrackerM1Tracks",
             "TaggerTrackerM2Tracks",
->>>>>>> 65118742
+            "TaggerTrackerProjectedTracks",
 
             // Forward & Far forward hits
             "B0TrackerRecHits",
