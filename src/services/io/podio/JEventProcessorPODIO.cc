--- conflicted
+++ resolved
@@ -82,12 +82,7 @@
     auto app = GetApplication();
     m_log = app->GetService<Log_service>()->logger("JEventProcessorPODIO");
     m_log->set_level(spdlog::level::debug);
-<<<<<<< HEAD
-    m_writer = std::make_shared<eic::ROOTWriter>(m_output_file);
-=======
-    m_store = new eic::EventStore();
-    m_writer = std::make_shared<eic::ROOTWriter>(m_output_file, m_store, m_log);
->>>>>>> e4f7e711
+    m_writer = std::make_shared<eic::ROOTWriter>(m_output_file, m_log);
 
 }
 
@@ -187,9 +182,6 @@
         // an empty string. Note that this relies on the JFactory::EnableAs mechanism
         // so that needs to have been called in the factory constructor.
         try {
-<<<<<<< HEAD
-            auto result = CallWithPODIOType<InsertFacIntoStore, size_t, JFactory*, eic::EventStore*, bool>(fac->GetObjectName(), fac, store, m_is_first_event);
-=======
             if (m_user_included_collections) {
                 // If the user specified some collections to include, we make sure that the corresponding factory
                 // actually ran. If the user didn't specify any collections in the include list, we don't: For factories
@@ -198,7 +190,6 @@
                 fac->Create(event, mApplication, event->GetRunNumber());
             }
             auto result = CallWithPODIOType<InsertFacIntoStore, size_t, JFactory*, eic::EventStore*, bool>(fac->GetObjectName(), fac, m_store, m_is_first_event);
->>>>>>> e4f7e711
 
             if (result == std::nullopt) { 
                 m_log->error("Unrecognized PODIO type '{}:{}', ignoring.", fac->GetObjectName(), fac->GetTag());
