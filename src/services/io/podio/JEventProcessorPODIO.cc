--- conflicted
+++ resolved
@@ -137,11 +137,8 @@
             // LOWQ2 hits
             "TaggerTrackerHits",
             "TaggerTrackerHitPulses",
-<<<<<<< HEAD
             "TaggerTrackerCombinedPulses",
-=======
-            "TaggerTrackerHitPulsesWithNoise",
->>>>>>> c0033b37
+            "TaggerTrackerCombinedPulsesWithNoise",
             "TaggerTrackerRawHits",
             "TaggerTrackerRawHitAssociations",
             "TaggerTrackerM1L0ClusterPositions",
