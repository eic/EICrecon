--- conflicted
+++ resolved
@@ -97,11 +97,8 @@
             "TOFBarrelRawHitAssociations",
             "TOFEndcapRawHitAssociations",
 
-<<<<<<< HEAD
+            "CombinedTOFTruthSeededParticleIDs",
 	    "BTOFHitDigi",
-=======
-            "CombinedTOFTruthSeededParticleIDs",
->>>>>>> b2a846e4
             "CombinedTOFParticleIDs",
 
             // DRICH
