--- conflicted
+++ resolved
@@ -114,12 +114,9 @@
           - CXX: clang++
             CMAKE_BUILD_TYPE: Release
             release: 25.07.0-stable
-<<<<<<< HEAD
-=======
           - CXX: clang++
             CMAKE_BUILD_TYPE: Release
             release: 25.11.2-stable
->>>>>>> abe8b574
     steps:
     - uses: actions/checkout@v6
       with:
