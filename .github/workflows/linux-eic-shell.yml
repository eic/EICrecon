--- conflicted
+++ resolved
@@ -28,13 +28,10 @@
           - CC: clang
             CXX: clang++
             CMAKE_BUILD_TYPE: Release
-<<<<<<< HEAD
-=======
           - CC: clang
             CXX: clang++
             CMAKE_BUILD_TYPE: Debug
             CXXFLAGS: -fprofile-instr-generate -fcoverage-mapping
->>>>>>> 860606fb
     steps:
     - uses: actions/checkout@v3
     - name: Prepare ccache timestamp
@@ -64,11 +61,7 @@
         platform-release: "jug_xl:nightly"
         run: |
           # install this repo
-<<<<<<< HEAD
-          CC=${{ matrix.CC }} CXX=${{ matrix.CXX }} cmake -B build -S . -DCMAKE_C_COMPILER_LAUNCHER=ccache -DCMAKE_CXX_COMPILER_LAUNCHER=ccache -DCMAKE_BUILD_TYPE=${{ matrix.CMAKE_BUILD_TYPE }} -DUSE_ASAN=ON -DUSE_TSAN=OFF -DUSE_UBSAN=ON
-=======
-          CC="${{ matrix.CC }}" CXX="${{ matrix.CXX }}" CXXFLAGS="${{ matrix.CXXFLAGS }}" cmake -B build -S . -DCMAKE_C_COMPILER_LAUNCHER=ccache -DCMAKE_CXX_COMPILER_LAUNCHER=ccache -DCMAKE_BUILD_TYPE=${{ matrix.CMAKE_BUILD_TYPE }}
->>>>>>> 860606fb
+          CC="${{ matrix.CC }}" CXX="${{ matrix.CXX }}" CXXFLAGS="${{ matrix.CXXFLAGS }}" cmake -B build -S . -DCMAKE_C_COMPILER_LAUNCHER=ccache -DCMAKE_CXX_COMPILER_LAUNCHER=ccache -DCMAKE_BUILD_TYPE=${{ matrix.CMAKE_BUILD_TYPE }} -DUSE_ASAN=ON -DUSE_TSAN=OFF -DUSE_UBSAN=ON
           cmake --build build -- -j 2 install
     - name: Run testsuite
       uses: eic/run-cvmfs-osg-eic-shell@main
