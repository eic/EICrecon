name: Build against eic-shell

on:
  push:
    branches:
      - main
    tags:
      - '*'
  pull_request:
  workflow_dispatch:

concurrency:
  group: ${{ github.workflow }}-${{ github.event.pull_request.number || github.ref }}
  cancel-in-progress: true

jobs:
  build:
    runs-on: ubuntu-latest
    strategy:
      matrix:
        include:
          - CC: gcc
            CXX: g++
            CMAKE_BUILD_TYPE: Release
          - CC: clang
            CXX: clang++
            CMAKE_BUILD_TYPE: Release
          - CC: gcc
            CXX: g++
            CMAKE_BUILD_TYPE: Debug
    steps:
    - uses: actions/checkout@v3
    - name: Prepare ccache timestamp
      id: ccache_cache_timestamp
      run: |
        echo "timestamp=$(date --iso-8601=minutes)" >> $GITHUB_OUTPUT
    - name: Retrieve ccache cache files
      uses: actions/cache@v3
      with:
        path: .ccache
        key: ccache-${{ matrix.CC }}-${{ matrix.CMAKE_BUILD_TYPE }}-${{ github.ref_name }}-${{ steps.ccache_cache_timestamp.outputs.timestamp }}
        restore-keys: |
             ccache-${{ matrix.CC }}-${{ matrix.CMAKE_BUILD_TYPE }}-${{ github.ref_name }}-
             ccache-${{ matrix.CC }}-${{ matrix.CMAKE_BUILD_TYPE }}-
             ccache-${{ matrix.CC }}-
             ccache-
    - name: Configure ccache
      run: |
        mkdir -p ~/.ccache/
        echo "cache_dir=${{ github.workspace }}/.ccache" > ~/.ccache/ccache.conf
        echo "max_size=500MB" >> ~/.ccache/ccache.conf
        echo "compression=true" >> ~/.ccache/ccache.conf
    - uses: cvmfs-contrib/github-action-cvmfs@v3
    - name: Build and install
      uses: eic/run-cvmfs-osg-eic-shell@main
      with:
        platform-release: "jug_xl:nightly"
        run: |
          # install this repo
          CC=${{ matrix.CC }} CXX=${{ matrix.CXX }} cmake -B build -S . -DCMAKE_C_COMPILER_LAUNCHER=ccache -DCMAKE_CXX_COMPILER_LAUNCHER=ccache -DCMAKE_BUILD_TYPE=${{ matrix.CMAKE_BUILD_TYPE }}
          cmake --build build -- -j 2 install
<<<<<<< HEAD
          eicrecon --version
          # if [[ $(eicrecon --version) =~ unknown ]] ; then false ; fi
=======
>>>>>>> 36bca7ea
    - uses: actions/upload-artifact@v3
      with:
        name: install-${{ matrix.CC }}-eic-shell-${{ matrix.CMAKE_BUILD_TYPE }}
        path: |
          .
          !src/
          !build/
          !apt_cache/
          !.git/
          !.ccache/
        if-no-files-found: error
    - uses: actions/upload-artifact@v3
      with:
        name: build-${{ matrix.CC }}-eic-shell-${{ matrix.CMAKE_BUILD_TYPE }}
        path: |
          build/
        if-no-files-found: error

  clang-tidy:
    runs-on: ubuntu-latest
    needs: build
    steps:
    - run: echo "FETCH_DEPTH=$(( ${{ github.event.pull_request.commits }} + 1 ))" >> "${GITHUB_ENV}"
    - uses: actions/checkout@v3
      with:
        fetch-depth: ${{ env.FETCH_DEPTH }}
    - uses: cvmfs-contrib/github-action-cvmfs@v3
    - uses: actions/download-artifact@v3
      with:
        name: build-clang-eic-shell-Release
        path: build/
    - uses: eic/run-cvmfs-osg-eic-shell@main
      if: ${{ github.event_name == 'pull_request'}}
      with:
        platform-release: "jug_xl:nightly"
        run: |
          git diff ${{github.event.pull_request.base.sha}} | clang-tidy-diff -p 1 -path build -quiet -export-fixes clang_tidy_fixes.yml -extra-arg='-std=c++17' -clang-tidy-binary run-clang-tidy
    - uses: eic/run-cvmfs-osg-eic-shell@main
      if: ${{ github.event_name == 'push'}}
      with:
        platform-release: "jug_xl:nightly"
        run: |
          run-clang-tidy -p build -export-fixes clang_tidy_fixes.yml -extra-arg='-std=c++17'
    - uses: actions/upload-artifact@v3
      with:
        name: clang-tidy-fixes.yml
        path: clang_tidy_fixes.yml

  ddsim-gun:
    runs-on: ubuntu-latest
    strategy:
      matrix:
        particle: [pi, e]
        detector_config: [arches, brycecanyon]
    steps:
    - uses: cvmfs-contrib/github-action-cvmfs@v3
    - name: Get detector info
      id: detector_info
      run: |
        grep epic/nightly /cvmfs/singularity.opensciencegrid.org/eicweb/jug_xl\:nightly/etc/jug_info | sed 's/.*: .*-\(.*\)/hash=\1/g' >> $GITHUB_OUTPUT
    - name: Retrieve simulation files
      id: retrieve_simulation_files
      uses: actions/cache@v3
      with:
        path: sim_${{ matrix.particle }}_1GeV_20GeV_${{ matrix.detector_config }}.edm4hep.root
        key: sim_${{ matrix.particle }}_1GeV_20GeV_${{ matrix.detector_config }}.edm4hep.root-${{ steps.detector_info.outputs.hash }}
    - name: Produce simulation files
      uses: eic/run-cvmfs-osg-eic-shell@main
      if: steps.retrieve_simulation_files.outputs.cache-hit != 'true'
      with:
        platform-release: "jug_xl:nightly"
        setup: /opt/detector/setup.sh
        run: |
          ddsim --compactFile ${DETECTOR_PATH}/${DETECTOR}_${{ matrix.detector_config }}.xml -G --gun.particle "${{ matrix.particle }}-" --gun.momentumMin "1*GeV" --gun.momentumMax "20*GeV" --gun.distribution "uniform" -N 100 --outputFile sim_${{ matrix.particle }}_1GeV_20GeV_${{ matrix.detector_config }}.edm4hep.root
    - uses: actions/upload-artifact@v3
      with:
        name: sim_${{ matrix.particle }}_1GeV_20GeV_${{ matrix.detector_config }}.edm4hep.root
        path: sim_${{ matrix.particle }}_1GeV_20GeV_${{ matrix.detector_config }}.edm4hep.root
        if-no-files-found: error

  ddsim-dis:
    runs-on: ubuntu-latest
    strategy:
      matrix:
        beam: [5x41, 10x100, 18x275]
        minq2: [1, 1000]
        detector_config: [arches, brycecanyon]
        exclude:
        - beam: 5x41
          minq2: 1000
    steps:
    - uses: cvmfs-contrib/github-action-cvmfs@v3
    - name: Get detector info
      id: detector_info
      run: |
        grep epic/nightly /cvmfs/singularity.opensciencegrid.org/eicweb/jug_xl\:nightly/etc/jug_info | sed 's/.*: .*-\(.*\)/hash=\1/g' >> $GITHUB_OUTPUT
    - name: Retrieve simulation files
      id: retrieve_simulation_files
      uses: actions/cache@v3
      with:
        path: sim_dis_${{matrix.beam}}_minQ2=${{matrix.minq2}}_${{ matrix.detector_config }}.edm4hep.root
        key: sim_dis_${{matrix.beam}}_minQ2=${{matrix.minq2}}_${{ matrix.detector_config }}.edm4hep.root-${{ steps.detector_info.outputs.hash }}
    - name: Produce simulation files
      uses: eic/run-cvmfs-osg-eic-shell@main
      if: steps.retrieve_simulation_files.outputs.cache-hit != 'true'
      with:
        platform-release: "jug_xl:nightly"
        setup: /opt/detector/setup.sh
        run: |
          url=root://dtn-eic.jlab.org//work/eic2/EPIC/EVGEN/DIS/NC/${{matrix.beam}}/minQ2=${{matrix.minq2}}/pythia8NCDIS_${{matrix.beam}}_minQ2=${{matrix.minq2}}_beamEffects_xAngle=-0.025_hiDiv_1.hepmc3.tree.root
          ddsim --compactFile ${DETECTOR_PATH}/${DETECTOR}_${{ matrix.detector_config }}.xml -N 100 --inputFiles ${url} --outputFile sim_dis_${{matrix.beam}}_minQ2=${{matrix.minq2}}_${{ matrix.detector_config }}.edm4hep.root
    - uses: actions/upload-artifact@v3
      with:
        name: sim_dis_${{matrix.beam}}_minQ2=${{matrix.minq2}}_${{ matrix.detector_config }}.edm4hep.root
        path: sim_dis_${{matrix.beam}}_minQ2=${{matrix.minq2}}_${{ matrix.detector_config }}.edm4hep.root
        if-no-files-found: error

  valgrind-memcheck-eicrecon-gcc:
    runs-on: ubuntu-latest
    needs:
    - build
    - ddsim-gun
    strategy:
      matrix:
        particle: [pi]
        detector_config: [arches, brycecanyon]
    steps:
    - uses: actions/download-artifact@v3
      with:
        name: install-gcc-eic-shell-Debug
    - uses: actions/download-artifact@v3
      with:
        name: sim_${{ matrix.particle }}_1GeV_20GeV_${{ matrix.detector_config }}.edm4hep.root
    - uses: cvmfs-contrib/github-action-cvmfs@v3
    - name: Run EICrecon under valgrind
      uses: eic/run-cvmfs-osg-eic-shell@main
      with:
        platform-release: "jug_xl:nightly"
        setup: /opt/detector/setup.sh
        run: |
          export DETECTOR_CONFIG=${DETECTOR}_${{ matrix.detector_config }}
          export JANA_PLUGIN_PATH=$PWD/lib/EICrecon/plugins${JANA_PLUGIN_PATH:+:${JANA_PLUGIN_PATH}}
          chmod a+x bin/*
          valgrind --tool=memcheck --track-origins=yes --leak-check=full --log-file=valgrind-memcheck-eicrecon-${{ matrix.particle }}-${{ matrix.detector_config }}.log --suppressions=/usr/local/etc/root/valgrind-root.supp $PWD/bin/eicrecon -Ppodio:output_file=rec_${{ matrix.particle }}_1GeV_20GeV_${{ matrix.detector_config }}.edm4eic.root sim_${{ matrix.particle }}_1GeV_20GeV_${{ matrix.detector_config }}.edm4hep.root -Pplugins=dump_flags,janadot -Pjana:timeout=0 -Pjana:warmup_timeout=0 -Pdump_flags:json=${{ matrix.detector_config }}_flags.json
    - uses: actions/upload-artifact@v3
      with:
        name: valgrind-memcheck-eicrecon-${{ matrix.particle }}-${{ matrix.detector_config }}.log
        path: valgrind-memcheck-eicrecon-${{ matrix.particle }}-${{ matrix.detector_config }}.log
        if-no-files-found: error

  eicrecon-gcc-gun:
    runs-on: ubuntu-latest
    needs:
    - build
    - ddsim-gun
    strategy:
      matrix:
        particle: [pi, e]
        detector_config: [arches, brycecanyon]
    steps:
    - uses: actions/download-artifact@v3
      with:
        name: install-gcc-eic-shell-Release
    - uses: actions/download-artifact@v3
      with:
        name: sim_${{ matrix.particle }}_1GeV_20GeV_${{ matrix.detector_config }}.edm4hep.root
    - uses: cvmfs-contrib/github-action-cvmfs@v3
    - name: Run EICrecon
      uses: eic/run-cvmfs-osg-eic-shell@main
      with:
        platform-release: "jug_xl:nightly"
        setup: /opt/detector/setup.sh
        run: |
          export DETECTOR_CONFIG=${DETECTOR}_${{ matrix.detector_config }}
          export JANA_PLUGIN_PATH=$PWD/lib/EICrecon/plugins${JANA_PLUGIN_PATH:+:${JANA_PLUGIN_PATH}}
          chmod a+x bin/*
          $PWD/bin/eicrecon -Ppodio:output_file=rec_${{ matrix.particle }}_1GeV_20GeV_${{ matrix.detector_config }}.edm4eic.root sim_${{ matrix.particle }}_1GeV_20GeV_${{ matrix.detector_config }}.edm4hep.root -Pplugins=dump_flags,janadot -Pdump_flags:json=${{ matrix.particle }}_${{ matrix.detector_config }}_flags.json
    - uses: actions/upload-artifact@v3
      with:
        name: eicrecon_rec_${{ matrix.particle }}_1GeV_20GeV_${{ matrix.detector_config }}.edm4eic.root
        path: rec_${{ matrix.particle }}_1GeV_20GeV_${{ matrix.detector_config }}.edm4eic.root
        if-no-files-found: error
    - uses: actions/upload-artifact@v3
      with:
        name: ${{ matrix.particle }}_${{ matrix.detector_config }}_flags.json
        path: ${{ matrix.particle }}_${{ matrix.detector_config }}_flags.json
        if-no-files-found: error
    - uses: actions/upload-artifact@v3
      with:
        name: eicrecon_rec_${{ matrix.particle }}_1GeV_20GeV_${{ matrix.detector_config }}.dot
        path: jana.dot
        if-no-files-found: error

  eicrecon-gcc-dis:
    runs-on: ubuntu-latest
    needs:
    - build
    - ddsim-dis
    strategy:
      matrix:
        beam: [5x41, 10x100, 18x275]
        minq2: [1, 1000]
        detector_config: [arches, brycecanyon]
        exclude:
        - beam: 5x41
          minq2: 1000
    steps:
    - uses: actions/download-artifact@v3
      with:
        name: install-gcc-eic-shell-Release
    - uses: actions/download-artifact@v3
      with:
        name: sim_dis_${{matrix.beam}}_minQ2=${{matrix.minq2}}_${{ matrix.detector_config }}.edm4hep.root
    - uses: cvmfs-contrib/github-action-cvmfs@v3
    - name: Run EICrecon
      uses: eic/run-cvmfs-osg-eic-shell@main
      with:
        platform-release: "jug_xl:nightly"
        setup: /opt/detector/setup.sh
        run: |
          export DETECTOR_CONFIG=${DETECTOR}_${{ matrix.detector_config }}
          export JANA_PLUGIN_PATH=$PWD/lib/EICrecon/plugins${JANA_PLUGIN_PATH:+:${JANA_PLUGIN_PATH}}
          chmod a+x bin/*
          $PWD/bin/eicrecon -Ppodio:output_file=rec_dis_${{matrix.beam}}_${{ matrix.detector_config }}.edm4eic.root sim_dis_${{matrix.beam}}_minQ2=${{matrix.minq2}}_${{ matrix.detector_config }}.edm4hep.root -Pplugins=janadot
    - uses: actions/upload-artifact@v3
      with:
        name: rec_dis_${{matrix.beam}}_minQ2=${{matrix.minq2}}_${{ matrix.detector_config }}.edm4eic.root
        path: rec_dis_${{matrix.beam}}_${{ matrix.detector_config }}.edm4eic.root
        if-no-files-found: error
    - uses: actions/upload-artifact@v3
      with:
        name: rec_dis_${{matrix.beam}}_minQ2=${{matrix.minq2}}_${{ matrix.detector_config }}.dot
        path: jana.dot
        if-no-files-found: error

  # build-docs and deploy-docs copy doxygen.yml functionality
  # the difference is that these jobs use resulting artifacts from EICrecon runs
  # to embed into docs
  build-docs-advanced:
    runs-on: ubuntu-latest
    container:
      image: alpine:latest
      volumes:
        - /home/runner/work/_temp:/home/runner/work/_temp
      # FIXME hard-coded: see https://github.com/actions/upload-pages-artifact/pull/14
    steps:
      - uses: actions/checkout@v3
      - name: Run Doxygen
        run: |
          apk add doxygen graphviz
          doxygen Doxyfile
          cp -r docs publishing_docs
          mv html publishing_docs/doxygen
      - uses: actions/upload-artifact@v3
        with:
          name: docs
          path: publishing_docs/
          if-no-files-found: error
      - run:
          apk add tar bash
        # FIXME bash not really required: see https://github.com/actions/upload-pages-artifact/pull/14
      - uses: actions/upload-pages-artifact@v1
        if: github.ref == 'refs/heads/main'
        with:
          path: publishing_docs/
          retention-days: 7

  deploy-docs-advanced:
    needs: build-docs-advanced
    if: github.ref == 'refs/heads/main'
    permissions:
      pages: write
      id-token: write
    environment:
      name: github-pages
      url: ${{ steps.deployment.outputs.page_url }}
    runs-on: ubuntu-latest
    steps:
      - name: Deploy to GitHub Pages
        id: deployment
        uses: actions/deploy-pages@v1<|MERGE_RESOLUTION|>--- conflicted
+++ resolved
@@ -59,11 +59,6 @@
           # install this repo
           CC=${{ matrix.CC }} CXX=${{ matrix.CXX }} cmake -B build -S . -DCMAKE_C_COMPILER_LAUNCHER=ccache -DCMAKE_CXX_COMPILER_LAUNCHER=ccache -DCMAKE_BUILD_TYPE=${{ matrix.CMAKE_BUILD_TYPE }}
           cmake --build build -- -j 2 install
-<<<<<<< HEAD
-          eicrecon --version
-          # if [[ $(eicrecon --version) =~ unknown ]] ; then false ; fi
-=======
->>>>>>> 36bca7ea
     - uses: actions/upload-artifact@v3
       with:
         name: install-${{ matrix.CC }}-eic-shell-${{ matrix.CMAKE_BUILD_TYPE }}
