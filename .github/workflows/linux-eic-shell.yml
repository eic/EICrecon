name: Build against eic-shell

on:
  schedule: # run regularly on main branch
    - cron:  '13 0/8 * * *'
  push:
    branches:
      - main
      - 'v[0-9]+.[0-9]+' # maintenance branches
    tags:
      - '*'
  pull_request:
  merge_group:
  workflow_dispatch:
    inputs:
      platform:
        description: 'eic-shell platform'
        default: 'eic_xl'
        required: false
        type: string
      release:
        description: 'eic-shell release'
        default: 'nightly'
        required: false
        type: string
      detector-version:
        description: 'epic geometry version'
        default: 'main'
        required: false
        type: string

concurrency:
  group: ${{ github.workflow }}-${{ github.event.pull_request.number || github.run_id }}
  cancel-in-progress: true

env:
  # inputs doesn't always exist, so we make sure env does
  platform: ${{ inputs.platform || 'eic_xl' }}
  release: ${{ inputs.release || 'nightly' }}
  detector-version: ${{ inputs.detector-version || 'main' }}
  clang-tidy-iwyu-CXX: clang++
  clang-tidy-iwyu-CMAKE_BUILD_TYPE: Debug
  JANA_OPTIONS: -Pjana:ticker_interval=60000 -Pjana:warmup_timeout=0 -Pjana:timeout=0
  JANA_OPTIONS_GUN: -PFOFFMTRK:ForwardOffMRecParticles:requireBeamProton=false -PRPOTS:ForwardRomanPotRecParticles:requireBeamProton=false -PLOWQ2:TaggerTrackerTrajectories:requireBeamElectron=false -PLOWQ2:TaggerTrackerTransportationPreML:requireBeamElectron=false -PLOWQ2:TaggerTrackerTransportationPostML:requireBeamElectron=false
  ASAN_OPTIONS: suppressions=${{ github.workspace }}/.github/asan.supp:malloc_context_size=20:detect_leaks=1:verify_asan_link_order=0:detect_stack_use_after_return=1:detect_odr_violation=1:new_delete_type_mismatch=0:intercept_tls_get_addr=0
  LSAN_OPTIONS: suppressions=${{ github.workspace }}/.github/lsan.supp
  UBSAN_OPTIONS: suppressions=${{ github.workspace }}/.github/ubsan.supp:print_stacktrace=1:silence_unsigned_overflow=1:report_error_type=1

jobs:
  env:
    # env cannot be used in matrix, but outputs can
    # so this job turns env into outputs
    runs-on: ubuntu-24.04
    outputs:
      platform_json: ${{ steps.define.outputs.platform_json }}
      release_json: ${{ steps.define.outputs.release_json }}
    steps:
    - id: define
      run: |
        echo "platform_json=[\"${{ env.platform }}\"]" >> $GITHUB_OUTPUT
        echo "release_json=[\"${{ env.release }}\"]" >> $GITHUB_OUTPUT

  build:
    runs-on: ubuntu-24.04
    needs: env
    strategy:
      # include multiple compilers for one release version,
      # and one compiler for a range of release versions
      matrix:
        CXX: [g++, clang++]
        CMAKE_BUILD_TYPE: [Release, Debug]
        release: ${{ fromJSON(needs.env.outputs.release_json) }}
        # note that entries that overwrite matrix values require a full specification
        # https://docs.github.com/en/actions/writing-workflows/choosing-what-your-workflow-does/running-variations-of-jobs-in-a-workflow#expanding-or-adding-matrix-configurations
        exclude:
          # exclude g++ Debug with default CXXFLAGS since unused
          - CXX: g++
            CMAKE_BUILD_TYPE: Debug
            release: nightly
          # exclude clang++ Debug with default CXXFLAGS since overridden
          - CXX: clang++
            CMAKE_BUILD_TYPE: Debug
            release: nightly
        include:
          - CXX: g++
            # -Wno-error=maybe-uninitialized for GCC only as it has issues with /usr/include/c++/12/bits/std_function.h
            CXXFLAGS: -Werror -Wall -Wextra -Wno-error=maybe-uninitialized
          - CXX: clang++
            CXXFLAGS: -Werror -Wall -Wextra
          # include clang++ Debug with profile CXXFLAGS
          - CXX: clang++
            CMAKE_BUILD_TYPE: Debug
            CXXFLAGS: -fprofile-instr-generate -fcoverage-mapping
            release: nightly
          # include some configs explicitly (if not yet included)
          - CXX: clang++
            CMAKE_BUILD_TYPE: Release
            release: nightly
          - CXX: clang++
            CMAKE_BUILD_TYPE: Release
<<<<<<< HEAD
            release: 24.05.0-stable
=======
            release: 24.09.0-stable
          - CXX: clang++
            CMAKE_BUILD_TYPE: Release
            release: 25.01.1-stable
>>>>>>> e0405c7b
    steps:
    - uses: actions/checkout@v4
      with:
        filter: "tree:0"
    - name: Prepare ccache timestamp
      id: ccache_cache_timestamp
      run: |
        echo "timestamp=$(date --iso-8601=minutes)" >> $GITHUB_OUTPUT
    - name: Retrieve ccache cache files
      uses: actions/cache@v4
      with:
        path: .ccache
        key: ccache-${{ matrix.CXX }}-${{ matrix.release }}-${{ matrix.CMAKE_BUILD_TYPE }}-${{ github.head_ref || github.ref_name }}-${{ steps.ccache_cache_timestamp.outputs.timestamp }}
        restore-keys: |
             ccache-${{ matrix.CXX }}-${{ matrix.release }}-${{ matrix.CMAKE_BUILD_TYPE }}-${{ github.ref_name }}-
             ccache-${{ matrix.CXX }}-${{ matrix.release }}-${{ matrix.CMAKE_BUILD_TYPE }}-${{ github.head_ref }}-
             ccache-${{ matrix.CXX }}-${{ matrix.release }}-${{ matrix.CMAKE_BUILD_TYPE }}-${{ github.base_ref }}-
             ccache-${{ matrix.CXX }}-${{ matrix.release }}-${{ matrix.CMAKE_BUILD_TYPE }}-${{ github.event.merge_group.base_ref }}-
             ccache-${{ matrix.CXX }}-${{ matrix.release }}-${{ matrix.CMAKE_BUILD_TYPE }}-
             ccache-${{ matrix.CXX }}-${{ matrix.release }}-
             ccache-${{ matrix.CXX }}-
             ccache-
    - name: Configure ccache
      run: |
        mkdir -p ~/.ccache/
        echo "cache_dir=${{ github.workspace }}/.ccache" > ~/.ccache/ccache.conf
        echo "max_size=1500MB" >> ~/.ccache/ccache.conf
        echo "compression=true" >> ~/.ccache/ccache.conf
    - uses: cvmfs-contrib/github-action-cvmfs@v5
    - name: Build and install
      uses: eic/run-cvmfs-osg-eic-shell@main
      with:
        platform-release: "${{ env.platform }}:${{ matrix.release }}"
        run: |
          # install this repo
          CXX="${{ matrix.CXX }}" CXXFLAGS="${{ matrix.CXXFLAGS }}" cmake --warn-uninitialized -B build -S . -DCMAKE_INSTALL_PREFIX=install -DCMAKE_C_COMPILER_LAUNCHER=ccache -DCMAKE_CXX_COMPILER_LAUNCHER=ccache -DCMAKE_BUILD_TYPE=${{ matrix.CMAKE_BUILD_TYPE }} -DUSE_ASAN=ON -DUSE_TSAN=OFF -DUSE_UBSAN=ON
          cmake --build build -j $(getconf _NPROCESSORS_ONLN) --target install
          ccache --show-stats --verbose
          ccache --evict-older-than 7d
    - name: Check dynamic library loader paths
      uses: eic/run-cvmfs-osg-eic-shell@main
      with:
        platform-release: "${{ env.platform }}:${{ matrix.release }}"
        setup: "/opt/detector/epic-${{ env.detector-version }}/bin/thisepic.sh"
        run: |
          export LD_LIBRARY_PATH=$PWD/install/lib:$LD_LIBRARY_PATH
          for lib in install/lib/*.so install/lib/EICrecon/plugins/*.so ; do
            readelf -d $lib
            # Hide intentionally undefined symbols for asan and ubsan
            ldd -r $lib | grep -v __asan | grep -v __ubsan
          done
    - name: Run testsuite
      uses: eic/run-cvmfs-osg-eic-shell@main
      with:
        platform-release: "${{ env.platform }}:${{ matrix.release }}"
        run: |
          export LD_LIBRARY_PATH=$PWD/install/lib:$LD_LIBRARY_PATH
          export JANA_PLUGIN_PATH=$PWD/install/lib/EICrecon/plugins${JANA_PLUGIN_PATH:+:${JANA_PLUGIN_PATH}}
          ctest --test-dir build -V
    - name: Compress install directory
      run: tar -caf install.tar.zst install/
    - name: Upload install directory
      uses: actions/upload-artifact@v4
      with:
        name: install-${{ matrix.CXX }}-eic-shell-${{ matrix.CMAKE_BUILD_TYPE }}-${{ env.platform }}-${{ matrix.release }}
        path: install.tar.zst
        if-no-files-found: error
    # Only compress and upload build directory if we are going to use it later
    - name: Compress build directory
      if: matrix.CXX == env.clang-tidy-iwyu-CXX && matrix.CMAKE_BUILD_TYPE == env.clang-tidy-iwyu-CMAKE_BUILD_TYPE
      run: tar -caf build.tar.zst build/
    - name: Upload build directory
      if: matrix.CXX == env.clang-tidy-iwyu-CXX && matrix.CMAKE_BUILD_TYPE == env.clang-tidy-iwyu-CMAKE_BUILD_TYPE
      uses: actions/upload-artifact@v4
      with:
        name: build-${{ matrix.CXX }}-eic-shell-${{ matrix.CMAKE_BUILD_TYPE }}-${{ env.platform }}-${{ matrix.release }}
        path: build.tar.zst
        if-no-files-found: error

  clang-tidy-iwyu:
    runs-on: ubuntu-24.04
    needs: build
    steps:
    - uses: actions/checkout@v4
      with:
        filter: "tree:0"
    - uses: cvmfs-contrib/github-action-cvmfs@v5
    - name: Download build artifact
      uses: actions/download-artifact@v4
      with:
        name: build-${{ env.clang-tidy-iwyu-CXX }}-eic-shell-${{ env.clang-tidy-iwyu-CMAKE_BUILD_TYPE }}-${{ env.platform }}-${{ env.release }}
        path: .
    - name: Uncompress build artifact
      run: tar -xaf build.tar.zst
    - name: Run clang-tidy on changed files
      uses: eic/run-cvmfs-osg-eic-shell@main
      if: ${{ github.event_name == 'pull_request' }}
      with:
        platform-release: "${{ env.platform }}:${{ env.release }}"
        run: |
          git diff ${{ github.event.pull_request.head.sha }} ${{ github.event.pull_request.base.sha }} | clang-tidy-diff -p 1 -path build -quiet -export-fixes clang_tidy_fixes.yml -extra-arg='-std=c++20' -checks='-*,bugprone-*,-bugprone-narrowing-conversions,-bugprone-macro-parentheses' -clang-tidy-binary run-clang-tidy
    - name: Run clang-tidy on all files
      uses: eic/run-cvmfs-osg-eic-shell@main
      if: ${{ github.event_name == 'push' }}
      with:
        platform-release: "${{ env.platform }}:${{ env.release }}"
        run: |
          run-clang-tidy -p build -export-fixes clang_tidy_fixes.yml -extra-arg='-std=c++20'
    - name: Upload clang-tidy fixes as artifact
      uses: actions/upload-artifact@v4
      with:
        name: clang-tidy-fixes.yml
        path: clang_tidy_fixes.yml
        if-no-files-found: ignore
    - name: Suggest clang-tidy fixes as PR comments
      uses: platisd/clang-tidy-pr-comments@v1.7.0
      if: ${{ github.event_name == 'pull_request' }}
      with:
        github_token: ${{ secrets.GITHUB_TOKEN }}
        clang_tidy_fixes: clang_tidy_fixes.yml
        request_changes: true
        suggestions_per_comment: 10
    - name: Run include-what-you-use (iwyu) on changed files
      uses: eic/run-cvmfs-osg-eic-shell@main
      if: ${{ github.event_name == 'pull_request' }}
      with:
        platform-release: "${{ env.platform }}:${{ env.release }}"
        run: |
          # reduce headers until diff is stable
          while [[ ${sha:-} != $(git diff | sha256sum) ]] ; do
            sha=$(git diff | sha256sum)
            echo $sha
            iwyu_tool.py -p build $(git diff --name-only ${{ github.event.pull_request.head.sha }} ${{ github.event.pull_request.base.sha }}) -- -Xiwyu --verbose=3 -Xiwyu --no_fwd_decls -Xiwyu --cxx17ns -Xiwyu --mapping_file=${{github.workspace}}/.github/iwyu.imp -Xiwyu --regex=ecmascript | tee iwyu_fixes.log
            fix_includes.py --blank_lines --nosafe_headers --reorder --separate_project_includes="<tld>" --keep_iwyu_namespace_format < iwyu_fixes.log
            git diff | tee iwyu_fixes.patch
          done
    - name: Run include-what-you-use (iwyu) on all files
      uses: eic/run-cvmfs-osg-eic-shell@main
      if: ${{ github.event_name == 'push' }}
      with:
        platform-release: "${{ env.platform }}:${{ env.release }}"
        run: |
          # don't aim for stability for all files
          iwyu_tool.py -p build -- -Xiwyu --verbose=3 -Xiwyu --no_fwd_decls -Xiwyu --cxx17ns -Xiwyu --mapping_file=${{github.workspace}}/.github/iwyu.imp -Xiwyu --regex=ecmascript | tee iwyu_fixes.log
          fix_includes.py --blank_lines --nosafe_headers --reorder --separate_project_includes="<tld>" --keep_iwyu_namespace_format < iwyu_fixes.log
          git diff | tee iwyu_fixes.patch
    - name: Upload iwyu patch as artifact
      uses: actions/upload-artifact@v4
      with:
        name: iwyu_fixes.patch
        path: iwyu_fixes.patch
        if-no-files-found: ignore # no file is good
    - name: Fail when iwyu provided a patch for this pull request
      if: ${{ github.event_name == 'pull_request' }}
      run: git diff --exit-code

  llvm-cov:
    runs-on: ubuntu-24.04
    needs: build
    permissions:
      statuses: write
    steps:
    - uses: actions/checkout@v4
      with:
        filter: "tree:0"
    - name: Download build artifact
      uses: actions/download-artifact@v4
      with:
        name: build-${{ env.clang-tidy-iwyu-CXX }}-eic-shell-${{ env.clang-tidy-iwyu-CMAKE_BUILD_TYPE }}-${{ env.platform }}-${{ env.release }}
        path: .
    - name: Uncompress build artifact
      run: tar -xaf build.tar.zst
    - run: sudo apt-get update
    - run: sudo apt-get install -y llvm-15 jq
    - name: llvm-cov
      run: |
        cd build
        COV_OPTIONS=('--ignore-filename-regex=usr/local/include/eigen3.+')
        llvm-profdata-15 merge -sparse src/tests/algorithms_test/algorithms_test.profraw \
          -o src/tests/algorithms_test/algorithms_test.profdata
        LIB_PATHS=()
        for LIB_PATH in $(find src/ -type f -name "libalgorithms_*.so"); do
          LIB_NAME="$(basename ${LIB_PATH%%.so})"
          LIB_NAME="${LIB_NAME##lib}"
          LIB_PATHS+=("$LIB_PATH")
          llvm-cov-15 report $LIB_PATH \
            -instr-profile=src/tests/algorithms_test/algorithms_test.profdata \
            "${COV_OPTIONS[@]}"
          COV_PERCENT=$(llvm-cov-15 export $LIB_PATH \
            -instr-profile=src/tests/algorithms_test/algorithms_test.profdata \
            "${COV_OPTIONS[@]}" | jq '.data | map(.totals.regions.percent) | .[]' | xargs printf "%.1f\n")
          if [ "${{ github.event.pull_request.head.repo.full_name }}" = "${{ github.repository }}" ]; then
            curl --request POST \
              --url https://api.github.com/repos/${{ github.repository }}/statuses/${{ github.event.pull_request.head.sha || github.sha }} \
              --header "Accept: application/vnd.github+json" \
              --header "Authorization: Bearer ${{ secrets.GITHUB_TOKEN }}" \
              --header "X-GitHub-Api-Version: 2022-11-28" \
              --data '{
                "state": "success",
                "context": "Code coverage ('$LIB_NAME') - '$COV_PERCENT'%"
                }' \
              --fail-with-body
          else
            echo 'PR submitted from a fork. Skipping posting the "Code coverage ('$LIB_NAME') - '$COV_PERCENT'%" status.'
          fi
        done
        llvm-cov-15 show "${LIB_PATHS[@]/#/--object=}" \
          -instr-profile=src/tests/algorithms_test/algorithms_test.profdata \
          -output-dir=codecov_report -format=html \
          "${COV_OPTIONS[@]}"
    - uses: actions/upload-artifact@v4
      with:
        name: codecov_report
        path: build/codecov_report/

  detector-info:
    runs-on: ubuntu-24.04
    outputs:
      hash: ${{ steps.detector-info.outputs.hash }}
    steps:
    - uses: cvmfs-contrib/github-action-cvmfs@v5
    - name: Get detector info
      id: detector-info
      run: |
        file=/cvmfs/singularity.opensciencegrid.org/eicweb/${{ env.platform }}:${{ env.release }}/etc/jug_info
        test -f ${file}
        grep ' epic@' ${file}
        hash=$(grep ' epic@' ${file} | sha256sum)
        echo "hash=${hash%% *}" | tee $GITHUB_OUTPUT

  npsim-gun:
    runs-on: ubuntu-24.04
    needs:
    - detector-info
    strategy:
      matrix:
        particle: [pi, e]
        detector_config: [craterlake]
    steps:
    - uses: cvmfs-contrib/github-action-cvmfs@v5
    - name: Retrieve simulation files
      id: retrieve_simulation_files
      uses: actions/cache@v4
      with:
        path: sim_${{ matrix.particle }}_1GeV_20GeV_${{ matrix.detector_config }}.edm4hep.root
        key: sim_${{ matrix.particle }}_1GeV_20GeV_${{ matrix.detector_config }}.edm4hep.root-${{ needs.detector-info.outputs.hash }}
    - name: Produce simulation files
      uses: eic/run-cvmfs-osg-eic-shell@main
      if: steps.retrieve_simulation_files.outputs.cache-hit != 'true'
      with:
        platform-release: "${{ env.platform }}:${{ env.release }}"
        setup: "/opt/detector/epic-${{ env.detector-version }}/bin/thisepic.sh"
        run: |
          npsim --compactFile ${DETECTOR_PATH}/${DETECTOR}_${{ matrix.detector_config }}.xml -G --random.seed 1 --gun.particle "${{ matrix.particle }}-" --gun.momentumMin "1*GeV" --gun.momentumMax "20*GeV" --gun.distribution "uniform" -N 100 --outputFile sim_${{ matrix.particle }}_1GeV_20GeV_${{ matrix.detector_config }}.edm4hep.root -v WARNING
    - uses: actions/upload-artifact@v4
      with:
        name: sim_${{ matrix.particle }}_1GeV_20GeV_${{ matrix.detector_config }}.edm4hep.root
        path: sim_${{ matrix.particle }}_1GeV_20GeV_${{ matrix.detector_config }}.edm4hep.root
        if-no-files-found: error

  npsim-gun-EcalLumiSpec:
    runs-on: ubuntu-24.04
    needs:
    - detector-info
    strategy:
      matrix:
        particle: [e]
        detector_config: [ip6_extended]
    steps:
    - uses: actions/checkout@v4
      with:
        filter: "tree:0"
    - uses: cvmfs-contrib/github-action-cvmfs@v5
    - name: Retrieve simulation files
      id: retrieve_simulation_files
      uses: actions/cache@v4
      with:
        path: sim_${{ matrix.particle }}_EcalLumiSpec_${{ matrix.detector_config }}.edm4hep.root
        key: sim_${{ matrix.particle }}_EcalLumiSpec_${{ matrix.detector_config }}.edm4hep.root-${{ needs.detector-info.outputs.hash }}
    - name: Produce simulation files
      uses: eic/run-cvmfs-osg-eic-shell@main
      if: steps.retrieve_simulation_files.outputs.cache-hit != 'true'
      with:
        platform-release: "${{ env.platform }}:${{ env.release }}"
        setup: "/opt/detector/epic-${{ env.detector-version }}/bin/thisepic.sh"
        run: |
          python src/tests/LUMISPECCAL_test/TwoElectronsTopCAL.py genParticles.hepmc
          npsim --compactFile ${DETECTOR_PATH}/${DETECTOR}_${{ matrix.detector_config }}.xml --inputFiles genParticles.hepmc --random.seed 1 --outputFile sim_${{ matrix.particle }}_EcalLumiSpec_${{ matrix.detector_config }}.edm4hep.root -N 100 -v WARNING
    - uses: actions/upload-artifact@v4
      with:
        name: sim_${{ matrix.particle }}_EcalLumiSpec_${{ matrix.detector_config }}.edm4hep.root
        path: sim_${{ matrix.particle }}_EcalLumiSpec_${{ matrix.detector_config }}.edm4hep.root
        if-no-files-found: error

  npsim-dis:
    runs-on: ubuntu-24.04
    needs:
    - detector-info
    strategy:
      matrix:
        include:
          - beam: 10x100
            minq2: 1000
            detector_config: craterlake_tracking_only
          - beam: 18x275
            minq2: 1000
            detector_config: craterlake_18x275
    steps:
    - uses: cvmfs-contrib/github-action-cvmfs@v5
    - name: Retrieve simulation files
      id: retrieve_simulation_files
      uses: actions/cache@v4
      with:
        path: sim_dis_${{matrix.beam}}_minQ2=${{matrix.minq2}}_${{ matrix.detector_config }}.edm4hep.root
        key: sim_dis_${{matrix.beam}}_minQ2=${{matrix.minq2}}_${{ matrix.detector_config }}.edm4hep.root-${{ needs.detector-info.outputs.hash }}
    - name: Produce simulation files
      uses: eic/run-cvmfs-osg-eic-shell@main
      if: steps.retrieve_simulation_files.outputs.cache-hit != 'true'
      with:
        platform-release: "${{ env.platform }}:${{ env.release }}"
        setup: "/opt/detector/epic-${{ env.detector-version }}/bin/thisepic.sh"
        run: |
          url=root://dtn-eic.jlab.org//volatile/eic/EPIC/EVGEN/DIS/NC/${{matrix.beam}}/minQ2=${{matrix.minq2}}/pythia8NCDIS_${{matrix.beam}}_minQ2=${{matrix.minq2}}_beamEffects_xAngle=-0.025_hiDiv_1.hepmc3.tree.root
          npsim --compactFile ${DETECTOR_PATH}/${DETECTOR}_${{ matrix.detector_config }}.xml -N 100 --inputFiles ${url} --random.seed 1 --outputFile sim_dis_${{matrix.beam}}_minQ2=${{matrix.minq2}}_${{ matrix.detector_config }}.edm4hep.root -v WARNING
    - uses: actions/upload-artifact@v4
      with:
        name: sim_dis_${{matrix.beam}}_minQ2=${{matrix.minq2}}_${{ matrix.detector_config }}.edm4hep.root
        path: sim_dis_${{matrix.beam}}_minQ2=${{matrix.minq2}}_${{ matrix.detector_config }}.edm4hep.root
        if-no-files-found: error

  npsim-minbias:
    runs-on: ubuntu-24.04
    needs:
    - detector-info
    strategy:
      matrix:
        include:
          - beam: 5x41
            detector_config: craterlake_5x41
          - beam: 10x100
            detector_config: craterlake
          - beam: 18x275
            detector_config: craterlake_18x275
    steps:
    - uses: cvmfs-contrib/github-action-cvmfs@v5
    - name: Retrieve simulation files
      id: retrieve_simulation_files
      uses: actions/cache@v4
      with:
        path: sim_dis_${{matrix.beam}}_minQ2=0_${{ matrix.detector_config }}.edm4hep.root
        key: sim_dis_${{matrix.beam}}_minQ2=0_${{ matrix.detector_config }}.edm4hep.root-${{ needs.detector-info.outputs.hash }}
    - name: Produce simulation files
      uses: eic/run-cvmfs-osg-eic-shell@main
      if: steps.retrieve_simulation_files.outputs.cache-hit != 'true'
      with:
        platform-release: "${{ env.platform }}:${{ env.release }}"
        setup: "/opt/detector/epic-${{ env.detector-version }}/bin/thisepic.sh"
        run: |
          url=root://dtn-eic.jlab.org//volatile/eic/EPIC/EVGEN/SIDIS/pythia6-eic/1.0.0/${{matrix.beam}}/q2_0to1/pythia_ep_noradcor_${{matrix.beam}}_q2_0.000000001_1.0_run1.ab.hepmc3.tree.root
          npsim --compactFile ${DETECTOR_PATH}/${DETECTOR}_${{ matrix.detector_config }}.xml -N 100 --inputFiles ${url} --random.seed 1 --outputFile sim_dis_${{matrix.beam}}_minQ2=0_${{ matrix.detector_config }}.edm4hep.root -v WARNING
    - uses: actions/upload-artifact@v4
      with:
        name: sim_dis_${{matrix.beam}}_minQ2=0_${{ matrix.detector_config }}.edm4hep.root
        path: sim_dis_${{matrix.beam}}_minQ2=0_${{ matrix.detector_config }}.edm4hep.root
        if-no-files-found: error

  eicrecon-two-stage-running:
    runs-on: ubuntu-24.04
    needs:
    - build
    - npsim-gun
    strategy:
      matrix:
        CXX: [g++]
        particle: [e]
        detector_config: [craterlake]
    steps:
    - name: Checkout .github
      uses: actions/checkout@v4
      with:
        sparse-checkout: .github
    - name: Download install directory
      uses: actions/download-artifact@v4
      with:
        name: install-${{ matrix.CXX }}-eic-shell-Release-${{ env.platform }}-${{ env.release }}
    - name: Unarchive install directory
      run: tar -xaf install.tar.zst
    - name: Download simulation input
      uses: actions/download-artifact@v4
      with:
        name: sim_${{ matrix.particle }}_1GeV_20GeV_${{ matrix.detector_config }}.edm4hep.root
    - name: Setup cvmfs
      uses: cvmfs-contrib/github-action-cvmfs@v5
    - name: Run EICrecon (digitization)
      uses: eic/run-cvmfs-osg-eic-shell@main
      with:
        platform-release: "${{ env.platform }}:${{ env.release }}"
        setup: "/opt/detector/epic-${{ env.detector-version }}/bin/thisepic.sh"
        run: |
          export DETECTOR_CONFIG=${DETECTOR}_${{ matrix.detector_config }}
          export LD_LIBRARY_PATH=$PWD/install/lib:$LD_LIBRARY_PATH
          export JANA_PLUGIN_PATH=$PWD/install/lib/EICrecon/plugins${JANA_PLUGIN_PATH:+:${JANA_PLUGIN_PATH}}
          $PWD/install/bin/eicrecon ${{env.JANA_OPTIONS}} ${{env.JANA_OPTIONS_GUN}} -Ppodio:output_collections=EventHeader,MCParticles,EcalBarrelScFiRawHits,EcalBarrelImagingRawHits -Ppodio:output_file=two_stage_raw_${{ matrix.particle }}_1GeV_20GeV_${{ matrix.detector_config }}.edm4eic.root sim_${{ matrix.particle }}_1GeV_20GeV_${{ matrix.detector_config }}.edm4hep.root -Pplugins=dump_flags,janadot -Pdump_flags:json=${{ matrix.particle }}_${{ matrix.detector_config }}_flags.json
    - name: Upload digitization output
      uses: actions/upload-artifact@v4
      with:
        name: two_stage_raw_${{ matrix.particle }}_1GeV_20GeV_${{ matrix.detector_config }}.edm4eic.root
        path: two_stage_raw_${{ matrix.particle }}_1GeV_20GeV_${{ matrix.detector_config }}.edm4eic.root
        if-no-files-found: error
    - name: Run EICrecon (reconstruction)
      uses: eic/run-cvmfs-osg-eic-shell@main
      with:
        platform-release: "${{ env.platform }}:${{ env.release }}"
        setup: "/opt/detector/epic-${{ env.detector-version }}/bin/thisepic.sh"
        run: |
          export DETECTOR_CONFIG=${DETECTOR}_${{ matrix.detector_config }}
          export LD_LIBRARY_PATH=$PWD/install/lib:$LD_LIBRARY_PATH
          export JANA_PLUGIN_PATH=$PWD/install/lib/EICrecon/plugins${JANA_PLUGIN_PATH:+:${JANA_PLUGIN_PATH}}
          $PWD/install/bin/eicrecon ${{env.JANA_OPTIONS}} ${{env.JANA_OPTIONS_GUN}} -Ppodio:output_collections=EcalBarrelClusters,EcalBarrelClusterAssociations -Ppodio:output_file=two_stage_rec_${{ matrix.particle }}_1GeV_20GeV_${{ matrix.detector_config }}.edm4eic.root two_stage_raw_${{ matrix.particle }}_1GeV_20GeV_${{ matrix.detector_config }}.edm4eic.root -Pplugins=dump_flags,janadot -Pdump_flags:json=${{ matrix.particle }}_${{ matrix.detector_config }}_flags.json
    - name: Upload reconstruction output
      uses: actions/upload-artifact@v4
      with:
        name: two_stage_rec_${{ matrix.particle }}_1GeV_20GeV_${{ matrix.detector_config }}.edm4eic.root
        path: two_stage_rec_${{ matrix.particle }}_1GeV_20GeV_${{ matrix.detector_config }}.edm4eic.root
        if-no-files-found: error

  eicrecon-eicmkplugin:
    runs-on: ubuntu-24.04
    needs:
    - build
    - npsim-gun
    strategy:
      matrix:
        CXX: [g++]
        particle: [e]
        detector_config: [craterlake]
    steps:
    - name: Checkout .github
      uses: actions/checkout@v4
      with:
        sparse-checkout: .github
    - name: Download install directory
      uses: actions/download-artifact@v4
      with:
        name: install-${{ matrix.CXX }}-eic-shell-Release-${{ env.platform }}-${{ env.release }}
    - name: Unarchive install directory
      run: tar -xaf install.tar.zst
    - uses: actions/download-artifact@v4
      with:
        name: sim_${{ matrix.particle }}_1GeV_20GeV_${{ matrix.detector_config }}.edm4hep.root
    - uses: cvmfs-contrib/github-action-cvmfs@v5
    - name: Run EICrecon
      uses: eic/run-cvmfs-osg-eic-shell@main
      with:
        platform-release: "${{ env.platform }}:${{ env.release }}"
        setup: "/opt/detector/epic-${{ env.detector-version }}/bin/thisepic.sh"
        run: |
          export DETECTOR_CONFIG=${DETECTOR}_${{ matrix.detector_config }}
          export LD_LIBRARY_PATH=$PWD/install/lib:$LD_LIBRARY_PATH
          export JANA_PLUGIN_PATH=$PWD/install/lib/EICrecon/plugins${JANA_PLUGIN_PATH:+:${JANA_PLUGIN_PATH}}
          $PWD/install/bin/eicmkplugin.py MyCustomPlugin
          cmake -S MyCustomPlugin -B MyCustomPlugin/build -DEICrecon_ROOT=$PWD/install -DUSER_PLUGIN_OUTPUT_DIRECTORY=$PWD/install/lib/EICrecon/plugins
          cmake --build MyCustomPlugin/build -j $(getconf _NPROCESSORS_ONLN) --target install
          $PWD/install/bin/eicrecon ${{env.JANA_OPTIONS}} ${{env.JANA_OPTIONS_GUN}} -Pplugins=MyCustomPlugin -Ppodio:output_file=rec_${{ matrix.particle }}_1GeV_20GeV_${{ matrix.detector_config }}.edm4eic.root sim_${{ matrix.particle }}_1GeV_20GeV_${{ matrix.detector_config }}.edm4hep.root

  eicrecon-test-plugins:
    runs-on: ubuntu-24.04
    needs:
    - build
    - npsim-gun
    strategy:
      matrix:
        CXX: [g++]
        particle: [e]
        detector_config: [craterlake]
        test_plugins:
        - geometry_navigation_test
        - tracking_test
        - track_propagation_test
    steps:
    - name: Checkout .github
      uses: actions/checkout@v4
      with:
        sparse-checkout: .github
    - name: Download install directory
      uses: actions/download-artifact@v4
      with:
        name: install-${{ matrix.CXX }}-eic-shell-Release-${{ env.platform }}-${{ env.release }}
    - name: Unarchive install directory
      run: tar -xaf install.tar.zst
    - uses: actions/download-artifact@v4
      with:
        name: sim_${{ matrix.particle }}_1GeV_20GeV_${{ matrix.detector_config }}.edm4hep.root
    - uses: cvmfs-contrib/github-action-cvmfs@v5
    - name: Run EICrecon
      uses: eic/run-cvmfs-osg-eic-shell@main
      with:
        platform-release: "${{ env.platform }}:${{ env.release }}"
        setup: "/opt/detector/epic-${{ env.detector-version }}/bin/thisepic.sh"
        run: |
          export DETECTOR_CONFIG=${DETECTOR}_${{ matrix.detector_config }}
          export LD_LIBRARY_PATH=$PWD/install/lib:$LD_LIBRARY_PATH
          export JANA_PLUGIN_PATH=$PWD/install/lib/EICrecon/plugins${JANA_PLUGIN_PATH:+:${JANA_PLUGIN_PATH}}
          $PWD/install/bin/eicrecon ${{env.JANA_OPTIONS}} ${{env.JANA_OPTIONS_GUN}} -Pplugins=${{ matrix.test_plugins }} -Phistsfile=rec_${{ matrix.particle }}_1GeV_20GeV_${{ matrix.detector_config }}_${{ matrix.test_plugins }}.hists.root -Ppodio:output_file=rec_${{ matrix.particle }}_1GeV_20GeV_${{ matrix.detector_config }}.edm4eic.root sim_${{ matrix.particle }}_1GeV_20GeV_${{ matrix.detector_config }}.edm4hep.root
    - uses: actions/upload-artifact@v4
      with:
        name: rec_${{ matrix.particle }}_1GeV_20GeV_${{ matrix.detector_config }}_${{ matrix.test_plugins }}.hists.root
        path: rec_${{ matrix.particle }}_1GeV_20GeV_${{ matrix.detector_config }}_${{ matrix.test_plugins }}.hists.root
        if-no-files-found: error

  eicrecon-benchmarks-plugins:
    runs-on: ubuntu-24.04
    needs:
    - build
    - npsim-gun
    strategy:
      matrix:
        CXX: [g++]
        particle: [e]
        detector_config: [craterlake]
        benchmark_plugins:
        - EcalBarrelScFiCheck
        - femc_studies
        - lfhcal_studies
        - tof_efficiency
        - TRACKINGcheck
        - tracking_efficiency
        - tracking_occupancy
    steps:
    - name: Checkout .github
      uses: actions/checkout@v4
      with:
        sparse-checkout: .github
    - name: Download install directory
      uses: actions/download-artifact@v4
      with:
        name: install-${{ matrix.CXX }}-eic-shell-Release-${{ env.platform }}-${{ env.release }}
    - name: Unarchive install directory
      run: tar -xaf install.tar.zst
    - uses: actions/download-artifact@v4
      with:
        name: sim_${{ matrix.particle }}_1GeV_20GeV_${{ matrix.detector_config }}.edm4hep.root
    - uses: cvmfs-contrib/github-action-cvmfs@v5
    - name: Run EICrecon
      uses: eic/run-cvmfs-osg-eic-shell@main
      with:
        platform-release: "${{ env.platform }}:${{ env.release }}"
        setup: "/opt/detector/epic-${{ env.detector-version }}/bin/thisepic.sh"
        run: |
          export DETECTOR_CONFIG=${DETECTOR}_${{ matrix.detector_config }}
          export LD_LIBRARY_PATH=$PWD/install/lib:$LD_LIBRARY_PATH
          export JANA_PLUGIN_PATH=$PWD/install/lib/EICrecon/plugins${JANA_PLUGIN_PATH:+:${JANA_PLUGIN_PATH}}
          $PWD/install/bin/eicrecon ${{env.JANA_OPTIONS}} ${{env.JANA_OPTIONS_GUN}} -Pplugins=${{ matrix.benchmark_plugins }} -Phistsfile=rec_${{ matrix.particle }}_1GeV_20GeV_${{ matrix.detector_config }}_${{ matrix.benchmark_plugins }}.hists.root -Ppodio:output_file=rec_${{ matrix.particle }}_1GeV_20GeV_${{ matrix.detector_config }}.edm4eic.root sim_${{ matrix.particle }}_1GeV_20GeV_${{ matrix.detector_config }}.edm4hep.root
    - uses: actions/upload-artifact@v4
      with:
        name: rec_${{ matrix.particle }}_1GeV_20GeV_${{ matrix.detector_config }}_${{ matrix.benchmark_plugins }}.hists.root
        path: rec_${{ matrix.particle }}_1GeV_20GeV_${{ matrix.detector_config }}_${{ matrix.benchmark_plugins }}.hists.root
        if-no-files-found: error

  eicrecon-nopayloadclient:
    runs-on: ubuntu-latest
    needs:
    - build
    - npsim-gun
    strategy:
      matrix:
        CC: [clang]
        particle: [e]
        detector_config: [craterlake]
    services:
      db:
        image: postgres
        env:
          POSTGRES_DB: dbname
          POSTGRES_USER: login
          POSTGRES_PASSWORD: password
          POSTGRES_HOST: localhost
          POSTGRES_PORT: 5432
        ports:
          - 5432:5432
        options: >-
          --health-cmd pg_isready
          --health-interval 10s
          --health-timeout 5s
          --health-retries 5
      nopayloaddb-webapp:
        image: ghcr.io/eic/nopayloaddb-webapp:latest
        env:
          POSTGRES_DB: dbname
          POSTGRES_USER: login
          POSTGRES_PASSWORD: password
          POSTGRES_HOST: localhost
          POSTGRES_PORT: 5432
        ports:
          - 8000:8000
    steps:
    - name: Checkout .github
      uses: actions/checkout@v4
      with:
        sparse-checkout: .github
    - name: Download install directory
      uses: actions/download-artifact@v4
      with:
        name: install-${{ matrix.CC }}-eic-shell-Release-${{ env.platform }}-${{ env.release }}
    - name: Uncompress install directory
      run: tar -xaf install.tar.zst
    - uses: actions/download-artifact@v4
      with:
        name: sim_${{ matrix.particle }}_1GeV_20GeV_${{ matrix.detector_config }}.edm4hep.root
    - uses: cvmfs-contrib/github-action-cvmfs@v4
    - name: Run EICrecon
      uses: eic/run-cvmfs-osg-eic-shell@main
      with:
        platform-release: "${{ env.platform }}:${{ env.release }}"
        setup: "/opt/detector/epic-${{ env.detector-version }}/setup.sh"
        run: |
          export NOPAYLOADCLIENT_CONF=$PWD/default.json
          cat <<- EOF > $NOPAYLOADCLIENT_CONF
          {
            "base_url": "localhost:8000",
            "api_res": "/api/cdb_rest/",
            "write_dir": "/tmp/remote_pl_store/",
            "read_dir_list": ["/tmp/remote_pl_store/", "/cvmfs/place/holder/"],
            "n_retries": 5,
            "retry_sleep_mean": 30,
            "cache_life_time": 10,
            "cache_max_mb": 1,
            "print_time_stamps": false,
            "use_fake_backend": false,
            "logger": "terminal",
            "log_level": "INFO"
          }
          EOF
          cli_npc checkConnection
          export DETECTOR_CONFIG=${DETECTOR}_${{ matrix.detector_config }}
          export LD_LIBRARY_PATH=$PWD/install/lib:$LD_LIBRARY_PATH
          export JANA_PLUGIN_PATH=$PWD/install/lib/EICrecon/plugins:/usr/local/plugins
          $PWD/install/bin/eicrecon -Ppodio:output_file=rec_${{ matrix.particle }}_1GeV_20GeV_${{ matrix.detector_config }}.edm4eic.root sim_${{ matrix.particle }}_1GeV_20GeV_${{ matrix.detector_config }}.edm4hep.root -Pplugins=dump_flags,janadot,janatop -Pdump_flags:json=${{ matrix.particle }}_${{ matrix.detector_config }}_flags.json -Pjana:warmup_timeout=0 -Pjana:timeout=0

  eicrecon-gun:
    runs-on: ubuntu-24.04
    needs:
    - build
    - npsim-gun
    strategy:
      matrix:
        CXX: [clang++]
        particle: [pi, e]
        detector_config: [craterlake]
    steps:
    - name: Checkout .github
      uses: actions/checkout@v4
      with:
        sparse-checkout: .github
    - name: Download install directory
      uses: actions/download-artifact@v4
      with:
        name: install-${{ matrix.CXX }}-eic-shell-Release-${{ env.platform }}-${{ env.release }}
    - name: Uncompress install directory
      run: tar -xaf install.tar.zst
    - uses: actions/download-artifact@v4
      with:
        name: sim_${{ matrix.particle }}_1GeV_20GeV_${{ matrix.detector_config }}.edm4hep.root
    - uses: cvmfs-contrib/github-action-cvmfs@v5
    - name: Check dynamic library loader paths
      uses: eic/run-cvmfs-osg-eic-shell@main
      with:
        platform-release: "${{ env.platform }}:${{ env.release }}"
        setup: "/opt/detector/epic-${{ env.detector-version }}/bin/thisepic.sh"
        run: |
          export LD_LIBRARY_PATH=$PWD/install/lib:$LD_LIBRARY_PATH
          ldd -r install/lib/*.so install/lib/EICrecon/plugins/*.so
    - name: Run EICrecon
      uses: eic/run-cvmfs-osg-eic-shell@main
      with:
        platform-release: "${{ env.platform }}:${{ env.release }}"
        setup: "/opt/detector/epic-${{ env.detector-version }}/bin/thisepic.sh"
        run: |
          echo "::add-matcher::${{github.workspace}}/.github/ubsan.json"
          echo "::add-matcher::${{github.workspace}}/.github/eicrecon.json"
          export DETECTOR_CONFIG=${DETECTOR}_${{ matrix.detector_config }}
          export LD_LIBRARY_PATH=$PWD/install/lib:$LD_LIBRARY_PATH
          export JANA_PLUGIN_PATH=$PWD/install/lib/EICrecon/plugins:/usr/local/plugins
          prmon --json-summary rec_${{ matrix.particle }}_1GeV_20GeV_${{ matrix.detector_config }}.prmon.json -- \
          $PWD/install/bin/eicrecon ${{env.JANA_OPTIONS}} ${{env.JANA_OPTIONS_GUN}} -Ppodio:output_file=rec_${{ matrix.particle }}_1GeV_20GeV_${{ matrix.detector_config }}.edm4eic.root sim_${{ matrix.particle }}_1GeV_20GeV_${{ matrix.detector_config }}.edm4hep.root -Pplugins=dump_flags,janadot,janatop $(<${{ github.workspace }}/.github/janadot.groups) -Pdump_flags:json=${{ matrix.particle }}_${{ matrix.detector_config }}_flags.json
    - uses: actions/upload-artifact@v4
      with:
        name: rec_${{ matrix.particle }}_1GeV_20GeV_${{ matrix.detector_config }}.edm4eic.root
        path: rec_${{ matrix.particle }}_1GeV_20GeV_${{ matrix.detector_config }}.edm4eic.root
        if-no-files-found: error
    - uses: actions/upload-artifact@v4
      with:
        name: rec_${{ matrix.particle }}_1GeV_20GeV_${{ matrix.detector_config }}.prmon.json
        path: rec_${{ matrix.particle }}_1GeV_20GeV_${{ matrix.detector_config }}.prmon.json
        if-no-files-found: error
    - name: Convert execution graphs
      uses: eic/run-cvmfs-osg-eic-shell@main
      with:
        platform-release: "${{ env.platform }}:${{ env.release }}"
        setup: "/opt/detector/epic-${{ env.detector-version }}/bin/thisepic.sh"
        run: |
          mv jana.dot rec_${{ matrix.particle }}_1GeV_20GeV_${{ matrix.detector_config }}.dot
          sed '/rank=sink/s/"podio::Frame";//; /podio::Frame/d; /rank=source/s/"JEventProcessorPODIO";//; /JEventProcessorPODIO/d' *.dot | dot -Tsvg > jana.svg
          mv jana.svg rec_${{ matrix.particle }}_1GeV_20GeV_${{ matrix.detector_config }}.svg
      continue-on-error: true
    - uses: actions/upload-artifact@v4
      with:
        name: ${{ matrix.particle }}_${{ matrix.detector_config }}_flags.json
        path: ${{ matrix.particle }}_${{ matrix.detector_config }}_flags.json
        if-no-files-found: error
    - uses: actions/upload-artifact@v4
      with:
        name: rec_${{ matrix.particle }}_1GeV_20GeV_${{ matrix.detector_config }}.dot
        path: |
          *.dot
          *.svg
        if-no-files-found: error
    - name: Download previous artifact
      id: download_previous_artifact
      uses: dawidd6/action-download-artifact@v9
      with:
        branch: ${{ github.base_ref || github.event.merge_group.base_ref || github.ref_name }}
        path: ref/
        name: rec_${{ matrix.particle }}_1GeV_20GeV_${{ matrix.detector_config }}.edm4eic.root
        workflow: ".github/workflows/linux-eic-shell.yml"
        workflow_conclusion: "completed"
        if_no_artifact_found: warn
    - name: Compare to previous artifacts
      uses: eic/run-cvmfs-osg-eic-shell@main
      with:
        platform-release: "${{ env.platform }}:${{ env.release }}"
        setup: "/opt/detector/epic-${{ env.detector-version }}/bin/thisepic.sh"
        run: |
          mkdir capybara-reports
          mkdir new
          ln -sf ../rec_${{ matrix.particle }}_1GeV_20GeV_${{ matrix.detector_config }}.edm4eic.root new/
          # using nullglob to ensure ref/* does not fail
          shopt -s nullglob
          capybara bara ref/*rec_${{ matrix.particle }}_1GeV_20GeV_${{ matrix.detector_config }}.edm4eic.root new/rec_${{ matrix.particle }}_1GeV_20GeV_${{ matrix.detector_config }}.edm4eic.root
          mv capybara-reports rec_${{ matrix.particle }}_1GeV_20GeV_${{ matrix.detector_config }}
          touch .rec_${{ matrix.particle }}_1GeV_20GeV_${{ matrix.detector_config }}
    - uses: actions/upload-artifact@v4
      with:
        name: rec_${{ matrix.particle }}_1GeV_20GeV_${{ matrix.detector_config }}.capy
        path: |
          .rec_${{ matrix.particle }}_1GeV_20GeV_${{ matrix.detector_config }}
          rec_${{ matrix.particle }}_1GeV_20GeV_${{ matrix.detector_config }}/
        if-no-files-found: error

  eicrecon-gun-EcalLumiSpec:
    runs-on: ubuntu-24.04
    needs:
    - build
    - npsim-gun-EcalLumiSpec
    strategy:
      matrix:
        CXX: [clang++]
        particle: [e]
        detector_config: [ip6_extended]
    steps:
    - name: Checkout .github
      uses: actions/checkout@v4
      with:
        sparse-checkout: .github
    - name: Download install directory
      uses: actions/download-artifact@v4
      with:
        name: install-${{ matrix.CXX }}-eic-shell-Release-${{ env.platform }}-${{ env.release }}
    - name: Unarchive install directory
      run: tar -xaf install.tar.zst
    - uses: actions/download-artifact@v4
      with:
        name: sim_${{ matrix.particle }}_EcalLumiSpec_${{ matrix.detector_config }}.edm4hep.root
    - uses: cvmfs-contrib/github-action-cvmfs@v5
    - name: Run EICrecon
      uses: eic/run-cvmfs-osg-eic-shell@main
      with:
        platform-release: "${{ env.platform }}:${{ env.release }}"
        setup: "/opt/detector/epic-${{ env.detector-version }}/bin/thisepic.sh"
        run: |
          export DETECTOR_CONFIG=${DETECTOR}_${{ matrix.detector_config }}
          export LD_LIBRARY_PATH=$PWD/install/lib:$LD_LIBRARY_PATH
          export JANA_PLUGIN_PATH=$PWD/install/lib/EICrecon/plugins:/usr/local/plugins
          $PWD/install/bin/eicrecon ${{env.JANA_OPTIONS}} ${{env.JANA_OPTIONS_GUN}} -Ppodio:output_file=rec_${{ matrix.particle }}_EcalLumiSpec_${{ matrix.detector_config }}.edm4eic.root sim_${{ matrix.particle }}_EcalLumiSpec_${{ matrix.detector_config }}.edm4hep.root -Ppodio:output_collections=EcalLumiSpecRawHits,EcalLumiSpecRecHits,EcalLumiSpecClusters,EcalLumiSpecClusterAssociations -PLUMISPECCAL:EcalLumiSpecIslandProtoClusters:splitCluster=1 -Pplugins=dump_flags,janadot,janatop $(<${{ github.workspace }}/.github/janadot.groups) -Pdump_flags:json=${{ matrix.particle }}_${{ matrix.detector_config }}_flags.json
    - uses: actions/upload-artifact@v4
      with:
        name: rec_${{ matrix.particle }}_EcalLumiSpec_${{ matrix.detector_config }}.edm4eic.root
        path: rec_${{ matrix.particle }}_EcalLumiSpec_${{ matrix.detector_config }}.edm4eic.root
        if-no-files-found: error
    - name: Convert execution graphs
      uses: eic/run-cvmfs-osg-eic-shell@main
      with:
        platform-release: "${{ env.platform }}:${{ env.release }}"
        setup: "/opt/detector/epic-${{ env.detector-version }}/bin/thisepic.sh"
        run: |
          mv jana.dot rec_${{ matrix.particle }}_EcalLumiSpec_${{ matrix.detector_config }}.dot
          sed '/rank=sink/s/"podio::Frame";//; /podio::Frame/d; /rank=source/s/"JEventProcessorPODIO";//; /JEventProcessorPODIO/d' *.dot | dot -Tsvg > jana.svg
          mv jana.svg rec_${{ matrix.particle }}_EcalLumiSpec_${{ matrix.detector_config }}.svg
      continue-on-error: true
    - uses: actions/upload-artifact@v4
      with:
        name: ${{ matrix.particle }}_${{ matrix.detector_config }}_flags.json
        path: ${{ matrix.particle }}_${{ matrix.detector_config }}_flags.json
        if-no-files-found: error
    - uses: actions/upload-artifact@v4
      with:
        name: rec_${{ matrix.particle }}_EcalLumiSpec_${{ matrix.detector_config }}.dot
        path: |
          *.dot
          *.svg
        if-no-files-found: error

  eicrecon-dis:
    runs-on: ubuntu-24.04
    needs:
    - build
    - npsim-dis
    - npsim-minbias
    strategy:
      matrix:
        include:
        - CXX: clang++
          beam: 5x41
          minq2: 0
          detector_config: craterlake_5x41
        - CXX: clang++
          beam: 10x100
          minq2: 0
          detector_config: craterlake
        - CXX: clang++
          beam: 18x275
          minq2: 0
          detector_config: craterlake_18x275
        - CXX: clang++
          beam: 10x100
          minq2: 1000
          detector_config: craterlake_tracking_only
        - CXX: clang++
          beam: 18x275
          minq2: 1000
          detector_config: craterlake_18x275
    steps:
    - name: Checkout .github
      uses: actions/checkout@v4
      with:
        sparse-checkout: .github
    - name: Download install directory
      uses: actions/download-artifact@v4
      with:
        name: install-${{ matrix.CXX }}-eic-shell-Release-${{ env.platform }}-${{ env.release }}
    - name: Unarchive install directory
      run: tar -xaf install.tar.zst
    - uses: actions/download-artifact@v4
      with:
        name: sim_dis_${{ matrix.beam }}_minQ2=${{ matrix.minq2 }}_${{ matrix.detector_config }}.edm4hep.root
    - uses: cvmfs-contrib/github-action-cvmfs@v5
    - name: Run EICrecon
      uses: eic/run-cvmfs-osg-eic-shell@main
      with:
        platform-release: "${{ env.platform }}:${{ env.release }}"
        setup: "/opt/detector/epic-${{ env.detector-version }}/bin/thisepic.sh"
        run: |
          echo "::add-matcher::${{github.workspace}}/.github/ubsan.json"
          echo "::add-matcher::${{github.workspace}}/.github/eicrecon.json"
          export DETECTOR_CONFIG=${DETECTOR}_${{ matrix.detector_config }}
          export LD_LIBRARY_PATH=$PWD/install/lib:$LD_LIBRARY_PATH
          export JANA_PLUGIN_PATH=$PWD/install/lib/EICrecon/plugins:/usr/local/plugins
          prmon --json-summary rec_dis_${{matrix.beam}}_minQ2=${{matrix.minq2}}_${{ matrix.detector_config }}.prmon.json -- \
          $PWD/install/bin/eicrecon $JANA_OPTIONS -Ppodio:output_file=rec_dis_${{matrix.beam}}_minQ2=${{matrix.minq2}}_${{ matrix.detector_config }}.edm4eic.root sim_dis_${{matrix.beam}}_minQ2=${{matrix.minq2}}_${{ matrix.detector_config }}.edm4hep.root -Pacts:WriteObj=true -Pacts:WritePly=true -Pplugins=janadot,janatop $(<${{ github.workspace }}/.github/janadot.groups)
    - uses: actions/upload-artifact@v4
      with:
        name: rec_dis_${{matrix.beam}}_minQ2=${{matrix.minq2}}_${{ matrix.detector_config }}.edm4eic.root
        path: rec_dis_${{matrix.beam}}_minQ2=${{matrix.minq2}}_${{ matrix.detector_config }}.edm4eic.root
        if-no-files-found: error
    - uses: actions/upload-artifact@v4
      with:
        name: rec_dis_${{matrix.beam}}_minQ2=${{matrix.minq2}}_${{ matrix.detector_config }}.prmon.json
        path: rec_dis_${{matrix.beam}}_minQ2=${{matrix.minq2}}_${{ matrix.detector_config }}.prmon.json
        if-no-files-found: error
    - name: Convert execution graphs
      uses: eic/run-cvmfs-osg-eic-shell@main
      with:
        platform-release: "${{ env.platform }}:${{ env.release }}"
        setup: "/opt/detector/epic-${{ env.detector-version }}/bin/thisepic.sh"
        run: |
          mv jana.dot rec_dis_${{matrix.beam}}_minQ2=${{matrix.minq2}}_${{ matrix.detector_config }}.dot
          sed '/rank=sink/s/"podio::Frame";//; /podio::Frame/d; /rank=source/s/"JEventProcessorPODIO";//; /JEventProcessorPODIO/d' *.dot | dot -Tsvg > jana.svg
          mv jana.svg rec_dis_${{matrix.beam}}_minQ2=${{matrix.minq2}}_${{ matrix.detector_config }}.svg
      continue-on-error: true
    - uses: actions/upload-artifact@v4
      with:
        name: rec_dis_${{matrix.beam}}_minQ2=${{matrix.minq2}}_${{ matrix.detector_config }}.dot
        path: |
          *.dot
          *.svg
        if-no-files-found: error
    - uses: actions/upload-artifact@v4
      with:
        name: obj_dis_${{matrix.beam}}_minQ2=${{matrix.minq2}}_${{ matrix.detector_config }}
        path: |
          *.mtl
          *.obj
        if-no-files-found: error
    - uses: actions/upload-artifact@v4
      with:
        name: ply_dis_${{matrix.beam}}_minQ2=${{matrix.minq2}}_${{ matrix.detector_config }}
        path: |
          *.ply
        if-no-files-found: error
    - name: Download previous artifact
      id: download_previous_artifact
      uses: dawidd6/action-download-artifact@v9
      with:
        branch: ${{ github.base_ref || github.event.merge_group.base_ref || github.ref_name }}
        path: ref/
        name: rec_dis_${{matrix.beam}}_minQ2=${{matrix.minq2}}_${{ matrix.detector_config }}.edm4eic.root
        workflow: ".github/workflows/linux-eic-shell.yml"
        workflow_conclusion: "completed"
        if_no_artifact_found: warn
    - name: Compare to previous artifacts
      uses: eic/run-cvmfs-osg-eic-shell@main
      with:
        platform-release: "${{ env.platform }}:${{ env.release }}"
        setup: "/opt/detector/epic-${{ env.detector-version }}/bin/thisepic.sh"
        run: |
          mkdir capybara-reports
          mkdir new
          ln -sf ../rec_dis_${{matrix.beam}}_minQ2=${{matrix.minq2}}_${{ matrix.detector_config }}.edm4eic.root new/
          # using nullglob to ensure ref/* does not fail
          shopt -s nullglob
          capybara bara ref/*rec_dis_${{matrix.beam}}_minQ2=${{matrix.minq2}}_${{ matrix.detector_config }}.edm4eic.root new/rec_dis_${{matrix.beam}}_minQ2=${{matrix.minq2}}_${{ matrix.detector_config }}.edm4eic.root
          mv capybara-reports rec_dis_${{matrix.beam}}_minQ2=${{matrix.minq2}}_${{ matrix.detector_config }}
          touch .rec_dis_${{matrix.beam}}_minQ2=${{matrix.minq2}}_${{ matrix.detector_config }}
    - uses: actions/upload-artifact@v4
      with:
        name: rec_dis_${{matrix.beam}}_minQ2=${{matrix.minq2}}_${{ matrix.detector_config }}.capy
        path: |
          .rec_dis_${{matrix.beam}}_minQ2=${{matrix.minq2}}_${{ matrix.detector_config }}
          rec_dis_${{matrix.beam}}_minQ2=${{matrix.minq2}}_${{ matrix.detector_config }}/
        if-no-files-found: error

  trigger-container:
    runs-on: ubuntu-24.04
    if: ${{ github.event_name != 'merge_group' && github.event_name != 'schedule' && github.actor != 'dependabot[bot]' }}
    needs:
    - eicrecon-gun
    steps:
    - uses: eic/trigger-gitlab-ci@v3
      id: trigger
      with:
        url: https://eicweb.phy.anl.gov
        project_id: 290
        token: ${{ secrets.EICWEB_CONTAINER_TRIGGER }}
        ref_name: master
        variables: |
          GITHUB_REPOSITORY=${{ github.repository }}
          GITHUB_SHA=${{ github.event.pull_request.head.sha || github.sha }}
          GITHUB_PR=${{ github.event.pull_request.number }}
          EICRECON_VERSION="${{ github.event.pull_request.head.ref || github.ref_name }}"
          PIPELINE_NAME=${{ github.repository }}: ${{ github.event.pull_request.title || github.ref_name }}
    - name: Post a GitHub CI status
      run: |
        gh api \
           --method POST \
          -H "Accept: application/vnd.github+json" \
          /repos/${{ github.repository }}/statuses/${{ github.event.pull_request.head.sha || github.sha }} \
          -f state="pending" \
          -f target_url="${{ steps.trigger.outputs.web_url }}" \
          -f description="Triggered... $(TZ=America/New_York date)" \
          -f context="eicweb/eic_container"
      env:
        GH_TOKEN: ${{ secrets.GITHUB_TOKEN }}

  build-docs:
    runs-on: ubuntu-24.04
    needs:
      - eicrecon-gun
      - eicrecon-dis
    steps:
      - uses: actions/checkout@v4
      - name: Copy docs
        run: |
          cp -r docs publishing_docs
      - name: Run Doxygen
        if: github.ref_name == 'main'
        run: |
          sudo apt install doxygen graphviz
          doxygen Doxyfile
          mv html publishing_docs/doxygen
      - uses: actions/upload-artifact/merge@v4
        with:
          name: jana.dot
          pattern: |
            *.dot
          delete-merged: true
      - uses: actions/download-artifact@v4
        with:
          name: jana.dot
          path: publishing_docs/dot/
      - uses: actions/download-artifact@v4
        with:
          name: e_craterlake_flags.json
          path: publishing_docs/
      - uses: actions/upload-artifact/merge@v4
        with:
          name: capybara
          pattern: |
            *.capy
          delete-merged: true
      - uses: actions/upload-artifact@v4
        with:
          name: docs
          path: publishing_docs/
          if-no-files-found: error

  list-open-prs:
    uses: eic/actions/.github/workflows/list-open-prs.yml@main

  get-docs-from-open-prs:
    runs-on: ubuntu-24.04
    needs:
      - build-docs
      - list-open-prs
    strategy:
      matrix: ${{ fromJSON(needs.list-open-prs.outputs.json) }}
      fail-fast: false
      max-parallel: 4
    steps:
      - name: Download docs artifact (other PRs)
        uses: dawidd6/action-download-artifact@v9
        if: github.event.pull_request.number != matrix.pr
        with:
          commit: ${{ matrix.head_sha }}
          path: publishing_docs/pr/${{ matrix.pr }}/
          name: docs
          workflow: ".github/workflows/linux-eic-shell.yml"
          workflow_conclusion: "completed"
          if_no_artifact_found: ignore
      - name: Download docs artifact (this PR)
        uses: actions/download-artifact@v4
        if: github.event.pull_request.number == matrix.pr
        with:
          name: docs
          path: publishing_docs/pr/${{ matrix.pr }}/
      - name: Download capybara artifact (other PRs)
        id: download_capybara
        uses: dawidd6/action-download-artifact@v9
        if: github.event.pull_request.number != matrix.pr
        with:
          commit: ${{ matrix.head_sha }}
          path: publishing_docs/pr/${{ matrix.pr }}/capybara/
          name: capybara
          workflow: ".github/workflows/linux-eic-shell.yml"
          workflow_conclusion: "completed"
          if_no_artifact_found: ignore
      - name: Download capybara artifact (this PR)
        uses: actions/download-artifact@v4
        if: github.event.pull_request.number == matrix.pr
        with:
          name: capybara
          path: publishing_docs/pr/${{ matrix.pr }}/capybara/
      - name: Remove doxygen in PR
        run: rm -rf publishing_docs/pr/*/doxygen
      - uses: actions/upload-artifact@v4
        with:
          name: github-pages-staging-pr-${{ matrix.pr }}
          path: publishing_docs/
          if-no-files-found: ignore

  get-docs-from-main:
    runs-on: ubuntu-24.04
    needs:
      - build-docs
    steps:
      # Note:
      # - If we run this on a non-main branch, we download from main with action-download-artifact.
      # - If we run this on the main branch, we have to download from this pipeline with download-artifact.
      - name: Download docs artifact (in PR)
        uses: dawidd6/action-download-artifact@v9
        if: github.ref_name != 'main'
        with:
          branch: main
          path: publishing_docs/
          name: docs
          workflow: ".github/workflows/linux-eic-shell.yml"
          workflow_conclusion: "completed"
          if_no_artifact_found: fail
      - name: Download docs artifact (on main)
        uses: actions/download-artifact@v4
        if: github.ref_name == 'main'
        with:
          name: docs
          path: publishing_docs/
      - name: Download capybara artifact (in PR)
        id: download_capybara
        uses: dawidd6/action-download-artifact@v9
        if: github.ref_name != 'main'
        with:
          commit: ${{ matrix.head_sha }}
          path: publishing_docs/capybara/
          name: capybara
          workflow: ".github/workflows/linux-eic-shell.yml"
          workflow_conclusion: "completed"
          if_no_artifact_found: ignore
      - name: Download capybara artifact (on main)
        uses: actions/download-artifact@v4
        if: github.ref_name == 'main'
        with:
          name: capybara
          path: publishing_docs/capybara/
      - name: Populate capybara summary (on main)
        if: github.ref_name == 'main' || steps.download_capybara.outputs.found_artifact == 'true'
        run: |
         echo "### Capybara summary for main" >> publishing_docs/capybara/index.md
         find publishing_docs/capybara/ -mindepth 1 -maxdepth 1 -type d -printf \
           "- [%f](https://eicrecon.epic-eic.org/capybara/%f/index.html)\n" | sort >> publishing_docs/capybara/index.md
      - name: Create capybara step summary (this PR)
        if: github.ref_name == 'main'
        run: |
          cat publishing_docs/capybara/index.md >> $GITHUB_STEP_SUMMARY
      - uses: actions/upload-artifact@v4
        with:
          name: github-pages-staging-main
          path: publishing_docs/
          if-no-files-found: error

  collect-docs:
    runs-on: ubuntu-24.04
    needs:
      - get-docs-from-main
      - get-docs-from-open-prs
    steps:
      - name: Merge GitHub Pages staging artifact
        uses: actions/upload-artifact/merge@v4
        with:
          name: github-pages-staging
          pattern: |
            github-pages-staging-*
          delete-merged: true
      - name: Download GitHub Pages staging artifact
        uses: actions/download-artifact@v4
        with:
          name: github-pages-staging
          path: publishing_docs/
      - name: Make PR summary page
        run: |
          echo "### PRs" >> publishing_docs/pr/index.md
          find publishing_docs/pr -mindepth 1 -maxdepth 1 -type d -printf "- [%f](%f/index.md)\n" | sort >> publishing_docs/pr/index.md
      - name: List content to publish
        run:
          find publishing_docs/
      - name: Upload GitHub Pages artifact
        uses: actions/upload-pages-artifact@v3
        with:
          path: publishing_docs/
          retention-days: 7
      - name: Populate capybara summary
        if: ${{ github.event_name == 'pull_request' }}
        run: |
          echo "### Capybara summary for PR ${{ github.event.pull_request.number }}" >> capybara_${{ github.event.pull_request.number }}.md
          find publishing_docs/pr/${{ github.event.pull_request.number }}/capybara/ -mindepth 1 -maxdepth 1 -type d -printf \
            "- [%f](https://eicrecon.epic-eic.org/pr/${{ github.event.pull_request.number }}/capybara/%f/index.html)\n" | sort >> capybara_${{ github.event.pull_request.number }}.md
          echo "<sup><sub>Last updated $(TZ=America/New_York date -Iminutes) ${{github.event.pull_request.head.sha}}</sub></sup>" >> capybara_${{ github.event.pull_request.number }}.md
      - name: Create capybara step summary
        if: ${{ github.event_name == 'pull_request' }}
        run: |
          cat capybara_${{ github.event.pull_request.number }}.md >> $GITHUB_STEP_SUMMARY
      - name: Upload capybara summary
        if: ${{ github.event_name == 'pull_request' }}
        uses: actions/upload-artifact@v4
        with:
          name: capybara_${{ github.event.pull_request.number }}.md
          path: capybara_${{ github.event.pull_request.number }}.md

  deploy-docs:
    needs:
      - collect-docs
    permissions:
      pages: write
      id-token: write
      pull-requests: write
    environment:
      name: github-pages
      url: ${{ steps.deployment.outputs.page_url }}
    runs-on: ubuntu-24.04
    steps:
      - name: Deploy to GitHub Pages
        id: deployment
        uses: actions/deploy-pages@v4
      - name: Find capybara comment
        if: ${{ github.event_name == 'pull_request' }}
        id: find_comment
        uses: peter-evans/find-comment@v3
        with:
          issue-number: ${{ github.event.pull_request.number }}
          comment-author: 'github-actions[bot]'
          body-includes: Capybara summary
      - name: Fetch capybara summary
        if: ${{ github.event_name == 'pull_request' }}
        uses: actions/download-artifact@v4
        with:
          name: capybara_${{ github.event.pull_request.number }}.md
      - name: Create or update capybara comment
        if: ${{ github.event_name == 'pull_request' }}
        uses: peter-evans/create-or-update-comment@v4
        with:
          comment-id: ${{ steps.find_comment.outputs.comment-id }}
          issue-number: ${{ github.event.pull_request.number }}
          body-file: capybara_${{ github.event.pull_request.number }}.md
          edit-mode: replace<|MERGE_RESOLUTION|>--- conflicted
+++ resolved
@@ -98,14 +98,10 @@
             release: nightly
           - CXX: clang++
             CMAKE_BUILD_TYPE: Release
-<<<<<<< HEAD
-            release: 24.05.0-stable
-=======
             release: 24.09.0-stable
           - CXX: clang++
             CMAKE_BUILD_TYPE: Release
             release: 25.01.1-stable
->>>>>>> e0405c7b
     steps:
     - uses: actions/checkout@v4
       with:
